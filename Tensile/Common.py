--- conflicted
+++ resolved
@@ -969,13 +969,8 @@
     globalParameters["AsmCaps"][v] = {}
     globalParameters["ArchCaps"][v] = {}
     isaVersion = "gfx" + "".join(map(str,v))
-<<<<<<< HEAD
     globalParameters["AsmCaps"][v]["SupportedISA"] = tryAssembler(isaVersion, "", "")
-    globalParameters["AsmCaps"][v]["HasExplicitCO"] = tryAssembler(isaVersion, "", "v_add_co_u32 v0,vcc,v0,v0")
-=======
-    globalParameters["AsmCaps"][v]["SupportedIsa"] = tryAssembler(isaVersion, "", "")
     globalParameters["AsmCaps"][v]["HasExplicitCO"] = tryAssembler(isaVersion, "", "v_add_co_u32 v0,vcc,v0,1")
->>>>>>> a3d705ad
     globalParameters["AsmCaps"][v]["HasDirectToLds"] = tryAssembler(isaVersion, "", "buffer_load_dword v40, v36, s[24:27], s28 offen offset:0 lds")
     globalParameters["AsmCaps"][v]["HasAddLshl"] = tryAssembler(isaVersion, "", "v_add_lshl_u32 v47, v36, v34, 0x2")
     globalParameters["AsmCaps"][v]["HasSMulHi"] = tryAssembler(isaVersion, "", "s_mul_hi_u32 s47, s36, s34")
