--- conflicted
+++ resolved
@@ -282,7 +282,6 @@
     Inst.__init__(self,*args)
 
 ################################################################################
-<<<<<<< HEAD
 # MFMA Instruction
 ################################################################################
 class  MFMAInst (Inst):
@@ -306,10 +305,10 @@
       # single precision
       kStr = ""
       numOfRowsperMfma = 1
-      numOfRowInsts = kernel["ThreadTile0"]/numOfRowsperMfma
+      numOfRowInsts = self.kernel["ThreadTile0"]/numOfRowsperMfma
       #numOfColsperMfma = kernel["MatrixInstN"]
       #numOfColInsts = kernel["ThreadTile1"]/numOfColsperMfma
-      numOfDstRgs = (kernel["MatrixInstN"] * kernel["MatrixInstM"] * kernel["MatrixInstB"] // globalParameters["WavefrontWidth"])
+      numOfDstRgs = (self.kernel["MatrixInstN"] * self.kernel["MatrixInstM"] * self.kernel["MatrixInstB"] // globalParameters["WavefrontWidth"])
       if self.kernel["ProblemType"]["DataType"].isSingle():
         for iui in range(0, innerUnroll):
            cStr = "a[(%u+%u*%u)*%u):((((%u+%u*%u)*%u)+%u)-1)]" % (self.aIdx,self.bIdx,numOfRowInsts,numOfDstRgs,self.aIdx,numOfDstRgs,self.bIdx,numOfRowInsts,numOfDstRgs,numOfDstRgs)
@@ -317,7 +316,7 @@
                % ("vgprValuA_X%u_I%u"%(self.PLR,iui), self.aIdx)
            bStr = "v[%s+%u]" \
                % ("vgprValuB_X%u_I%u"%(self.PLR,iui), self.bIdx)
-           kStr += "v_mfma_f32_%ux%ux%uf32 %s, %s, %s, %s%s" % (kernel["MatrixInstM"], kernel["MatrixInstN"], kernel["MatrixInstK"], cStr, aStr, bStr, cStr, self.endLine)
+           kStr += "v_mfma_f32_%ux%ux%uf32 %s, %s, %s, %s%s" % (self.kernel["MatrixInstM"], self.kernel["MatrixInstN"], self.kernel["MatrixInstK"], cStr, aStr, bStr, cStr, self.endLine)
       else:
         printExit("Assembly doesn't support %s" % self.kernel["ProblemType"]["DataType"])
 
@@ -325,12 +324,10 @@
 
   def getLatency(self):
       # return latency in cycles
-      return  (kernel["MatrixInstM"] // 4 ) * 8
+      return  (self.kernel["MatrixInstM"] // 4 ) * 8
 
 
 ################################################################################
-=======
->>>>>>> 40f9d314
 # Mac Instruction
 # can be generic as VALU instruction
 # implement later generic
