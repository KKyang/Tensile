################################################################################
# Copyright (C) 2016-2019 Advanced Micro Devices, Inc. All rights reserved.
#
# Permission is hereby granted, free of charge, to any person obtaining a copy
# of this software and associated documentation files (the "Software"), to deal
# in the Software without restriction, including without limitation the rights
# to use, copy, modify, merge, publish, distribute, sublicense, and/or sell cop-
# ies of the Software, and to permit persons to whom the Software is furnished
# to do so, subject to the following conditions:
#
# The above copyright notice and this permission notice shall be included in all
# copies or substantial portions of the Software.
#
# THE SOFTWARE IS PROVIDED "AS IS", WITHOUT WARRANTY OF ANY KIND, EXPRESS OR IM-
# PLIED, INCLUDING BUT NOT LIMITED TO THE WARRANTIES OF MERCHANTABILITY, FITNESS
# FOR A PARTICULAR PURPOSE AND NONINFRINGEMENT. IN NO EVENT SHALL THE AUTHORS OR
# COPYRIGHT HOLDERS BE LIABLE FOR ANY CLAIM, DAMAGES OR OTHER LIABILITY, WHETHER
# IN AN ACTION OF CONTRACT, TORT OR OTHERWISE, ARISING FROM, OUT OF OR IN CONNE-
# CTION WITH THE SOFTWARE OR THE USE OR OTHER DEALINGS IN THE SOFTWARE.
################################################################################

from . import Code
from .Common import globalParameters, printExit, printWarning, roundUp
from .KernelWriter import KernelWriter
from .SolutionStructs import isPackedIndex
from .Utils import ceil_divide, roundUpToNearestMultiple

from math import log, ceil, trunc, modf
from copy import deepcopy
import collections
import traceback

################################################################################
# Memory Instruction
################################################################################
class MemoryInstruction:
  def __init__(self, name, numAddresses, numOffsets, \
      offsetMultiplier, blockWidth, formatting):
    self.name = name
    self.formatting = formatting
    self.numAddresses = numAddresses
    self.numOffsets = numOffsets
    self.offsetMultiplier = offsetMultiplier
    self.blockWidth = blockWidth
    self.numBlocks = 2 if self.numAddresses > 1 or self.numOffsets > 1 else 1
    self.totalWidth = self.blockWidth * self.numBlocks
    self.endLine = "\n"
  ########################################
  # write in assembly format
  def toString(self, params, comment, nonTemporal=0, highBits=0):
    name = self.name
    if highBits:
      name += "_d16_hi"
    instStr = "%s %s" % (name, (self.formatting % params) )
    if nonTemporal%2==1:
      instStr += " glc"
    if nonTemporal//2==1:
      instStr += " slc"
    line = "%-50s // %s%s" % (instStr, comment, self.endLine)
    return line

  # Like toString, but don't add a comment or newline
  # Designed to feed into Code.Inst constructors, somewhat
  def toCodeInst(self, params, nonTemporal=0, highBits=0):
    name = self.name
    if highBits:
      name += "_d16_hi"
    instStr = "%s %s" % (name, (self.formatting % params) )
    if nonTemporal%2==1:
      instStr += " glc"
    if nonTemporal//2==1:
      instStr += " slc"
    line = "%-50s" % (instStr)
    return line


  def __str__(self):
    return self.name

################################################################################
# RegisterPool
# Debugging register performance problems:
# - Enable self.db["PrintRP" to see messages as vgprPool state changes.
# - Search for 'overlow' to see when pool grows dynamically - typically this
#   indicates growth for temps or other cases.
# - checkIn, checkout take optional tag but this is not widely used in tensile.
# - checkout returns vgpr index that was returned - can search disasm to see where
#   this vgpr is used.
################################################################################
class RegisterPool:
  statusUnAvailable = 0
  statusAvailable = 1
  statusInUse = 2

  class Register:
    def __init__(self, status, tag=""):
      self.status = status
      self.tag = tag

  ########################################
  # Init
  def __init__(self, size, type, reservedAtEnd, printRP=0):
    self.printRP=printRP
    self.type = type
    self.reservedAtEnd = reservedAtEnd
    self.pool = [self.Register(self.statusUnAvailable, "init") for i in range(0,size)]
    self.checkOutSize = {}

  ########################################
  # Adds registers to the pool so they can be used as temps
  # Convenience function that takes a range and returns it in string form
  def addRange(self, start, stop, tag=""):
    self.add(start, stop-start+1, tag)
    if (start == stop):
      return "%d"%(start)
    else:
      return "%d-%d" % (start, stop)

  ########################################
  # Adds registers to the pool so they can be used as temps
  # Add
  def add(self, start, size, tag=""):
    # reserve space
    if self.printRP:
      print("RP::add(%u..%u for '%s')"%(start,start+size-1,tag))
    newSize = start + size
    oldSize = len(self.pool)
    if newSize > oldSize:
      for i in range(0, newSize-oldSize):
        self.pool.addInst(self.Register(self.statusUnAvailable,tag))
    # mark as available
    for i in range(start, start+size):
      if self.pool[i].status == self.statusUnAvailable:
        self.pool[i].status = self.statusAvailable
      elif self.pool[i].status == self.statusAvailable:
        printWarning("RegisterPool::add(%u,%u) pool[%u] already available" % (start, size, i))
      elif self.pool[i].status == self.statusInUse:
        printWarning("RegisterPool::add(%u,%u) pool[%u] already in use" % (start, size, i))
      else:
        printExit("RegisterPool::add(%u,%u) pool[%u] = %s" % (start, size, i, self.pool[i].status))
    if self.printRP:
      print(self.state())
  ########################################
  # Remove
  # Removes registers from the pool so they cannot be subsequently allocated for tmps
  def remove(self, start, size, tag=""):
    if self.printRP:
      print("RP::remove(%u..%u) for %s"%(start,size-1,tag))
    # reserve space
    newSize = start + size
    oldSize = len(self.pool)
    if newSize > oldSize:
      printWarning("RegisterPool::remove(%u,%u) but poolSize=%u" % (start, size, oldSize))
    # mark as unavailable
    for i in range(start, start+size):
      if  self.pool[i].status == self.statusAvailable:
        self.pool[i].status = self.statusUnAvailable
      elif self.pool[i].status == self.statusUnAvailable:
        printWarning("RegisterPool::remove(%u,%u) pool[%u] already unavailable" % (start, size, i))
      elif  self.pool[i].status == self.statusInUse:
        printWarning("RegisterPool::remove(%u,%u) pool[%u] still in use" % (start, size, i))
      else:
        printExit("RegisterPool::remove(%u,%u) pool[%u] = %s" % (start, size, i, self.pool[i].status))

  ########################################
  # Check Out
  def checkOut(self, size, tag="", preventOverflow=False):
    return self.checkOutAligned(size, 1, tag, preventOverflow)
  
  def checkOutAligned(self, size, alignment, tag="", preventOverflow=False):
    assert(size > 0)
    assert(self.type != 's') # use getTmpSgpr instead of checkout
    found = -1
    for i in range(0, len(self.pool)):
      # alignment
      if i % alignment != 0:
        continue
      # enough space
      if i + size > len(self.pool):
        continue
      # all available
      allAvailable = True
      for j in range(0, size):
        if self.pool[i+j].status != self.statusAvailable:
          allAvailable = False
          i = j+1
          break
      if allAvailable:
        found = i
        break
      else:
        continue

    # success without overflowing
    if found > -1:
      #print "Found: %u" % found
      for i in range(found, found+size):
        self.pool[i].status = self.statusInUse
      self.checkOutSize[found] = size
      if self.printRP:
        print("RP::checkOut '%s' (%u,%u) @ %u avail=%u"%(tag, size,alignment, found, self.available()))
        #print self.state()
      return found
    # need overflow
    else:
      #print "RegisterPool::checkOutAligned(%u,%u) overflowing past %u" % (size, alignment, len(self.pool))
      # where does tail sequence of available registers begin
      assert (not preventOverflow)
      start = len(self.pool)
      for i in range(len(self.pool)-1, 0, -1):
        if self.pool[i].status == self.statusAvailable:
          start = i
          continue
        else:
          break
      #print "Start: ", start
      # move forward for alignment
      
      start = roundUpToNearestMultiple(start,alignment)
      #print "Aligned Start: ", start
      # new checkout can begin at start
      newSize = start + size
      oldSize = len(self.pool)
      overflow = newSize - oldSize
      #print "Overflow: ", overflow
      for i in range(start, len(self.pool)):
        self.pool[i].status = self.statusInUse
      for i in range(0, overflow):
        self.pool.append(self.Register(self.statusInUse,tag))
      self.checkOutSize[start] = size
      if self.printRP:
        print(self.state())
        print("RP::checkOut' %s' (%u,%u) @ %u (overflow)"%(tag, size, alignment, start))
      return start

  def initTmps(self, initValue, start=0, stop=-1):
    kStr = ""
    stop= len(self.pool) if stop== -1 or stop>len(self.pool) else stop+1
    for i in range(start, stop):
      #if self.type == 's':
      #  print i, self.pool[i].status
      if self.pool[i].status==self.statusAvailable:
        if self.type == 's':
          kStr += inst("s_mov_b32", sgpr(i), hex(initValue), "init tmp in pool")
        elif self.type == 'v':
          kStr += inst("v_mov_b32", vgpr(i), hex(initValue), "init tmp in pool")
        else:
          assert(0) # bad regpool type

    return kStr

  ########################################
  # Check In
  def checkIn(self, start, tag=""):
    if self.printRP:
      print("RP::checkIn '%s' () @ %u"%(tag, start))
    if start in self.checkOutSize:
      size = self.checkOutSize[start]
      for i in range(start, start+size):
        self.pool[i].status = self.statusAvailable
      self.checkOutSize.pop(start)
      if self.printRP:
        print("  RP::checkIn() @ %u +%u"%(start,size))
    else:
      if 0:
        traceback.print_stack(None)
      printWarning("RegisterPool::checkIn(%s) but it was never checked out"%start)

  ########################################
  # Size
  def size(self):
    return len(self.pool) + self.reservedAtEnd


  ########################################
  # Number of available registers
  def available(self):
    numAvailable = 0
    for s in self.pool:
      if s.status == self.statusAvailable:
        numAvailable += 1
    return numAvailable

  ########################################
  # Size of registers of at least specified blockSize
  def availableBlock(self, blockSize):
    if blockSize ==0:
      blockSize = 1
    blocksAvail = 0
    consecAvailable = 0
    for s in self.pool:
      if s.status == self.statusAvailable:
        consecAvailable += 1
      else:
        blocksAvail += consecAvailable // blockSize
        consecAvailable = 0
    blocksAvail += consecAvailable // blockSize
    #print self.state()
    #print "available()=", self.available(), "availableBlock()=",maxAvailable
    return blocksAvail * blockSize

  ########################################
  def checkFinalState(self):
    for si in range(0,len(self.pool)):
      if self.pool[si].status == self.statusInUse:
        if self.printRP:
          print(self.state())
        raise RuntimeError("RegisterPool::checkFinalState: temp (%s, '%s') was never checked in." \
            %(si, self.pool[si].tag))

  ########################################
  # State
  def state(self):
    stateStr = ""
    placeValues = [1000, 100, 10, 1]
    for placeValueIdx in range(1, len(placeValues)):
      placeValue = placeValues[placeValueIdx]
      priorPlaceValue = placeValues[placeValueIdx-1]
      if len(self.pool) >= placeValue:
        pvs = "" # place value string
        for i in range(0, len(self.pool)):
          if i % placeValue==0:
            pvs += "%u"%((i%priorPlaceValue)//placeValue)
          else:
            pvs += " "
        stateStr += pvs + "\n"
    for i in range(0, len(self.pool)):
      if self.pool[i].status == self.statusUnAvailable:
        stateStr += "." # 'removed', this indicates a fixed assignment from "remove", ie a non-tmp allocation 
      elif self.pool[i].status == self.statusAvailable:
        stateStr += "|" # Can be allocated
      elif self.pool[i].status == self.statusInUse:
        stateStr += "#" # Checked out
    return stateStr


################################################################################
# Assembly Kernel
################################################################################
class KernelWriterAssembly(KernelWriter):

  ##############################################################################
  # Init
  ##############################################################################
  def __init__( self, kernelMinNaming, kernelSerialNaming ):
    super(KernelWriterAssembly, self).__init__( \
        kernelMinNaming, kernelSerialNaming)
    self.do = {}

    self.do["PreLoop"]     = True
    self.do["GlobalReadA"] = True
    self.do["GlobalReadB"] = True
    self.do["GlobalInc"]   = True
    self.do["LocalWrite"]  = True
    self.do["LocalReadA"]  = True
    self.do["LocalReadB"]  = True
    self.do["Wait"]        = True
    self.do["Sync"]        = True
    self.do["MAC"]         = True
    self.do["PostLoop"]    = True
    self.do["ApplyAlpha"]  = True
    self.do["GlobalWrite"] = True

    self.do["EdgeWrite"]   = True

    self.do["KeepDirectToLdsAlloc"] = False  # If true, keep regs used for LDS alloc even if not used

    # Remove me if 906 can work with beta in SGPR
    # Also can push alpha/beta recalc back to host for HPA mode
    self.betaInSgpr = True

    # Various debug flags and modes
    self.db = {}
    self.db["EnableAsserts"]     = True  # Enable assertion codegen
    self.db["DebugKernelMaxItems"] = 16  # Capture first N(=16) print values, ignore subsequent.  If -1, debug writing is faster but writing more than 16 values is undefined.

    # Chicken bit to add conservative synchronization at strategic points:
    # 0x01 = waitcnt + barrier after vector load
    # 0x02 = waitcnt at self.wait() for globalRead
    # 0x04 = waitcnt at self.wait() for localWrite
    # 0x08 = waitcnt at self.wait() for localRead
    # 0x10 = waitcnt after summation iteration, this can catch lingering ds or vm activity from summation loop
    # 0x20 = waitcnt before each write batch
    # 0x40 = waitcnt after each write batch
    self.db["ConservativeWaitCnt"] = 0x00

    self.db["InitLds"]     = False  # Initialize LDS at start of kernel
    self.printedAssertCnt  = 0
    self.initLdsValue     = 0xFFFFFFFF  # Value to use for LDS Init, if enabled

    # InitSgpr and InitVgpr can initialize at various points:
    #  0x1: Init at kernel start
    #  0x2: Init at end of summation loop (after tail too) - this is just before store loop
    self.db["InitSgpr"]   = 0x0  # init SGPRs
    self.initSgprValue    = 0x0  # Value to use for Sgpr Init, if enabled

    self.db["InitVgpr"]   = 0x0  # init VGPRs
    self.initVgprValue    = 0xFFFFFFFF  # Value to use for Sgpr Init, if enabled

    # Debug and Check flags:
    # Check A and B values loaded from memory to ensure they are 1
    # Requires DataInitTypeAB=1.
    # Only works if the problem uses full tiles (no edges)
    # Mismatches will assert (generate GPUVM fault)
    self.db["CheckValue1A"] = False
    self.db["CheckValue1B"] = False

    # Check value in C matrix.
    # Caveats:
    #  - Only works for single.
    #  - Checks after alpha calc for each element.  Later elements (in the TT) will not yet have applied their alpha.
    #  - Only works if matrix is integral multiple of macro-tile (no edges) - check is dumb so doesn't know
    #    which work-items are outside the valid edge.
    #  - Does not work in OptNoLoadLoop
    self.db["CheckValueC"]  = False
    # value expected if CheckValueC is set. Use '.' for FP.
    # For example could be 16.0 if U=8 and alpha=2
    self.db["ValueCExpectedValue"] = 16.0

    # Force an expected value for all C outputs.
    # May be useful for checking store path
    # See same caveats as CheckValueC
    self.db["ForceExpectedValue"]  = False

    # Force VSerial value into the output, this will
    # not match reference but can be useful to see which work-items are
    # storing which values
    # See same caveats as CheckValueC
    self.db["ForceVSerial"] = False

    # can't do both of these since they both override output
    assert (not (self.db["ForceExpectedValue"] and self.db["ForceVSerial"]))


    self.db["ForceInputValueA"] = False
    self.db["ForceInputValueB"] = False
    self.db["ForceValueA"] = 1.0
    self.db["ForceValueB"] = 1.0

    self.db["CheckStoreC"] = -1 # -1 disables, reload and verify output data.  Specify expected constant value.
    #self.db["CheckStoreC"] = 1024.0 # possible value

    self.db["ForceEdgeStores"] = 0 # 1=force use of edge store path for all tiles,  2=add assert in non-edge stores
    self.db["AssertNoEdge"] = 0 # Add assert in edge store code so crashes if executed

    # print vgpr register pool checkins and checkouts
    self.db["PrintRP"] = False

    # Number of times localReadDo(localWriteDo) has been called by the code-generator.
    # Used to control debug enablement.
    # Note this increments as the assembly code is generated not as it executes
    # so it can be used to determine which iteration of the unroll is being generated
    self.localReadDoCnt   = 0
    self.localWriteDoCnt  = 0

    self.maxVgprs = 256
    self.maxSgprs = 99

    self.endLine = "\n"
    self.syncStr = "s_barrier"
    self.commentPrefix = "/*"
    self.commentSuffix = "*/"
    self.commentHR = "*"*40
    self.indent = ""
    self.labels = {}
    self.localReadOffsetA = 0
    self.localReadOffsetB = 0
    self.inTailLoop = False

    self.vgprOccupancy = [0]*(256+1)
    for i in range(0,   24+1): self.vgprOccupancy[i] = 10
    for i in range(25,  28+1): self.vgprOccupancy[i] = 9
    for i in range(29,  32+1): self.vgprOccupancy[i] = 8
    for i in range(33,  36+1): self.vgprOccupancy[i] = 7
    for i in range(37,  40+1): self.vgprOccupancy[i] = 6
    for i in range(41,  48+1): self.vgprOccupancy[i] = 5
    for i in range(49,  64+1): self.vgprOccupancy[i] = 4
    for i in range(65,  84+1): self.vgprOccupancy[i] = 3
    for i in range(85, 128+1): self.vgprOccupancy[i] = 2
    for i in range(129,256+1): self.vgprOccupancy[i] = 1

  def getCompileArgs(self, sourceFileName, objectFileName, *moreArgs):
    isa = self.version
    archHasV3 = globalParameters["AsmCaps"][isa]["HasCodeObjectV3"]

    rv = [globalParameters['AssemblerPath'],
          '-x', 'assembler',
          '-target', 'amdgcn-amd-amdhsa']

    if archHasV3:
      rv += ['-mno-code-object-v3' if globalParameters["CodeObjectVersion"] == "V2" else '-mcode-object-v3']

    rv += ['-mcpu=gfx' + ''.join(map(str,isa))]
    if isa == (10,1,0):
      rv += ['-mwavefrontsize64']

    rv += moreArgs

    rv += ['-c', '-o', objectFileName, sourceFileName]

    return rv

  def getLinkCodeObjectArgs(self, objectFileNames, coFileName, *moreArgs):
    rv = [globalParameters['AssemblerPath'],
          '-target', 'amdgcn-amd-amdhsa']

    rv += moreArgs

    rv += ['-o', coFileName] + objectFileNames

    return rv

  ########################################
  def getOccupancy(self, kernel, vgprs):
    multiplier = int(ceil(max(kernel["NumThreads"], 256) / 256.0))
    # example: wg=512 multiplier=2, 1024=4

    maxLds = 65536
    ldsSize = kernel["LdsNumElements"] * kernel["ProblemType"]["DataType"].numBytes()
    ldsSize = (ldsSize + 255) & 0x1ff00 # 256-byte granularity
    ldsLimitedOccupancy = int(ceil(maxLds / float(ldsSize)))

    vgprs *= multiplier
    vgprLimitedOccupancy =  self.vgprOccupancy[vgprs] if vgprs <= 256 else 0

    return min(ldsLimitedOccupancy, vgprLimitedOccupancy)

  def getMaxRegsForOccupancy(self, vgprs):
    initOccupancy =  self.vgprOccupancy[vgprs]
    lastVgprs = vgprs
    while vgprs < len(self.vgprOccupancy):
      vgprs += 1
      if self.vgprOccupancy[vgprs] == initOccupancy:
        lastVgprs = vgprs
        next
      else:
        break
    return lastVgprs

  ########################################
  ########################################
  def size(self, tc, dim):
    """
    Return sgpr() with the specified size
    See above definitions for how these are mapped to Free or Sum sizes
    based on the problem definition.
    """
    if tc in ['A','B','C','D']:
      return sgpr("Size%s%s"%(tc,self.indexChars[dim]))
    else:
      raise ValueError("unexpected tensorChar='%s' in size function"%tc)

  ########################################
  ########################################
  def stride(self, tc, dim):
    problemType = self.kernel["ProblemType"]
    if tc in ['A','B']:
      if not problemType["UseInitialStridesAB"] and \
          dim == problemType["IndexAssignments%s"%tc][0]:
        return ("constStride%s%s"%(tc,self.indexChars[dim]))
      else:
        return sgpr("Stride%s%s"%(tc,self.indexChars[dim]))
    elif tc in ['D','C']:
      if not problemType["UseInitialStridesCD"] and dim == 0:
        return ("constStride%s%s"%(tc,self.indexChars[dim]))
      else:
        return sgpr("Stride%s%s"%(tc,self.indexChars[dim]))
    else:
      raise ValueError("unexpected tensorChar='%s' in stride function"%tc)


  ########################################
  # Get Label
  # return label number - create new if it doesn't already exist
  ########################################
  def getLabelNum(self, name):
    if name not in self.labels:
      self.labels[name] = len(self.labels)
    return self.labels[name]

  ########################################
  # return label name including a unique number
  # create new if it doesn't already exist
  ########################################
  def getNamedLabel(self, name):
    if name not in self.labels:
      self.labels[name] = "%s_%u" % (name, len(self.labels))
    return self.labels[name]

  ########################################
  # return string that defines a unique named name_number
  ########################################
  def getNamedLabelDef(self, name, labelComment=""):
    t = "%s: // %s\n" % (self.getNamedLabel(name), labelComment)
    return t

  ########################################
  # return string that defines a unique numeric label
  # labelComment is a comment string if this is a label definition
  ##############################################################################
  def getLabelDef(self,name,labelComment=""):
    t = "label_%04u: // %s %s\n" % (self.getLabelNum(name), name, labelComment)
    return t

  ##############################################################################
  # define a label and return undecorated label_%4u - suitable for using as jump target
  ##############################################################################
  def getLabelTarget(self,name,labelDef=None):
    t = "label_%04u" % (self.getLabelNum(name))
    return t

  ##############################################################################
  ##############################################################################
  def getUniqLabel(self):
    name = "uniq_label_" + str(len(self.labels))
    return self.getLabelNum(name)

  ##############################################################################
  # Find Memory Instruction For Width and Stride
  ##############################################################################
  def findMemoryInstructionForWidthStride(self, width, strides, combine, \
      instructions):
    for i in range(0, len(instructions)):
      instruction = instructions[i]
      numAddresses = instruction.numAddresses
      numOffsets = instruction.numOffsets
      offsetMultiplier = instruction.offsetMultiplier
      blockWidth = instruction.blockWidth
      valid = True
      if width < blockWidth:
        valid = False
      if combine: # try to combine ops
        if numOffsets > 0: # if inst combines using offsets
          for stride in strides:
            if stride % offsetMultiplier != 0:
              valid = False
      else: # don't try to combine ops
        if numOffsets > 1 or numAddresses > 1:
          valid = False
      if valid:
        return i
      else:
        continue

    printWarning("Could not find valid memory instruction for width=%f" % width)
    return len(instructions)


  ##############################################################################
  # Select Memory Instruction
  # when selecting instruction, need to support stride in both dims
  ##############################################################################
  def selectMemoryInstruction(self,
      operation, # ReadGlobal, WriteLocal, ReadLocal
      width, # num registers 1 chunk
      write2, # Para, Perp, None
      para2, # NumLoadsPara >= 2
      perp2, # NumLoadsPerp >= 2
      strides ):

    #instructions = self.memoryArchitecture[operation]
    instructions = self.memoryInstructions[self.version][operation]
    # try to combine
    if (write2 == "Coalesced" and para2) \
        or (write2 == "Perpendicular" and perp2):
      instructionIdx = self.findMemoryInstructionForWidthStride( \
          width, strides, True, instructions)
      if instructionIdx < len(instructions): # found combined
        return instructionIdx

    # don't or can't combine
    return self.findMemoryInstructionForWidthStride( \
        width, strides, False, instructions)

  def setStartTmpPool(self, newStartTmpPool):
    #print "set tmpSgprPool to ", newStartTmpPool
    self.startSgprTmpPool = newStartTmpPool

  def getTmpSgpr(self, num):
    pad = 0 if num ==1 else self.startSgprTmpPool & 0x1
    if self.startSgprTmpPool+num+pad > self.totalSgprs:
      self.totalSgprs = self.startSgprTmpPool + num + pad
      if 0:
        print("startSgprTmpPool=", self.startSgprTmpPool,
              "warning: growing SGPR pool to ", self.totalSgprs)
        import pdb ; pdb.set_trace()

    return self.startSgprTmpPool + pad

  def dumpSgpr(self, sgprStore):
    kStr = ""
    if globalParameters["DebugKernel"]:
      afterDump = -1
      if self.db["DebugKernelMaxItems"] != -1:
        afterDump = self.getUniqLabel()
        kStr += inst("s_cmp_lt_u32", sgpr("DebugKernelItems"), 16,  "")
        kStr += inst("s_cbranch_scc0", "label_%04u"%afterDump, \
                     "skip if already wrote enough work-items" )
        kStr += inst("s_add_u32", sgpr("DebugKernelItems"), \
                     sgpr("DebugKernelItems"), \
                     hex(1), "inc items written" )

      tmp = self.vgprPool.checkOut(1)
      kStr += inst("v_mov_b32", vgpr(tmp), sgprStore, "Debug")
      kStr += inst("flat_store_dword", vgpr("AddressDbg", 2), \
          vgpr(tmp), "debug dump sgpr store" )
      kStr += inst("_v_add_co_u32", vgpr("AddressDbg"), "vcc", vgpr("AddressDbg"), \
          hex(4), "debug dump inc" )
      self.vgprPool.checkIn(tmp)

      if self.db["DebugKernelMaxItems"] != -1:
        kStr += "label_%04u:%s  %s" % (afterDump, "// skip debug target", self.endLine)

    return kStr


  ##############################################################################
  #
  #   Functions to Write Kernel Segments
  #
  ##############################################################################

  def defineSgpr(self, name, numSgprs, align=1):
    if numSgprs == 0: return

    # round up to next alignment boundary:
    self.sgprIdx = roundUpToNearestMultiple(self.sgprIdx,align)
    self.sgprs[name] = self.sgprIdx
    self.sgprIdx += numSgprs
    if self.sgprIdx >= self.maxSgprs:
      print ("warning: too many kernel arguments (sgpr=%d)! Overflowed SGPRS." % (self.sgprIdx))

    return

  ##############################################################################
  # Init Kernel
  ##############################################################################
  def initKernel(self, kernel, tPA, tPB ):
    super(KernelWriterAssembly, self).initKernel(kernel, tPA, tPB)

    dkp = kernel["DisableKernelPieces"]
    self.do["NullKernel"]  = dkp >= 9 or dkp == -9

    self.kernel = kernel

    # init these here in case some kernel pieces are disabled for performance exploration:
    tPA["localReadOffset"] = 0
    tPB["localReadOffset"] = 0

    self.sgprs=collections.OrderedDict()
    self.sgprIdx = 0

    self.LdsOOB = 0xF00000

    #---
    # Internal optimization and debug controls.
    # These have a default which is almost always faster so don't make a full-blown YAML parm
    # But have a control here so we can disable for debugging and also easily tell
    # which parts of the code were changed to support the new mode.
    self.globalReadIncsUseVgpr = False if kernel["BufferLoad"] else True

    # If True, GRO are expressed as offsets from the beginning of the macro-tile, and the SRD
    # is set to the beginning of the macro-tile.
    # If False, GRO are expressed as offsets from the beginning of the lowest 2 dimensions
    # in the tensor.
    # True can allow Buffer-Based logic to have significantly higher range and handle larger tensors
    # groOffsetInMacroTile doesn't work with pointer-shift because it sets the SRD to point to the
    # start of the macro-tile - if we overhang by small number of elements (<GRVW) then can't shift
    # back to get all the data.
    # groOffsetInMacroTile doesn't work with packed dims since these need to set SRD to the tensor base
    # then extract the packed dimensions from the flattened index (including the workgroup) and scale by strides
    # - the index is per-work-item so can't put work-group into the SRD
    if len(kernel["PackedC0IndicesX"])==1 and len(kernel["PackedC1IndicesX"])==1 and kernel["BufferLoad"]:
      self.groOffsetInMacroTile = 1
    else:
      self.groOffsetInMacroTile = 0


    # use 64-bit buffer limit shadow register
    self.use64bPbcLimit = 1 and kernel["BufferLoad"]

    # Check if the address setup code for LWA and GRO causes register growth.
    # This is not an error condition but bears further investigation.
    # In particular if PrefetchAcrossPersistent=1 then the NewTile setup code
    # will be run before the no-load-loop iteration where registers are still
    # tight.  Realistically we just have the GlobalToLocal VGPRs, all else is
    # growth.
    self.preventVgprOverflowDuringNewTile = 0 and not globalParameters["ForceGenerateKernel"]

    # For Beta:
    # Rather than waiting for all loads to finish with s_waitcnt vmcnt(0), interleave
    # appropriate vmwnts into the stores so they issue as loads become available
    # TODO: change back to 1
    self.interleaveStoreVmcnt = 1 and kernel["BufferStore"]


    # if >0, shift the start of the SRD left by specified #elements (not bytes)
    # Gives pointer shift some room to move left, even into the previous macro-tile
    # This slightly reduces the range of the GRO since they have to include the offset
    # Pointer shift still cannot be used with very small matrices < GRVW
    self.srdShiftLeft = {}
    self.srdShiftLeft["A"] = kernel["GlobalLoadVectorWidthA"]
    self.srdShiftLeft["B"] = kernel["GlobalLoadVectorWidthB"]

    self.checkGRO = False
    # checkGRO requires useSgprForGRO=0 so that code allocates and uses
    # the VGPRs that are used for the GRO offset checking
    assert not (kernel["UseSgprForGRO"] and self.checkGRO)

    # Debug mode to explore combining VGPRs.
    # Saves VGPRs but doesn't generate correct answer
    self.combineLocalAddresses = 0

    # ISA version, such as 803
    self.version = globalParameters["CurrentISA"]
    if "ISA" in kernel:
      self.version = tuple(kernel["ISA"])
    if not globalParameters["AsmCaps"][self.version]["SupportedISA"]:
      defaultIsa = (9,0,0)
      print("warning: ISA:", self.version, " is not supported; overriding with ", defaultIsa)
      self.version = defaultIsa
    
    if kernel["MatrixInstruction"] and not self.version == (9,0,8):
      printExit("MatrixInstruction not supported for {0}".format(self.version))

    self.AsmBugs = {}
    self.AsmBugs["ExplicitCO"] = globalParameters["AsmCaps"][self.version]["HasExplicitCO"]
    self.AsmBugs["ExplicitNC"] = globalParameters["AsmCaps"][self.version]["HasExplicitNC"]

    if not globalParameters["AsmCaps"][self.version]["HasDirectToLds"]:
      kernel["DirectToLdsA"] = False
      kernel["DirectToLdsB"] = False
      kernel["LocalWriteUseSgprA"] = False # Requires DirectToLdsA
      kernel["LocalWriteUseSgprB"] = False # Requires DirectToLdsB

    #######################################L
    # Available Memory Instructions
    ########################################

    # name, numAddresses, numOffsets, offsetMultiplier, blockWidth, formatting):
    ########################################
    # Local Read
    ds_read_b128 = MemoryInstruction("ds_read_b128",  1, 1, 4, 4, \
        "%s, %s offset:%s" )
    ds_read2_b64 = MemoryInstruction("ds_read2_b64",  1, 2, 2, 2, \
        "%s, %s offset0:%s, offset1:%s" )
    ds_read_b64 = MemoryInstruction("ds_read_b64",    1, 1, 2, 2, \
        "%s, %s offset:%s" )
    ds_read2_b32 = MemoryInstruction("ds_read2_b32",  1, 2, 1, 1, \
        "%s, %s offset0:%s offset1:%s" )
    ds_read_b32 = MemoryInstruction("ds_read_b32",    1, 1, 1, 1, \
        "%s, %s offset:%s" )
    ########################################
    # Local Write
    ds_write_b128 = MemoryInstruction("ds_write_b128",  1, 1, 4, 4, \
        "%s, %s offset:%s" )
    ds_write2_b64 = MemoryInstruction("ds_write2_b64",  1, 2, 2, 2, \
        "%s, %s, %s offset0:%s, offset1:%s" )
    ds_write_b64 = MemoryInstruction("ds_write_b64",    1, 1, 2, 2, \
        "%s, %s offset:%s" )
    ds_write2_b32 = MemoryInstruction("ds_write2_b32",  1, 2, 1, 1, \
        "%s, %s, %s offset0:%s offset1:%s" )
    ds_write_b32 = MemoryInstruction("ds_write_b32",    1, 1, 1, 1, \
        "%s, %s offset:%s" )
    ds_write_b16 = MemoryInstruction("ds_write_b16",    1, 1, 1, 0.5, \
        "%s, %s offset:%s" )
    ########################################
    # Global Read
    flat_load_dwordx4 = MemoryInstruction("flat_load_dwordx4",  1, 0, 0, 4, \
        "UNUSED %s, %s" )
    flat_load_dwordx2 = MemoryInstruction("flat_load_dwordx2",  1, 0, 0, 2, \
        "UNUSED %s, %s" )
    flat_load_dword = MemoryInstruction("flat_load_dword",      1, 0, 0, 1, \
        "UNUSED %s, %s" )

    buffer_load_dwordx4 = MemoryInstruction("buffer_load_dwordx4", 1, 0, 0, 4, \
        "UNUSED %s, %s, %s, %s offen offset:0 %s" )
    buffer_load_dwordx2 = MemoryInstruction("buffer_load_dwordx2", 1, 0, 0, 2, \
        "UNUSED %s, %s, %s, %s offen offset:0 %s" )
    buffer_load_dword = MemoryInstruction("buffer_load_dword", 1, 0, 0, 1, \
        "UNUSED %s, %s, %s, %s offen offset:0 %s" )
    # generate half directly w/o using the format string to handle hi/lo correctly
    buffer_load_short = MemoryInstruction("buffer_load_short_d16", 1, 0, 0, 0.5, \
        "UNUSED %s, %s, %s, %s offen offset:0 %s" )

    ########################################
    # Global Write
    flat_store_dwordx4 = MemoryInstruction("flat_store_dwordx4",  1, 0, 0, 4, \
        "%s, %s" )
    flat_store_dwordx2 = MemoryInstruction("flat_store_dwordx2",  1, 0, 0, 2, \
        "%s, %s" )
    flat_store_dword = MemoryInstruction("flat_store_dword",      1, 0, 0, 1, \
        "%s, %s" )

    ########################################
    # Available Memory Instructions per Architecture
    # gfx701 "Hawaii"
    # gfx801 "Carrizo"
    # gfx802 "Tonga"
    # gfx803 "Fiji"
    # gfx900
    ########################################
    if (kernel["BufferLoad"]):
      chosen_load_dwordx4 = buffer_load_dwordx4
      chosen_load_dwordx2 = buffer_load_dwordx2
      chosen_load_dword   = buffer_load_dword
      chosen_load_short    = buffer_load_short
    else:
      chosen_load_dwordx4 = flat_load_dwordx4
      chosen_load_dwordx2 = flat_load_dwordx2
      chosen_load_dword   = flat_load_dword
      chosen_load_short    = flat_load_dword # not supported

    chosen_store_dwordx4 = flat_store_dwordx4
    chosen_store_dwordx2 = flat_store_dwordx2
    chosen_store_dword   = flat_store_dword

    self.memoryInstructions = {
        (9,0,0): {
          "GlobalRead": [ chosen_load_dwordx4, chosen_load_dwordx2,
            chosen_load_dword, chosen_load_short ],
          "GlobalWrite": [ chosen_store_dwordx4, chosen_store_dwordx2,
            chosen_store_dword ],
          "LocalRead": [ ds_read_b128, ds_read2_b64,
            ds_read_b64, ds_read2_b32, ds_read_b32 ],
          "LocalWrite": [ ds_write_b128, ds_write2_b64,
            ds_write_b64, ds_write2_b32, ds_write_b32, ds_write_b16 ]
          }, # 900
        }
    self.memoryInstructions[(8,0,3)] = self.memoryInstructions[(9,0,0)]
    self.memoryInstructions[(9,0,6)] = self.memoryInstructions[(9,0,0)]
    self.memoryInstructions[(9,0,8)] = self.memoryInstructions[(9,0,0)]
    self.memoryInstructions[(10,1,0)] = self.memoryInstructions[(9,0,0)]

    if self.version == (9,0,0):
      self.mixinst = "v_mad_mix_f32"
    elif self.version == (9,0,6) or self.version == (9,0,8):
      self.mixinst = "v_fma_mix_f32"
    else:
      self.mixinst = "NOT_SUPPORTED"

    self.overflowedResources = 0 # if true, comment out whole kernel

    self.kernelName = self.getKernelName(kernel)
    self.inTailLoop = False

    # registers per element
    self.bpr = 4 # all registers are 32bit
    self.bpeAB = int(self.bpr*\
        kernel["ProblemType"]["DataType"].numRegisters())
    self.bpeCexternal = int(self.bpr*\
        kernel["ProblemType"]["DataType"].numRegisters())
    #jgolds Need to check device for support
    if kernel["ProblemType"]["HighPrecisionAccumulate"]:
        if kernel["ProblemType"]["DataType"].isHalf():
            self.bpeCinternal = int(self.bpr*1)
        elif kernel["ProblemType"]["DataType"].isInt8x4():
            # numRegisters for Int8x4 = numRegisters for float = 1
            self.bpeCinternal = int(self.bpr* kernel["ProblemType"]["DataType"].numRegisters())
        elif kernel["ProblemType"]["DataType"].isBFloat16():
            self.bpeCinternal = int(self.bpr*1)
            # print("need_replacement_kernel %s" % self.kernelName)
        else:
            print("HighPrecisionAccumulate only valid when DataType is half, Int8x4.")
            self.bpeCinternal = int(self.bpr*\
                kernel["ProblemType"]["DataType"].numRegisters())
            kernel["ProblemType"]["HighPrecisionAccumulate"] = False
    else:
        self.bpeCinternal = int(self.bpr*\
            kernel["ProblemType"]["DataType"].numRegisters())
    assert self.bpeAB == tPA["bpe"]
    assert self.bpeAB == tPB["bpe"]
    # registers per global address
    self.rpga = 2 # 64-bit
    # registers per local address
    self.rpla = 1 # 32-bit
    # registers per global 32-bit offset (some intructions only support 32-bit offset)
    self.rpgo = 1 # 32-bit

    ####################################
    # choose memory instructions
    ####################################

    ########################################
    # globalReadA instruction; no flat_load2_*
    self.globalReadWidthA = float(tPA["nrcv"]*tPA["bpe"])/self.bpr
    self.globalRead2CoalescedA = kernel["NumLoadsCoalescedA"]>1 \
        or self.readCoalescedComponentsA
    self.globalRead2PerpendicularA = kernel["NumLoadsPerpendicularA"] > 1 \
        or self.readPerpendicularComponentsA
    self.globalReadInstructionIdxA = \
        self.selectMemoryInstruction("GlobalRead", self.globalReadWidthA, \
        kernel["GlobalRead2A"], \
        self.globalRead2CoalescedA, self.globalRead2PerpendicularA, [] )
    ########################################
    # globalReadB instruction; no flat_load2_
    self.globalReadWidthB = float(tPB["nrcv"]*tPB["bpe"])/self.bpr
    self.globalRead2CoalescedB = kernel["NumLoadsCoalescedB"]>1 \
        or self.readCoalescedComponentsB
    self.globalRead2PerpendicularB = kernel["NumLoadsPerpendicularB"] > 1 \
        or self.readPerpendicularComponentsB
    self.globalReadInstructionIdxB = \
        self.selectMemoryInstruction("GlobalRead", self.globalReadWidthB, \
        kernel["GlobalRead2B"], \
        self.globalRead2CoalescedB, self.globalRead2PerpendicularB, [] )

    ########################################
    # localWriteA instruction
    # for local, tile->para, unroll->perp
    #self.localWriteWidthA = 1 if (self.writeTileDimComponentsA \
    #    or self.writeUnrollDimComponentsA) else kernel["VectorWidth"]
    self.localWriteWidthA = tPA["nwcv"]*tPA["bpe"]//self.bpr
    if self.localWriteWidthA < 1:
      self.localWriteWidthA = (1.0*tPA["nwcv"]*tPA["bpe"])/self.bpr
    self.localWrite2CoalescedA = tPA["nrc"]>1 \
        or self.writeTileDimComponentsA
    self.localWrite2PerpendicularA = tPA["nrp"]>1 \
        or self.writeUnrollDimComponentsA
    # localWriteA stride tile
    if kernel["ProblemType"]["TLUA"]:
      if self.writeTileDimComponentsA:
        self.localWriteStrideTileA = 1
        self.localWriteJoinTileA = "Components"
      else:
        self.localWriteStrideTileA = kernel["LSCA"]
        self.localWriteJoinTileA = "Coalesced"
    else:
      if self.writeUnrollDimComponentsA:
        self.localWriteStrideTileA = 1
        self.localWriteJoinTileA = "Components"
      else:
        self.localWriteStrideTileA = kernel["LSPA"]
        self.localWriteJoinTileA = "Perpendicular"
    self.localWriteStrideTileA = self.localWriteStrideTileA*tPA["bpe"]//self.bpr
    # localWriteA stride unroll
    if kernel["ProblemType"]["TLUA"]:
      if self.writeUnrollDimComponentsA:
        self.localWriteStrideUnrollA = 1*kernel["MacroTileA"]
        self.localWriteJoinUnrollA = "Components"
      else:
        self.localWriteStrideUnrollA = kernel["LSCA"]*kernel["MacroTileA"]
        self.localWriteJoinUnrollA = "Perpendicular"
    else:
      if self.writeTileDimComponentsA:
        self.localWriteStrideUnrollA = 1*kernel["MacroTileA"]
        self.localWriteJoinUnrollA = "Components"
      else:
        self.localWriteStrideUnrollA = kernel["LSCA"]*kernel["MacroTileA"]
        self.localWriteJoinUnrollA = "Coalesced"
    self.localWriteStrideUnrollA = \
        (self.localWriteStrideUnrollA*tPA["bpe"])//self.bpr
    self.localWriteInstructionIdxA = \
        self.selectMemoryInstruction("LocalWrite", self.localWriteWidthA, \
        kernel["LocalWrite2A"], \
        self.localWrite2CoalescedA, self.localWrite2PerpendicularA,
        [self.localWriteStrideTileA, self.localWriteStrideUnrollA] )

    ########################################
    # localWriteB instruction
    # for local, tile->para, unroll->perp
    #self.localWriteWidthB = 1 if (self.writeTileDimComponentsB \
    #    or self.writeUnrollDimComponentsB) else kernel["VectorWidth"]
    self.localWriteWidthB = tPB["nwcv"]*tPB["bpe"]//self.bpr
    if self.localWriteWidthB < 1:
      self.localWriteWidthB = (1.0*tPB["nwcv"]*tPB["bpe"])/self.bpr
    self.localWrite2CoalescedB = tPB["nrc"]>1 \
        or self.writeTileDimComponentsB
    self.localWrite2PerpendicularB = tPB["nrp"]>1 \
        or self.writeUnrollDimComponentsB
    # localWriteB stride tile
    if kernel["ProblemType"]["TLUB"]:
      if self.writeTileDimComponentsB:
        self.localWriteStrideTileB = 1
        self.localWriteJoinTileB = "Components"
      else:
        self.localWriteStrideTileB = kernel["LSCB"]
        self.localWriteJoinTileB = "Coalesced"
    else:
      if self.writeUnrollDimComponentsB:
        self.localWriteStrideTileB = 1
        self.localWriteJoinTileB = "Components"
      else:
        self.localWriteStrideTileB = kernel["LSPB"]
        self.localWriteJoinTileB = "Perpendicular"
    self.localWriteStrideTileB = (self.localWriteStrideTileB*tPB["bpe"])//self.bpr
    # localWriteB stride unroll
    if kernel["ProblemType"]["TLUB"]:
      if self.writeUnrollDimComponentsB:
        self.localWriteStrideUnrollB = 1*kernel["MacroTileB"]
        self.localWriteJoinUnrollB = "Components"
      else:
        self.localWriteStrideUnrollB = kernel["LSCB"]*kernel["MacroTileB"]
        self.localWriteJoinUnrollB = "Perpendicular"
    else:
      if self.writeTileDimComponentsB:
        self.localWriteStrideUnrollB = 1*kernel["MacroTileB"]
        self.localWriteJoinUnrollB = "Components"
      else:
        self.localWriteStrideUnrollB = kernel["LSCB"]*kernel["MacroTileB"]
        self.localWriteJoinUnrollB = "Coalesced"
    self.localWriteStrideUnrollB = \
        (self.localWriteStrideUnrollB*tPB["bpe"])//self.bpr
    self.localWriteInstructionIdxB = \
        self.selectMemoryInstruction("LocalWrite", self.localWriteWidthB, \
        kernel["LocalWrite2B"], \
        self.localWrite2CoalescedB, self.localWrite2PerpendicularB,
        [self.localWriteStrideTileB, self.localWriteStrideUnrollB] )

    ########################################
    # localRead A
    localReadWidth = (kernel["VectorWidth"] * tPA["bpe"])//self.bpr
    if kernel["MatrixInstruction"]:
      localReadWidth = tPA["bpe"]//self.bpr # TODO ok for all tile sizes? change for bf16

    #localReadStridePerpendicular = 0
    localRead2Perpendicular = False
    self.localReadStrideCoalescedA = \
        kernel["ThreadTile0"] * tPA["bpe"]//self.bpr
    self.localRead2CoalescedA = kernel["ThreadTile0"]//kernel["VectorWidth"] > 1
    self.localReadInstructionIdxA = \
        self.selectMemoryInstruction("LocalRead", localReadWidth, \
        kernel["LocalRead2A"], \
        self.localRead2CoalescedA, localRead2Perpendicular,
        [self.localReadStrideCoalescedA] )
    tPA["localReadSwapByteOffset"] = 0
    tPB["localReadSwapByteOffset"] = 0
    tPA["localWriteSwapByteOffset"] = 0
    tPB["localWriteSwapByteOffset"] = 0


    ########################################
    # localRead B
    localReadWidth = (kernel["VectorWidth"] * tPB["bpe"])//self.bpr
    if kernel["MatrixInstruction"]:
      localReadWidth = tPA["bpe"]//self.bpr # TODO ok for all tile sizes? change for bf16
    #localReadStridePerpendicular = 0
    localRead2Perpendicular = False
    self.localReadStrideCoalescedB = \
    kernel["ThreadTile1"] * tPB["bpe"]//self.bpr
    self.localRead2CoalescedB = kernel["ThreadTile1"]//kernel["VectorWidth"] > 1
    self.localReadInstructionIdxB = \
        self.selectMemoryInstruction("LocalRead", localReadWidth, \
        kernel["LocalRead2B"], \
        self.localRead2CoalescedB, localRead2Perpendicular,
        [self.localReadStrideCoalescedB] )

    instructions = self.memoryInstructions[self.version]
    self.globalReadInstructionA = instructions["GlobalRead"][ \
        self.globalReadInstructionIdxA]
    self.globalReadInstructionB = instructions["GlobalRead"][ \
        self.globalReadInstructionIdxB]
    self.localWriteInstructionA = instructions["LocalWrite"][ \
        self.localWriteInstructionIdxA]
    self.localWriteInstructionB = instructions["LocalWrite"][ \
        self.localWriteInstructionIdxB]
    self.localReadInstructionA = instructions["LocalRead"][ \
        self.localReadInstructionIdxA]
    self.localReadInstructionB = instructions["LocalRead"][ \
        self.localReadInstructionIdxB]
    # global reads per instruction
    tPA["nrcvpi"] = int((self.globalReadInstructionA.totalWidth*self.bpr)/tPA["bpe"])
    tPB["nrcvpi"] = int((self.globalReadInstructionB.totalWidth*self.bpr)/tPB["bpe"])
    tPA["nwcvpi"] = int((self.localWriteInstructionA.totalWidth*self.bpr)/tPA["bpe"])
    tPB["nwcvpi"] = int((self.localWriteInstructionB.totalWidth*self.bpr)/tPB["bpe"])
    ####################################
    # VGPR Allocation
    ####################################

    ####################################
    # num vgprs: valu
    #jgolds bpeCinternal because we are allocating accumulation registers here
    self.numVgprValuC = (kernel["ThreadTile0"]*kernel["ThreadTile1"]*self.bpeCinternal)//self.bpr

    valuBlocks = (1+kernel["PrefetchLocalRead"]) * kernel["InnerUnroll"]
    if kernel["MatrixInstruction"]:
      self.numVgprValuAPerBlock = kernel["ThreadTileA"]*tPA["bpe"]//self.bpr
      #self.numVgprValuBPerBlock = kernel["ThreadTileB"]*tPB["bpe"]//self.bpr
      #self.numVgprValuBPerBlock = kernel["MacroTile1"] // (4 * kernel["MatrixInstN"] * kernel["MatrixInstB"]) # BBlocks
      self.numVgprValuBPerBlock = (kernel["ThreadTileB"] * tPA["bpe"]) // (kernel["MatrixInstN"] * self.bpr) # ABlocks
    else:
      self.numVgprValuAPerBlock = kernel["ThreadTileA"]*tPA["bpe"]//self.bpr
      self.numVgprValuBPerBlock = kernel["ThreadTileB"]*tPB["bpe"]//self.bpr
    numVgprValuA = self.numVgprValuAPerBlock * valuBlocks
    numVgprValuB = self.numVgprValuBPerBlock * valuBlocks

    ####################################
    # num vgprs: global -> local elements
    if not kernel["DirectToLdsA"] or self.do["KeepDirectToLdsAlloc"]:
      self.numVgprG2LA = roundUp((kernel["NumLoadsCoalescedA"] * kernel["NumLoadsPerpendicularA"] *\
        kernel["GlobalLoadVectorWidthA"] * tPA["bpe"])/(float)(self.bpr))
    if not kernel["DirectToLdsB"] or self.do["KeepDirectToLdsAlloc"]:
      self.numVgprG2LB = roundUp((kernel["NumLoadsCoalescedB"]*kernel["NumLoadsPerpendicularB"]* \
        kernel["GlobalLoadVectorWidthB"] * tPB["bpe"])/(float)(self.bpr))

    ####################################
    # num vgprs: local read addresses
    numVgprLocalReadAddressesA = 1 * self.rpla
    numVgprLocalReadAddressesB = 1 * self.rpla

    ####################################
    # num vgprs: local write addresses
    #numLocalWritesA = kernel["NumLoadsCoalescedA"] \
    #    * nlp * self.numWriteVectorComponentsA
    #numLocalWriteInstructionsA = numLocalWritesA \
    #    / self.localWriteInstructionA[self.instructionIdxNumOffsets]
    self.numVgprLocalWriteAddressesA = 0 if kernel["LocalWriteUseSgprA"] else 1 * self.rpla
    # TODO - if we only have one local write - can just map the overhang register to the LWO
    if kernel["FractionalLoad"]==1 and kernel["fractionalPerpOverhangA"]:
      self.numVgprLocalWriteAddressesA += 1*self.rpla

    #numLocalWritesB = kernel["NumLoadsCoalescedB"] \
    #    * nlp * self.numWriteVectorComponentsB
    #numLocalWriteInstructionsB = numLocalWritesB \
    #    / self.localWriteInstructionB[self.instructionIdxNumOffsets]
    self.numVgprLocalWriteAddressesB = 0 if kernel["LocalWriteUseSgprB"] else 1 * self.rpla
    if kernel["FractionalLoad"]==1 and kernel["fractionalPerpOverhangB"]:
      self.numVgprLocalWriteAddressesB += 1*self.rpla

    ####################################
    # num vgprs: global read addresses
    numGlobalReadsA = kernel["NumLoadsCoalescedA"] \
        * kernel["NumLoadsPerpendicularA"] * kernel["GlobalLoadVectorWidthA"] \
        * self.numReadVectorComponentsA
    numGlobalReadInstructionsA = (numGlobalReadsA * tPA["bpe"])//\
        (self.globalReadInstructionA.blockWidth * 4)

    if kernel["BufferLoad"]:
      numGlobalReadOffsetsA = roundUp(numGlobalReadInstructionsA * self.rpgo)
    else:
      numVgprGlobalReadAddressesA = numGlobalReadInstructionsA * self.rpga

    numGlobalReadsB = kernel["NumLoadsCoalescedB"] \
        * kernel["NumLoadsPerpendicularB"] * kernel["GlobalLoadVectorWidthB"] \
        * self.numReadVectorComponentsB
    numGlobalReadInstructionsB = (numGlobalReadsB * tPB["bpe"])// \
        (self.globalReadInstructionB.blockWidth * 4)
    if kernel["BufferLoad"]:
      numGlobalReadOffsetsB = roundUp(numGlobalReadInstructionsB * self.rpgo)
    else:
      numVgprGlobalReadAddressesB = numGlobalReadInstructionsB * self.rpga
    if self.globalReadIncsUseVgpr:
      numVgprGlobalReadIncsA = kernel["ProblemType"]["NumIndicesSummation"] \
          * self.rpga
      numVgprGlobalReadIncsB = kernel["ProblemType"]["NumIndicesSummation"] \
          * self.rpga
    else:
      numVgprGlobalReadIncsA = 0
      numVgprGlobalReadIncsB = 0

    numVgprAddressDbg = self.rpga if globalParameters["DebugKernel"] else 0

    ####################################
    # num vgprs: c write address
    # 1 address where to write first value
    # 1 tmp address where to write current value


    ####################################
    # VGPR Assignment
    ####################################
    vgprIdx = 0

    self.startVgprValuC = vgprIdx; vgprIdx += self.numVgprValuC

    self.startVgprValuA = vgprIdx; vgprIdx += numVgprValuA

    valuBlocks = (1+kernel["PrefetchLocalRead"]) * kernel["InnerUnroll"]
    if not kernel["DirectToLdsA"] or self.do["KeepDirectToLdsAlloc"]:
      if kernel["PrefetchGlobalRead"]:
        self.startVgprG2LA = vgprIdx; vgprIdx += self.numVgprG2LA
      else: # g2l can overlap valu
        self.startVgprG2LA = self.startVgprValuA
        vgprIdx = self.startVgprValuA \
            + max(self.numVgprValuAPerBlock*valuBlocks, self.numVgprG2LA)

    self.startVgprValuB = vgprIdx; vgprIdx += numVgprValuB
    if not kernel["DirectToLdsB"] or self.do["KeepDirectToLdsAlloc"]:
      if kernel["PrefetchGlobalRead"]:
        self.startVgprG2LB = vgprIdx; vgprIdx += self.numVgprG2LB
      else: # g2l can overlap valu
        self.startVgprG2LB = self.startVgprValuB
        vgprIdx = self.startVgprValuB \
            + max(self.numVgprValuBPerBlock*valuBlocks, self.numVgprG2LB)

    # Registers allocated above this point can be used as temps during setup
    # Registers above here are reserved in initC, near the end of the setup
    # code
    self.lastValuAB = vgprIdx
    #----------------------------------

    if not kernel["LocalWriteUseSgprA"]:
      if self.combineLocalAddresses:
        self.startVgprLocalWriteAddressesA = self.startVgprLocalReadAddressesA
      else:
        self.startVgprLocalWriteAddressesA = vgprIdx
        vgprIdx += self.numVgprLocalWriteAddressesA

    if not kernel["LocalWriteUseSgprB"]:
      if self.combineLocalAddresses:
        self.startVgprLocalWriteAddressesB = self.startVgprLocalReadAddressesA
      else:
        self.startVgprLocalWriteAddressesB = vgprIdx
        vgprIdx += self.numVgprLocalWriteAddressesB

    # BufferLoad:
    # Uses a resource descriptor (SRD) which is stored in 4 SGPRs and thus shared by all work-items.
    # Each work-item also uses  a unique 32-bit offset into vgprGlobalReadOffset.  These offsets are set when 
    # the tile is initialized and stay constant through the execution of the kernel.
    # The base address in the SRD is updated when the algoritm moves to a new tile
    # BufferLoad disables the gptGlobalReadAddr used in flat addressing.
    if kernel["BufferLoad"]:
       self.startVgprGlobalReadOffsetA = vgprIdx
       vgprIdx += 1 if kernel["UseSgprForGRO"] else numGlobalReadOffsetsA
       self.startVgprGlobalReadOffsetB = vgprIdx
       vgprIdx += 1 if kernel["UseSgprForGRO"] else numGlobalReadOffsetsB
    else:
      self.startVgprGlobalReadAddressesA = vgprIdx
      vgprIdx += numVgprGlobalReadAddressesA
      self.startVgprGlobalReadAddressesB = vgprIdx
      vgprIdx += numVgprGlobalReadAddressesB
    self.startVgprGlobalReadIncsA = vgprIdx
    vgprIdx += numVgprGlobalReadIncsA
    self.startVgprGlobalReadIncsB = vgprIdx
    vgprIdx += numVgprGlobalReadIncsB

    # Point at last VGPR that can be reclaimed for use in the summation loop
    # If more VGPRs are added here be aware of the register reclaim code in
    # endSummation - registers that should be preserved after lastVgprForReads
    self.lastVgprForReads = vgprIdx
    #-----------

    self.startVgprLocalReadAddressesA = vgprIdx
    vgprIdx += numVgprLocalReadAddressesA
    if self.combineLocalAddresses:
      self.startVgprLocalReadAddressesB = self.startVgprLocalReadAddressesA
    else:
      self.startVgprLocalReadAddressesB = vgprIdx
      vgprIdx += numVgprLocalReadAddressesB

    self.startVgprAddressDbg = vgprIdx
    vgprIdx += numVgprAddressDbg

    # tmp vgprs
    #minVgprTmp = 1
    #if kernel["LoopTail"]:
    #  minVgprTmp += 4
    #if globalParameters["DebugKernel"]:
    #  minVgprTmp += 2
    #vgprIdx += minVgprTmp
    #print2("%3u vgprs <- %s" % (vgprIdx, self.kernelName) )

    self.totalVgprs = vgprIdx
    if self.totalVgprs < kernel["MinVgprNumber"] or self.totalVgprs > kernel["MaxVgprNumber"]:
      raise RuntimeError("Generating asm kernel error: total vgpr: %u not in [%u, %u].\n" % (self.totalVgprs, kernel["MinVgprNumber"], kernel["MaxVgprNumber"]))

    ########################################
    # SGPR Allocation
    ########################################

    ####################################
    # num sgprs: initial kernel state
    numSgprAddressD = self.rpga # til end
    numSgprAddressC = self.rpga # til end
    numSgprAddressA = self.rpga # til read offsets
    numSgprAddressB = self.rpga # til read offsets
    numSgprAlpha = max(1,int(tPA["bpe"]/4))
    numSgprBeta  = max(1,int(self.bpeCexternal/4)) if kernel["ProblemType"]["UseBeta"] else 0
    self.numSgprStridesD = kernel["ProblemType"]["NumIndicesC"]
    self.numSgprStridesC = kernel["ProblemType"]["NumIndicesC"]
    self.numSgprStridesA = len(kernel["ProblemType"]["IndexAssignmentsA"])
    self.numSgprStridesB = len(kernel["ProblemType"]["IndexAssignmentsB"])
    if not kernel["ProblemType"]["UseInitialStridesCD"]:
      self.numSgprStridesD -= 1
      self.numSgprStridesC -= 1
    if not kernel["ProblemType"]["UseInitialStridesAB"]:
      self.numSgprStridesA -= 1
      self.numSgprStridesB -= 1
    self.numSgprSizesSum = kernel["ProblemType"]["NumIndicesSummation"]

    self.numSgprSizesFree = kernel["ProblemType"]["NumIndicesC"]
    self.numSgprAddressDbg = self.rpga if globalParameters["DebugKernel"] else 0

    ####################################
    # num sgprs: global read increments
    if self.globalReadIncsUseVgpr:
      numSgprGlobalReadIncsA = 0
      numSgprGlobalReadIncsB = 0
    else:
      numSgprGlobalReadIncsA = kernel["ProblemType"]["NumIndicesSummation"] \
          * self.rpgo
      numSgprGlobalReadIncsB = kernel["ProblemType"]["NumIndicesSummation"] \
          * self.rpgo

    numSgprLoopCounters = 1 * kernel["ProblemType"]["NumIndicesSummation"]


    ########################################
    # SGPR Assignment according to AMDGPU-ABI
    ########################################

    self.defineSgpr("KernArgAddress", self.rpga)
    assert(self.sgprs["KernArgAddress"] ==  0) # kernarg is passed to kernel as SGPR0

    if kernel["WorkGroupMapping"]>=0 :
      self.defineSgpr("WorkGroup0", 1)
      self.defineSgpr("WorkGroup1", 1)
    else:
      self.defineSgpr("WorkGroup1", 1)
      self.defineSgpr("WorkGroup0", 1)

    wg=2
    for idx in kernel["ProblemType"]["IndicesBatch"]:
      if not isPackedIndex(kernel,idx):
        self.defineSgpr("WorkGroup%u"%wg, 1)
        wg+=1

    self.lastUserSgprPlus1=self.sgprIdx  # For initSgpr, this is one past the past user sgpr

    self.defineSgpr("NumWorkGroups0", 1)
    self.defineSgpr("NumWorkGroups1", 1)

    if kernel["BufferLoad"]:
       # resource descriptor (SRD) A and B, must be aligned on 4-SGPR boundary
      self.defineSgpr("SrdA", 4, 4)
      self.defineSgpr("SrdB", 4, 4)
    if kernel["BufferStore"]:
      self.defineSgpr("SrdD", 4, 4)
      self.defineSgpr("SrdC", 4, 4)

    self.defineSgpr("Tensor2dSizeC", 2,2)
    self.defineSgpr("Tensor2dSizeA", 2,2)
    self.defineSgpr("Tensor2dSizeB", 2,2)

    # To avoid corrupting tmp sgprs that may be used around the assert,
    # reserve some sgprs to save/restore the execmask
    if self.db["EnableAsserts"]:
      self.defineSgpr("SaveExecMask", 2, 2)

    self.defineSgpr("GSUSumIdx", 2 if kernel["GlobalSplitU"] > 1 else 0)
    self.defineSgpr("AddressD", numSgprAddressD)
    self.defineSgpr("AddressC", numSgprAddressC)
    self.defineSgpr("StridesD", self.numSgprStridesD)
    self.defineSgpr("StridesC", self.numSgprStridesC)

    # doubles need to be aligned to even
    #if tPA["bpe"] > 4 and self.sgprIdx%2==1:
    #  self.sgprIdx += 1
    self.defineSgpr("Alpha", numSgprAlpha, numSgprAlpha)
    if kernel["ProblemType"]["UseBeta"]:
      self.defineSgpr("Beta", numSgprBeta, numSgprBeta)

    self.defineSgpr("SizesFree", self.numSgprSizesFree)
    self.defineSgpr("SizesSum", self.numSgprSizesSum)
    for idxChar in kernel["PackedC0IdxChars"][:-1]:
      self.defineSgpr("MagicNumberSize%s"%idxChar, 1)
      self.defineSgpr("MagicShiftSize%s"%idxChar, 1)
    for idxChar in kernel["PackedC1IdxChars"][:-1]:
      self.defineSgpr("MagicNumberSize%s"%idxChar, 1)
      self.defineSgpr("MagicShiftSize%s"%idxChar, 1)

    # product of all packed dims in the 0 or 1 dimensions:
    if len(kernel["PackedC0IndicesX"]) > 1:
      self.defineSgpr("PackedSize0", 1)
    if len(kernel["PackedC1IndicesX"]) > 1:
      self.defineSgpr("PackedSize1", 1)

    # contractions with multiple summations will use multiple LoopCounters
    # outermost loop is LoopCounter[0] and innermost is the last Counter.
    # innermost is also the unroll loop
    self.defineSgpr("LoopCounters", numSgprLoopCounters)
    self.defineSgpr("OrigLoopCounter", 1)
    if self.prefetchAcrossPersistent0:
      if kernel["ExpandPointerSwap"]:
        # For ExpandPointerSwap + PAP, track which expanded loop iter to start on
        # global prefetches bounce between two LDS buffers, and the bounce state
        # must be maintained across PK boundaries.
        # If the no-load-loop is present it counts as one iteration and
        # So if K is even multiple of unroll then we exit at odd iteration
        # and each PK loop will start on the second expanded pointer swap
        self.defineSgpr("EvenIterStart", 1)
      self.defineSgpr("TailLoopCounter", 1)
    self.defineSgpr("StridesA", self.numSgprStridesA)
    self.defineSgpr("StridesB", self.numSgprStridesB)
    self.defineSgpr("AddressA", numSgprAddressA)
    self.defineSgpr("AddressB", numSgprAddressB)
    if globalParameters["DebugKernel"]:
      self.defineSgpr("AddressDbg", self.numSgprAddressDbg)
      self.defineSgpr("DebugKernelItems", 1)


    #------------------------
    # Registers defined below this point are not available in the post-loop
    # Post-loop is after tail loop exits, ie the store code.
    # (we reclaim them to use as temps, typically for execmasks)
    # Mostly impacts flat kernels and GSU edge since these need SGPR
    # for conditionals
    self.lastPostLoopSgpr = self.sgprIdx

    for tc in ('A', 'B'):
      for zp in kernel["ProblemType"]["ZeroPad%s"%tc]:
        (freeDim, sumDim, leading, trailing) = zp
        freeDimChar = self.indexChars[freeDim]
        sumDimChar = self.indexChars[sumDim]
        # These will eventually be read as kernel args:
        self.defineSgpr("ZeroPad%s%s_Leading"%(tc, freeDimChar),1)
        self.defineSgpr("ZeroPad%s%s_Trailing"%(tc, freeDimChar),1)
        self.defineSgpr("ElementEdge%s%s"%(tc, sumDimChar),1)

    if kernel["FractionalLoad"] == 2:
      if kernel["fractionalPerpOverhangA"]:
        self.defineSgpr("PerpOverhangVccA", 2, 2)
      if kernel["fractionalPerpOverhangB"]:
        self.defineSgpr("PerpOverhangVccB", 2, 2)
    if self.use64bPbcLimit:
      # If need more SGPR could overlap this with the Tensor2dSize regs
      self.defineSgpr("ShadowLimitA", 2, 2)
      self.defineSgpr("ShadowLimitB", 2, 2)
    if self.staggerU:
      self.defineSgpr("OrigStaggerUIter", 1)  # Original stagger register.  Only needed for Persistent
      self.defineSgpr("StaggerUIter", 1)  # stagger loop iterations, used for various iter counts in the code
      self.defineSgpr("WrapUA", 2)  # Bytes to add to SrdA to reset address from N-1 iter to AddressA
      self.defineSgpr("WrapUB", 2)  # Bytes to add to SrdB to reset address from N-1 iter to AddressB

    if kernel["PersistentKernel"]:
      self.defineSgpr("MagicNumberProblemNumGroupTiles0", 1) # Magic number to use for division
      self.defineSgpr("GridNumWorkGroups0", 1) # Magic number to use for division
      self.defineSgpr("SerialWorkGroupIter", 1) # Track sequential persistent wg
    if self.prefetchAcrossPersistent0:
      self.defineSgpr("PrevWorkGroup0", 1) # WorkGroup0 from prev iteration, use for stores
      self.defineSgpr("PrevWorkGroup1", 1) # WorkGroup0 from prev iteration, use for stores

    self.defineSgpr("NumFullBlocks", 1) # Magic number to use for div by (NumWorkGroups1 % WGM)
    self.defineSgpr("WgmRemainder1", 1) # Magic number to use for div by (NumWorkGroups1 % WGM)
    self.defineSgpr("MagicNumberWgmRemainder1", 1) # Magic number to use for div by (NumWorkGroups1 % WGM)

    self.defineSgpr("GlobalReadIncsA", numSgprGlobalReadIncsA)
    self.defineSgpr("GlobalReadIncsB", numSgprGlobalReadIncsB)

    if kernel["LocalWriteUseSgprA"]:
        self.defineSgpr("LocalWriteAddrA", 1)
    if kernel["LocalWriteUseSgprB"]:
        self.defineSgpr("LocalWriteAddrB", 1)

    if kernel["UseSgprForGRO"]:
      self.defineSgpr("ScalarGlobalReadOffsetA", numGlobalReadOffsetsA-1)
      self.defineSgpr("ScalarGlobalReadOffsetB", numGlobalReadOffsetsB-1)

    # debug flag to allocate dummy / unused sgpr
    # useful when comparing code that adds new kernel arguments to see what
    # was actually changed
    numDummySgpr= 0
    for i in range(numDummySgpr):
      self.defineSgpr("DummySgpr%d"%i, 1)

    # TODO-persistent - likely recompute some of the registers above.
    if kernel["PersistentKernel"]:
      self.lastPostLoopSgpr = self.sgprIdx

    self.totalSgprs = self.sgprIdx
    self.setStartTmpPool(self.totalSgprs)

    ########################################
    # AGPR Allocation
    ########################################
    self.totalAgprs = 0
    if "MatrixInstM" in kernel:
      numRowsPerMfma = kernel["MatrixInstK"]
      numColsPerMfma = kernel["MatrixInstN"]
      self.numRowInsts = kernel["ThreadTile0"] // numRowsPerMfma
      self.numColInsts = kernel["ThreadTile1"] // numColsPerMfma
      numMfmas = self.numRowInsts * self.numColInsts
      self.destAgprs = kernel["MatrixInstM"] * kernel["MatrixInstN"] * kernel["MatrixInstB"] // globalParameters["WavefrontWidth"]  # Agprs for 1 mfma
      self.totalAgprs = numMfmas * self.destAgprs                                                   # Agprs for all

    ########################################
    # Register Pools
    ########################################
    #print "TotalVgprs", self.totalVgprs
    self.vgprPool = RegisterPool(self.totalVgprs, 'v', reservedAtEnd=1, printRP=self.db["PrintRP"])
    #print self.vgprPool.state()
    self.savedVgprPool = None

    # C regs are not used during initialization so mark them as available - 
    # we will claim then just before the start of the unroll loop:
    self.vgprPool.add(self.startVgprValuC, \
        self.numVgprValuC, "ValuC-Block") # Add as available
    self.vgprPool.add(self.startVgprValuA, \
        self.lastValuAB - self.startVgprValuA, "ValuAB") # Add as available
    #print self.vgprPool.state()

    self.sgprPool = RegisterPool(self.totalSgprs, 's', 0, 0)

    self.agprPool = RegisterPool(self.totalAgprs, 'a', 0, 0)
    # C regs are not used during initialization so mark them as available - 
    # we will claim then just before the start of the unroll loop:
    self.agprPool.add(0, self.totalAgprs, "ValuC-Block")

    # place any of these gpr inst values into tPA, tPB for later reference
    tPA["globalReadInstruction"] = self.globalReadInstructionA
    tPA["localWriteInstruction"] = self.localWriteInstructionA
    tPA["localReadInstruction"] = self.localReadInstructionA
    tPA["gpr"] = {}

    tPB["globalReadInstruction"] = self.globalReadInstructionB
    tPB["localWriteInstruction"] = self.localWriteInstructionB
    tPB["localReadInstruction"] = self.localReadInstructionB
    tPB["gpr"] = {}

    # pre-determine labels in order
    unrollChar = self.indexChars[ \
        kernel["ProblemType"]["IndicesSummation"][self.unrollIdx]]
    self.labels = {}
    #self.getLabelNum("PrefetchGlobalBegin")
    self.getLabelNum("PrefetchGlobalEnd")
    self.getLabelNum("LoopBegin%s"%(unrollChar))
    self.getLabelNum("LoopEnd%s"%(unrollChar))
    self.getLabelNum("LoopEnd%s_oddexit"%(unrollChar))
    self.getLabelNum("PrefetchGlobalLastIterEnd")
    self.getLabelNum("TailLoopBegin%s"%(unrollChar))
    self.getLabelNum("TailLoopEnd%s"%(unrollChar))
    self.getLabelNum("KernelEnd%s"%(unrollChar))
    # shift vectors determined later

    assert not self.db["CheckValueC"] or kernel["ProblemType"]["DataType"].isSingle()

    if self.db["InitLds"] : print ("\n***WARNING: InitLds enabled, may impact performance\n")
    if self.db["InitSgpr"] : print ("\n***WARNING: InitSgpr enabled, may impact performance\n")
    if self.db["InitVgpr"] : print ("\n***WARNING: InitVgpr enabled, may impact performance\n")
    if self.db["ConservativeWaitCnt"] : print ("\n***WARNING: ConservativeWaitCnt enabled, may impact performance\n")
    if self.do["KeepDirectToLdsAlloc"] : print ("\n***WARNING: KeepDirectToLdsAlloc enabled, may impact performance\n")
    if not kernel["LoopTail"] : print ("\n***WARNING: LoopTail disabled, kernel may not function correctly for all inputs\n")
    if self.db["CheckValue1A"] : print ("\n***WARNING: CheckValue1A enabled, may impact performance\n")
    if self.db["CheckValue1B"] : print ("\n***WARNING: CheckValue1B enabled, may impact performance\n")
    if self.db["CheckValueC"] : print ("\n***WARNING: CheckValueC enabled, may impact performance\n")
    if self.db["ForceExpectedValue"] : print ("\n***WARNING: ForceExpectedValue enabled, may impact functionality\n")
    if self.db["ForceVSerial"] : print ("\n***WARNING: ForceVSerial enabled, will impact functionality\n")
    if self.db["ForceInputValueA"] : print ("\n***WARNING: ForceInputValueA enabled, may impact functionality\n")
    if self.db["ForceInputValueB"] : print ("\n***WARNING: ForceInputValueB enabled, may impact functionality\n")
    if self.db["CheckStoreC"] >=0  : print ("\n***WARNING: CheckStoreC enabled, may impact performance\n")
    if self.db["ForceEdgeStores"] : print ("\n***WARNING: ForceEdgeStores enabled, may impact performance\n")
    if self.db["AssertNoEdge"] : print ("\n***WARNING: AssertNoEdge enabled, may impact functionality and performance\n")
    if self.db["PrintRP"] : print ("\n***WARNING: PrintRP enabled, may generate verbose output\n")
    if kernel["CheckTensorDimAsserts"] : print ("\n***WARNING: CheckTensorDimAsserts enabled, may impact performance\n")
    if kernel["CheckDimOverflow"] : print ("\n***WARNING: CheckDimOverflow enabled, may impact performance\n")


  ##############################################################################
  # format macro
  def macroRegister(self, name, value):
    return ".set %s, %s%s" % (name, value, self.endLine)

  def v2Argument(self, name, size, align, valueKind, valueType, AddrSpaceQual = None):
    kStr = ""
    kStr += "      - Name:            %s\n" % name
    kStr += "        Size:            %s\n" % size
    kStr += "        Align:           %s\n" % align
    kStr += "        ValueKind:       %s\n" % valueKind
    kStr += "        ValueType:       %s\n" % valueType
    if AddrSpaceQual != None:
      kStr += "        AddrSpaceQual:   %s\n" % AddrSpaceQual
    return kStr

  def v3Argument(self, name, size, offset, valueKind, valueType, AddrSpaceQual = None):
    kStr = ""
    kStr += "      - .name:            %s\n" % name
    kStr += "        .size:            %s\n" % size
    kStr += "        .offset:          %s\n" % offset
    kStr += "        .value_kind:      %s\n" % valueKind
    kStr += "        .value_type:      %s\n" % valueType
    if AddrSpaceQual != None:
      kStr += "        .address_space:   %s\n" % AddrSpaceQual
    return kStr

  ##############################################################################
  # Function Prefix
  ##############################################################################
  def functionPrefix(self, kernel):
    kStr = ""

    return kStr

  def defineMACs(self, kernel, m, innerUnroll):

    kStr = ""
    beAggressive = kernel["AggressivePerfMode"]

    doOnce = False
    macIdx = 0
    # half precision
    if kernel["ProblemType"]["DataType"].isHalf():
      for blockB in range(0, kernel["ThreadTile1"]//2):
        for blockA in range(0, kernel["ThreadTile0"]//2):
          if self.version == (8,0,3):
            for b in range(blockB*2, (blockB+1)*2):
              for a in range(blockA*2, (blockA+1)*2):
                for iui in range(0, innerUnroll):
                  # v_mac_f16 or v_fma_f16
                  cStr = "v[%s+%u+%u*%u+0]" % ("vgprValuC", blockA, blockB, kernel["ThreadTile0"])
                  aStr = "v[%s+%u]" \
                      % ("vgprValuA_X%u_I%u"%(m,iui), blockA)
                  bStr = "v[%s+%u]" \
                      % ("vgprValuB_X%u_I%u"%(m,iui), blockB)
                  kStr += "v_mac_f16 %s, %s, %s%s" % (cStr, aStr, bStr, self.endLine) # FIXME op_sel
                  if beAggressive and not doOnce:
                    kStr += "s_setprio 1 // Raise priority while processing macs%s" % self.endLine
                    doOnce = True
          elif self.version == (9,0,0):
            if kernel["ProblemType"]["HighPrecisionAccumulate"]:
              # we treat HighPrecisionAccumulate as expanded packed math
              b = blockB*2
              a = blockA*2
              if kernel["LocalDotLayout"] > 1 and innerUnroll == 2:    # Only supports LocalDotLayout == 2 for now
                cStr = "v[%s+%u*2+%u*%u*2+0*2+0]" % ("vgprValuC", blockA, blockB, kernel["ThreadTile0"]) # *2 b/c of fp32
                cidx = blockA*2 + blockB*kernel["ThreadTile0"]*2 + 0
                aStr = "v[%s+%u]" \
                    % ("vgprValuA_X%u_I0"%m, blockA)
                bStr = "v[%s+%u]" \
                    % ("vgprValuB_X%u_I0"%m, blockB)
                kStr += "v_mad_mix_f32 %s, %s, %s, %s op_sel:[0,0,0] op_sel_hi:[1,1,0] //ValuC[%u] %s" % (cStr, aStr, bStr, cStr, cidx, self.endLine)
                if beAggressive and not doOnce:
                  kStr += "s_setprio 1 // Raise priority while processing macs%s" % self.endLine
                  doOnce = True
                kStr += "v_mad_mix_f32 %s, %s, %s, %s op_sel:[1,1,0] op_sel_hi:[1,1,0] //ValuC[%u] %s" % (cStr, aStr, bStr, cStr, cidx, self.endLine)
                cidx = blockA*2 + blockB*kernel["ThreadTile0"]*2 + 1
                aStr = "v[%s+%u]" \
                    % ("vgprValuA_X%u_I1"%m, blockA)
                bStr = "v[%s+%u]" \
                    % ("vgprValuB_X%u_I0"%m, blockB)
                cStr = "v[%s+%u*2+%u*%u*2+0*2+1]" % ("vgprValuC", blockA, blockB, kernel["ThreadTile0"]) # *2 b/c of fp32
                kStr += "v_mad_mix_f32 %s, %s, %s, %s op_sel:[0,0,0] op_sel_hi:[1,1,0] //ValuC[%u]%s" % (cStr, aStr, bStr, cStr, cidx, self.endLine)
                kStr += "v_mad_mix_f32 %s, %s, %s, %s op_sel:[1,1,0] op_sel_hi:[1,1,0] //ValuC[%u]%s" % (cStr, aStr, bStr, cStr, cidx, self.endLine)
                cidx = blockA*2 + blockB*kernel["ThreadTile0"]*2 + kernel["ThreadTile0"] + 0
                aStr = "v[%s+%u]" \
                    % ("vgprValuA_X%u_I0"%m, blockA)
                bStr = "v[%s+%u]" \
                    % ("vgprValuB_X%u_I1"%m, blockB)
                cStr = "v[%s+%u*2+%u*%u*2+%u*2+0]" % ("vgprValuC", blockA, blockB, kernel["ThreadTile0"], kernel["ThreadTile0"]//2)
                kStr += "v_mad_mix_f32 %s, %s, %s, %s op_sel:[0,0,0] op_sel_hi:[1,1,0] //ValuC[%u]%s" % (cStr, aStr, bStr, cStr, cidx, self.endLine)
                kStr += "v_mad_mix_f32 %s, %s, %s, %s op_sel:[1,1,0] op_sel_hi:[1,1,0] //ValuC[%u]%s" % (cStr, aStr, bStr, cStr, cidx, self.endLine)
                cidx = blockA*2 + blockB*kernel["ThreadTile0"]*2 + kernel["ThreadTile0"] + 1
                aStr = "v[%s+%u]" \
                    % ("vgprValuA_X%u_I1"%m, blockA)
                bStr = "v[%s+%u]" \
                    % ("vgprValuB_X%u_I1"%m, blockB)
                cStr = "v[%s+%u*2+%u*%u*2+%u*2+1]" % ("vgprValuC", blockA, blockB, kernel["ThreadTile0"], kernel["ThreadTile0"]//2)
                kStr += "v_mad_mix_f32 %s, %s, %s, %s op_sel:[0,0,0] op_sel_hi:[1,1,0] //valuC[%u]%s" % (cStr, aStr, bStr, cStr, cidx, self.endLine)
                kStr += "v_mad_mix_f32 %s, %s, %s, %s op_sel:[1,1,0] op_sel_hi:[1,1,0] //valuC[%u]%s" % (cStr, aStr, bStr, cStr, cidx, self.endLine)
                #kStr += self.bomb(-13)
                """
                ignore this, not quite correct for mixed precision
                D.f[31:16] = S0.f[31:16] * S1.f[31:16] + S2.f[31:16]
                D.f[15:00] = S0.f[15:00] * S1.f[15:00] + S2.f[15:00]
                C[0] = A[0]*B[0]+D[0]
                C[1] = A[1]*B[1]+D[1]
                """
              else:
                for iui in range(0, innerUnroll):
                  cStr = "v[%s+%u*2+%u*%u*2+0*2+0]" % ("vgprValuC", blockA, blockB, kernel["ThreadTile0"]) # *2 b/c of fp32
                  cidx = blockA*2 + blockB*kernel["ThreadTile0"]*2 + 0
                  aStr = "v[%s+%u]" \
                      % ("vgprValuA_X%u_I%u"%(m,iui), blockA)
                  bStr = "v[%s+%u]" \
                      % ("vgprValuB_X%u_I%u"%(m,iui), blockB)
                  kStr += "v_mad_mix_f32 %s, %s, %s, %s op_sel:[0,0,0] op_sel_hi:[1,1,0] //ValuC[%u] iui=%u%s" % (cStr, aStr, bStr, cStr, cidx, iui, self.endLine)
                  if beAggressive and not doOnce:
                    kStr += "s_setprio 1 // Raise priority while processing macs%s" % self.endLine
                    doOnce = True
                  cidx = blockA*2 + blockB*kernel["ThreadTile0"]*2 + 1
                  cStr = "v[%s+%u*2+%u*%u*2+0*2+1]" % ("vgprValuC", blockA, blockB, kernel["ThreadTile0"]) # *2 b/c of fp32
                  kStr += "v_mad_mix_f32 %s, %s, %s, %s op_sel:[1,0,0] op_sel_hi:[1,1,0] //ValuC[%u]%s" % (cStr, aStr, bStr, cStr, cidx, self.endLine)
                  cidx = blockA*2 + blockB*kernel["ThreadTile0"]*2 + kernel["ThreadTile0"] + 0
                  cStr = "v[%s+%u*2+%u*%u*2+%u*2+0]" % ("vgprValuC", blockA, blockB, kernel["ThreadTile0"], kernel["ThreadTile0"]//2)
                  kStr += "v_mad_mix_f32 %s, %s, %s, %s op_sel:[0,1,0] op_sel_hi:[1,1,0] //ValuC[%u]%s" % (cStr, aStr, bStr, cStr, cidx, self.endLine)
                  cidx = blockA*2 + blockB*kernel["ThreadTile0"]*2 + kernel["ThreadTile0"] + 1
                  cStr = "v[%s+%u*2+%u*%u*2+%u*2+1]" % ("vgprValuC", blockA, blockB, kernel["ThreadTile0"], kernel["ThreadTile0"]//2)
                  kStr += "v_mad_mix_f32 %s, %s, %s, %s op_sel:[1,1,0] op_sel_hi:[1,1,0] //valuC[%u]%s" % (cStr, aStr, bStr, cStr, cidx, self.endLine)
                  """
                  ignore this, not quite correct for mixed precision
                  D.f[31:16] = S0.f[31:16] * S1.f[31:16] + S2.f[31:16]
                  D.f[15:00] = S0.f[15:00] * S1.f[15:00] + S2.f[15:00]
                  C[0] = A[0]*B[0]+D[0]
                  C[1] = A[1]*B[1]+D[1]
                  """
            else:
              b = blockB*2
              a = blockA*2
              for iui in range(0, innerUnroll):
                cStr = "v[%s+%u+%u*%u+0]" % ("vgprValuC", blockA, blockB, kernel["ThreadTile0"]) # /2 b/c of 2 f16's per 32-bit vgpr
                aStr = "v[%s+%u]" \
                    % ("vgprValuA_X%u_I%u"%(m,iui), blockA)
                bStr = "v[%s+%u]" \
                    % ("vgprValuB_X%u_I%u"%(m,iui), blockB)
                kStr += "v_pk_fma_f16 %s, %s, %s, %s op_sel:[0,0,0] op_sel_hi:[1,0,1]%s" % (cStr, aStr, bStr, cStr, self.endLine)
                if beAggressive and not doOnce:
                  kStr += "s_setprio 1 // Raise priority while processing macs%s" % self.endLine
                  doOnce = True
                cStr = "v[%s+%u+%u*%u+%u]" % ("vgprValuC", blockA, blockB, kernel["ThreadTile0"], kernel["ThreadTile0"]//2)
                kStr += "v_pk_fma_f16 %s, %s, %s, %s op_sel:[0,1,0] op_sel_hi:[1,1,1]%s" % (cStr, aStr, bStr, cStr, self.endLine)
                """
                D.f[31:16] = S0.f[31:16] * S1.f[31:16] + S2.f[31:16]
                D.f[15:00] = S0.f[15:00] * S1.f[15:00] + S2.f[15:00]
                C[0] = A[0]*B[0]+D[0]
                C[1] = A[1]*B[1]+D[1]
                """
          elif self.version == (9,0,6) or self.version == (9,0,8):
            if kernel["ProblemType"]["HighPrecisionAccumulate"]:
              # we treat HighPrecisionAccumulate as expanded packed math
              b = blockB*2
              a = blockA*2
              if kernel["LocalDotLayout"] > 1 and innerUnroll == 2:    # Only supports LocalDotLayout == 2 for now
                cStr = "v[%s+%u*2+%u*%u*2+0*2+0]" % ("vgprValuC", blockA, blockB, kernel["ThreadTile0"]) # *2 b/c of fp32
                cidx = blockA*2 + blockB*kernel["ThreadTile0"]*2 + 0
                aStr = "v[%s+%u]" \
                    % ("vgprValuA_X%u_I0"%m, blockA)
                bStr = "v[%s+%u]" \
                    % ("vgprValuB_X%u_I0"%m, blockB)
                kStr += "v_dot2_f32_f16 %s, %s, %s, %s op_sel:[0,0] op_sel_hi:[1,1] //ValuC[%u] %s" % (cStr, aStr, bStr, cStr, cidx, self.endLine)
                if beAggressive and not doOnce:
                  kStr += "s_setprio 1 // Raise priority while processing macs%s" % self.endLine
                  doOnce = True
                cidx = blockA*2 + blockB*kernel["ThreadTile0"]*2 + 1
                aStr = "v[%s+%u]" \
                    % ("vgprValuA_X%u_I1"%m, blockA)
                bStr = "v[%s+%u]" \
                    % ("vgprValuB_X%u_I0"%m, blockB)
                cStr = "v[%s+%u*2+%u*%u*2+0*2+1]" % ("vgprValuC", blockA, blockB, kernel["ThreadTile0"]) # *2 b/c of fp32
                kStr += "v_dot2_f32_f16 %s, %s, %s, %s op_sel:[0,0] op_sel_hi:[1,1] //ValuC[%u]%s" % (cStr, aStr, bStr, cStr, cidx, self.endLine)
                cidx = blockA*2 + blockB*kernel["ThreadTile0"]*2 + kernel["ThreadTile0"] + 0
                aStr = "v[%s+%u]" \
                    % ("vgprValuA_X%u_I0"%m, blockA)
                bStr = "v[%s+%u]" \
                    % ("vgprValuB_X%u_I1"%m, blockB)
                cStr = "v[%s+%u*2+%u*%u*2+%u*2+0]" % ("vgprValuC", blockA, blockB, kernel["ThreadTile0"], kernel["ThreadTile0"]//2)
                kStr += "v_dot2_f32_f16 %s, %s, %s, %s op_sel:[0,0] op_sel_hi:[1,1] //ValuC[%u]%s" % (cStr, aStr, bStr, cStr, cidx, self.endLine)
                cidx = blockA*2 + blockB*kernel["ThreadTile0"]*2 + kernel["ThreadTile0"] + 1
                aStr = "v[%s+%u]" \
                    % ("vgprValuA_X%u_I1"%m, blockA)
                bStr = "v[%s+%u]" \
                    % ("vgprValuB_X%u_I1"%m, blockB)
                cStr = "v[%s+%u*2+%u*%u*2+%u*2+1]" % ("vgprValuC", blockA, blockB, kernel["ThreadTile0"], kernel["ThreadTile0"]//2)
                kStr += "v_dot2_f32_f16 %s, %s, %s, %s op_sel:[0,0] op_sel_hi:[1,1] //valuC[%u]%s" % (cStr, aStr, bStr, cStr, cidx, self.endLine)
                #kStr += self.bomb(-13)
                """
                ignore this, not quite correct for mixed precision
                D.f[31:16] = S0.f[31:16] * S1.f[31:16] + S2.f[31:16]
                D.f[15:00] = S0.f[15:00] * S1.f[15:00] + S2.f[15:00]
                C[0] = A[0]*B[0]+D[0]
                C[1] = A[1]*B[1]+D[1]
                """
              else:
                for iui in range(0, innerUnroll):
                  cStr = "v[%s+%u*2+%u*%u*2+0*2+0]" % ("vgprValuC", blockA, blockB, kernel["ThreadTile0"]) # *2 b/c of fp32
                  cidx = blockA*2 + blockB*kernel["ThreadTile0"]*2 + 0
                  aStr = "v[%s+%u]" \
                      % ("vgprValuA_X%u_I%u"%(m,iui), blockA)
                  bStr = "v[%s+%u]" \
                      % ("vgprValuB_X%u_I%u"%(m,iui), blockB)
                  kStr += "v_fma_mix_f32 %s, %s, %s, %s op_sel:[0,0,0] op_sel_hi:[1,1,0] //ValuC[%u] iui=%u%s" % (cStr, aStr, bStr, cStr, cidx, iui, self.endLine)
                  if beAggressive and not doOnce:
                    kStr += "s_setprio 1 // Raise priority while processing macs%s" % self.endLine
                    doOnce = True
                  cidx = blockA*2 + blockB*kernel["ThreadTile0"]*2 + 1
                  cStr = "v[%s+%u*2+%u*%u*2+0*2+1]" % ("vgprValuC", blockA, blockB, kernel["ThreadTile0"]) # *2 b/c of fp32
                  kStr += "v_fma_mix_f32 %s, %s, %s, %s op_sel:[1,0,0] op_sel_hi:[1,1,0] //ValuC[%u]%s" % (cStr, aStr, bStr, cStr, cidx, self.endLine)
                  cidx = blockA*2 + blockB*kernel["ThreadTile0"]*2 + kernel["ThreadTile0"] + 0
                  cStr = "v[%s+%u*2+%u*%u*2+%u*2+0]" % ("vgprValuC", blockA, blockB, kernel["ThreadTile0"], kernel["ThreadTile0"]//2)
                  kStr += "v_fma_mix_f32 %s, %s, %s, %s op_sel:[0,1,0] op_sel_hi:[1,1,0] //ValuC[%u]%s" % (cStr, aStr, bStr, cStr, cidx, self.endLine)
                  cidx = blockA*2 + blockB*kernel["ThreadTile0"]*2 + kernel["ThreadTile0"] + 1
                  cStr = "v[%s+%u*2+%u*%u*2+%u*2+1]" % ("vgprValuC", blockA, blockB, kernel["ThreadTile0"], kernel["ThreadTile0"]//2)
                  kStr += "v_fma_mix_f32 %s, %s, %s, %s op_sel:[1,1,0] op_sel_hi:[1,1,0] //valuC[%u]%s" % (cStr, aStr, bStr, cStr, cidx, self.endLine)
                  """
                  ignore this, not quite correct for mixed precision
                  D.f[31:16] = S0.f[31:16] * S1.f[31:16] + S2.f[31:16]
                  D.f[15:00] = S0.f[15:00] * S1.f[15:00] + S2.f[15:00]
                  C[0] = A[0]*B[0]+D[0]
                  C[1] = A[1]*B[1]+D[1]
                  """
                #kStr += self.bomb(-13)
            else:
              b = blockB*2
              a = blockA*2
              for iui in range(0, innerUnroll):
                cStr = "v[%s+%u+%u*%u+0]" % ("vgprValuC", blockA, blockB, kernel["ThreadTile0"]) # /2 b/c of 2 f16's per 32-bit vgpr
                aStr = "v[%s+%u]" \
                    % ("vgprValuA_X%u_I%u"%(m,iui), blockA)
                bStr = "v[%s+%u]" \
                    % ("vgprValuB_X%u_I%u"%(m,iui), blockB)
                kStr += "v_pk_fma_f16 %s, %s, %s, %s op_sel:[0,0,0] op_sel_hi:[1,0,1]%s" % (cStr, aStr, bStr, cStr, self.endLine)
                if beAggressive and not doOnce:
                  kStr += "s_setprio 1 // Raise priority while processing macs%s" % self.endLine
                  doOnce = True
                cStr = "v[%s+%u+%u*%u+%u]" % ("vgprValuC", blockA, blockB, kernel["ThreadTile0"], kernel["ThreadTile0"]//2)
                kStr += "v_pk_fma_f16 %s, %s, %s, %s op_sel:[0,1,0] op_sel_hi:[1,1,1]%s" % (cStr, aStr, bStr, cStr, self.endLine)
                """
                D.f[31:16] = S0.f[31:16] * S1.f[31:16] + S2.f[31:16]
                D.f[15:00] = S0.f[15:00] * S1.f[15:00] + S2.f[15:00]
                C[0] = A[0]*B[0]+D[0]
                C[1] = A[1]*B[1]+D[1]
                """
          else:
            printExit("Half-precision not supported for arch=%u" % self.version )
      if beAggressive:
        kStr += "s_setprio 0 // Reset priority after macs%s" % self.endLine

    # bfloat16
    elif kernel["ProblemType"]["DataType"].isBFloat16():
      if self.version == (9,0,8):
        if kernel["ProblemType"]["HighPrecisionAccumulate"]:
          kStr += ""
        else:
          kStr += ""
      else:
        printExit("Bfloat16 not supported for arch=%u" % self.version )


    # integer i8
    elif kernel["ProblemType"]["DataType"].isInt8x4():
      for b in range(0, kernel["ThreadTile1"]):
        for a in range(0, kernel["ThreadTile0"]):
          if self.version == (8,0,3):
            kStr += self.comment3("int8 not implemented yet for gfx803:")
          elif self.version == (9,0,0):
            kStr += self.comment3("int8 not implemented yet for gfx900:")
          elif self.version == (9,0,6) or self.version == (9,0,8):
            for iui in range(0, innerUnroll):
              cidx = a + b*kernel["ThreadTile0"] + 0
              cStr = "v[%s+%u+%u*%u]" % ("vgprValuC", a, b, kernel["ThreadTile0"])
              aStr = "v[%s+%u]"       % ("vgprValuA_X%u_I%u"%(m,iui), a)
              bStr = "v[%s+%u]"       % ("vgprValuB_X%u_I%u"%(m,iui), b)
              kStr += "v_dot4_i32_i8  %s, %s, %s, %s op_sel:[0,0] op_sel_hi:[1,1] //valuC[%u]%s" % (cStr, aStr, bStr, cStr, cidx, self.endLine)
              if beAggressive and not doOnce:
                kStr += "s_setprio 1 // Raise priority while processing macs%s" % self.endLine
                doOnce = True
      if beAggressive:
        kStr += "s_setprio 0 // Reset priority after macs %s" % self.endLine

    # single precision
    elif kernel["ProblemType"]["DataType"].isSingle():
      for b in range(0, kernel["ThreadTile1"]):
        for a in range(0, kernel["ThreadTile0"]):
          for iui in range(0, innerUnroll):
            cStr = "v[%s+%u+%u*%u]" % ("vgprValuC", a, b, kernel["ThreadTile0"])
            aStr = "v[%s+%u]" \
                % ("vgprValuA_X%u_I%u"%(m,iui), a)
            bStr = "v[%s+%u]" \
                % ("vgprValuB_X%u_I%u"%(m,iui), b)
            #if a==0 and b==0:
            #  kStr += dump(aStr)
            kStr += "v_mac_f32 %s, %s, %s%s" % (cStr, aStr, bStr, self.endLine)
            if beAggressive and not doOnce:
              kStr += "s_setprio 1 // Raise priority while processing macs%s" % self.endLine
              doOnce = True
            if macIdx == kernel["PerformanceWaitLocation"]:
                kStr += "s_waitcnt lgkmcnt(%u) // extra wait for performance%s" \
                    % (kernel["PerformanceWaitCount"], self.endLine)
            if macIdx == kernel["PerformanceSyncLocation"]:
                kStr += "s_barrier // extra barrier for performance%s" \
                    % (self.endLine)
            macIdx += 1
      if beAggressive:
        kStr += "s_setprio 0 // Reset priority after macs %s" % self.endLine

    # double precision
    elif kernel["ProblemType"]["DataType"].isDouble():
      for b in range(0, kernel["ThreadTile1"]):
        for a in range(0, kernel["ThreadTile0"]):
          for iui in range(0, innerUnroll):
            cStr = "v[%s+(%u+%u*%u)*2:(%s+%u+%u*%u)*2+1]" % ("vgprValuC", a, b, kernel["ThreadTile0"], "vgprValuC", a, b, kernel["ThreadTile0"])
            aStr = "v[%s+%u*2:%s+%u*2+1]" \
                % ("vgprValuA_X%u_I%u"%(m,iui) , a, "vgprValuA_X%u_I%u"%(m,iui), a)
            bStr = "v[%s+%u*2:%s+%u*2+1]" \
                % ("vgprValuB_X%u_I%u"%(m,iui) , b, "vgprValuB_X%u_I%u"%(m,iui), b)
            kStr += "v_fma_f64 %s, %s, %s, %s%s" % (cStr, aStr, bStr, cStr, self.endLine)
            if beAggressive and not doOnce:
              kStr += "s_setprio 1 // Raise priority while processing macs%s" % self.endLine
              doOnce = True
      if beAggressive:
        kStr += "s_setprio 0 // Reset priority after macs %s" % self.endLine

    # single precision complex
    elif kernel["ProblemType"]["DataType"].isSingleComplex():
      for b in range(0, kernel["ThreadTile1"]):
        for a in range(0, kernel["ThreadTile0"]):
          for iui in range(0, innerUnroll):
            cStr = "v[%s+(%u+%u*%u)*2]" % ("vgprValuC", a, b, kernel["ThreadTile0"])
            aStr = "v[%s+%u*2]" % ("vgprValuA_X%u_I%u"%(m,iui) , a)
            bStr = "v[%s+%u*2]" % ("vgprValuB_X%u_I%u"%(m,iui) , b)
            kStr += "v_mac_f32 %s, %s, %s%s" % (cStr, aStr, bStr, self.endLine)

            cStr = "v[%s+(%u+%u*%u)*2]" % ("vgprValuC", a, b, kernel["ThreadTile0"])
            aStr = "v[%s+%u*2+1]" % ("vgprValuA_X%u_I%u"%(m,iui) , a)
            bStr = "v[%s+%u*2+1]" % ("vgprValuB_X%u_I%u"%(m,iui) , b)
            if (not kernel["ProblemType"]["ComplexConjugateA"] and not kernel["ProblemType"]["ComplexConjugateB"]) or \
               (kernel["ProblemType"]["ComplexConjugateA"] and kernel["ProblemType"]["ComplexConjugateB"]):
              kStr += "v_mac_f32 %s, -%s, %s%s" % (cStr, aStr, bStr, self.endLine)
            else:
              kStr += "v_mac_f32 %s, %s, %s%s" % (cStr, aStr, bStr, self.endLine)

            cStr = "v[%s+(%u+%u*%u)*2+1]" % ("vgprValuC", a, b, kernel["ThreadTile0"])
            aStr = "v[%s+%u*2]" % ("vgprValuA_X%u_I%u"%(m,iui) , a)
            bStr = "v[%s+%u*2+1]" % ("vgprValuB_X%u_I%u"%(m,iui) , b)
            if kernel["ProblemType"]["ComplexConjugateB"]:
              kStr += "v_mac_f32 %s, %s, -%s%s" % (cStr, aStr, bStr, self.endLine)
            else:
              kStr += "v_mac_f32 %s, %s, %s%s" % (cStr, aStr, bStr, self.endLine)

            cStr = "v[%s+(%u+%u*%u)*2+1]" % ("vgprValuC", a, b, kernel["ThreadTile0"])
            aStr = "v[%s+%u*2+1]" % ("vgprValuA_X%u_I%u"%(m,iui) , a)
            bStr = "v[%s+%u*2]" % ("vgprValuB_X%u_I%u"%(m,iui) , b)
            if kernel["ProblemType"]["ComplexConjugateA"]:
              kStr += "v_mac_f32 %s, -%s, %s%s" % (cStr, aStr, bStr, self.endLine)
            else:
              kStr += "v_mac_f32 %s, %s, %s%s" % (cStr, aStr, bStr, self.endLine)

            if beAggressive and not doOnce:
              kStr += "s_setprio 1 // Raise priority while processing macs%s" % self.endLine
              doOnce = True
      if beAggressive:
        kStr += "s_setprio 0 // Reset priority after macs %s" % self.endLine

    # double precision complex
    elif kernel["ProblemType"]["DataType"].isDoubleComplex():
      for b in range(0, kernel["ThreadTile1"]):
        for a in range(0, kernel["ThreadTile0"]):
          for iui in range(0, innerUnroll):
            # c.real += a.real * b.real 
            cStr = "v[%s+(%u+%u*%u)*4+0:(%s+%u+%u*%u)*4+1]" % ("vgprValuC", a, b, kernel["ThreadTile0"], "vgprValuC", a, b, kernel["ThreadTile0"])
            aStr = "v[%s+%u*4+0:%s+%u*4+1]" % ("vgprValuA_X%u_I%u"%(m,iui) , a, "vgprValuA_X%u_I%u"%(m,iui), a)
            bStr = "v[%s+%u*4+0:%s+%u*4+1]" % ("vgprValuB_X%u_I%u"%(m,iui) , b, "vgprValuB_X%u_I%u"%(m,iui), b)
            kStr += "v_fma_f64 %s, %s, %s, %s%s" % (cStr, aStr, bStr, cStr, self.endLine)
            # c.real -= a.imag * b.imag
            cStr = "v[%s+(%u+%u*%u)*4+0:(%s+%u+%u*%u)*4+1]" % ("vgprValuC", a, b, kernel["ThreadTile0"], "vgprValuC", a, b, kernel["ThreadTile0"])
            aStr = "v[%s+%u*4+2:%s+%u*4+3]" % ("vgprValuA_X%u_I%u"%(m,iui) , a, "vgprValuA_X%u_I%u"%(m,iui), a)
            bStr = "v[%s+%u*4+2:%s+%u*4+3]" % ("vgprValuB_X%u_I%u"%(m,iui) , b, "vgprValuB_X%u_I%u"%(m,iui), b)
            if kernel["ProblemType"]["ComplexConjugateA"] and kernel["ProblemType"]["ComplexConjugateB"]:
              kStr += "v_fma_f64 %s, %s, -%s, %s%s" % (cStr, aStr, bStr, cStr, self.endLine)
            elif kernel["ProblemType"]["ComplexConjugateA"] or kernel["ProblemType"]["ComplexConjugateB"]:
              kStr += "v_fma_f64 %s, %s, %s, %s%s" % (cStr, aStr, bStr, cStr, self.endLine)
            else:
              kStr += "v_fma_f64 %s, %s, -%s, %s%s" % (cStr, aStr, bStr, cStr, self.endLine)
            # c.imag += a.real * b.imag
            cStr = "v[%s+(%u+%u*%u)*4+2:(%s+%u+%u*%u)*4+3]" % ("vgprValuC", a, b, kernel["ThreadTile0"], "vgprValuC", a, b, kernel["ThreadTile0"])
            aStr = "v[%s+%u*4+0:%s+%u*4+1]" % ("vgprValuA_X%u_I%u"%(m,iui) , a, "vgprValuA_X%u_I%u"%(m,iui), a)
            bStr = "v[%s+%u*4+2:%s+%u*4+3]" % ("vgprValuB_X%u_I%u"%(m,iui) , b, "vgprValuB_X%u_I%u"%(m,iui), b)
            if kernel["ProblemType"]["ComplexConjugateB"]:
              kStr += "v_fma_f64 %s, %s, -%s, %s%s" % (cStr, aStr, bStr, cStr, self.endLine)
            else:
              kStr += "v_fma_f64 %s, %s, %s, %s%s" % (cStr, aStr, bStr, cStr, self.endLine)
            # c.imag += a.imag * b.real
            cStr = "v[%s+(%u+%u*%u)*4+2:(%s+%u+%u*%u)*4+3]" % ("vgprValuC", a, b, kernel["ThreadTile0"], "vgprValuC", a, b, kernel["ThreadTile0"])
            aStr = "v[%s+%u*4+2:%s+%u*4+3]" % ("vgprValuA_X%u_I%u"%(m,iui) , a, "vgprValuA_X%u_I%u"%(m,iui), a)
            bStr = "v[%s+%u*4+0:%s+%u*4+1]" % ("vgprValuB_X%u_I%u"%(m,iui) , b, "vgprValuB_X%u_I%u"%(m,iui), b)
            if kernel["ProblemType"]["ComplexConjugateA"]:
              kStr += "v_fma_f64 %s, -%s, %s, %s%s" % (cStr, aStr, bStr, cStr, self.endLine)
            else:
              kStr += "v_fma_f64 %s, %s, %s, %s%s" % (cStr, aStr, bStr, cStr, self.endLine)
              
            if beAggressive and not doOnce:
              kStr += "s_setprio 1 // Raise priority while processing macs%s" % self.endLine
              doOnce = True
      if beAggressive:
        kStr += "s_setprio 0 // Reset priority after macs %s" % self.endLine
        
      # other precision
    else:
      printExit("Assembly doesn't support %s" % kernel["ProblemType"]["DataType"])

    return kStr


  def defineMACMacro(self, kernel, innerUnroll, useMacro):

    kStr = ""
    # Create a macro version that processes just one U iter
    # (used in tail loop in some cases)
    oneIUI = kernel["InnerUnroll"] > 1 and innerUnroll==1

    ########################################
    # MACs
    kStr += self.comment3("%dx%d thread-tile" \
        % (kernel["ThreadTile0"], kernel["ThreadTile1"]) )
    for m in range(0, 1+kernel["PrefetchLocalRead"]):
      # Create a special macro that does one K iter if needed:
      ext = "_OneIUI" if oneIUI else ""
      if useMacro:
        kStr += ".macro MAC_%ux%u_X%u%s" \
            % (kernel["ThreadTile0"], kernel["ThreadTile1"], m, ext)
      kStr += self.endLine

      kStr += self.defineMACs(kernel, m, innerUnroll)


      if useMacro:
        kStr += ".endm%s" % self.endLine


    return kStr

  def defineCMPXMacros(self, kernel):
    """
    Navi's cmpx instruction writes only to EXEC, not to SGPRs or to VCC.
    For now, replicate old behaviour with two instructions.
    """
    def macro(op, dtype):
      dict = {'op': op, 'dtype': dtype}
      mStr = ".macro _v_cmpx_{op}_{dtype} dst, src0, src1=".format(**dict) + self.endLine
      if self.version == (10,1,0):
        if False:
          mStr += r"   v_cmpx_{op}_{dtype} \src0 \src1".format(**dict) + self.endLine
        else:
          mStr += r"   v_cmp_{op}_{dtype} \dst \src0 \src1".format(**dict) + self.endLine
          mStr += r"   s_mov_b64 exec \dst" + self.endLine
      else:
        mStr += r"   v_cmpx_{op}_{dtype} \dst \src0 \src1 ".format(**dict) + self.endLine
      mStr += ".endm" + self.endLine
      return mStr

    ops = ['lt', 'eq', 'le', 'gt', 'lg', 'ge', 'o', 'u']
    dtypes = list([sg + ln
              for sg in ['i','u']
              for ln in ['16', '32', '64']])

    return self.endLine + \
           self.endLine.join([macro(op, dtype)
                              for op in ops
                              for dtype in dtypes])


  ##############################################################################
  # Function Signature
  # called after rest of code
  ##############################################################################
  def functionSignature(self, kernel ):
    kStr = ""

    # begin kernel descriptor
    if globalParameters["CodeObjectVersion"] == "V2":
      kStr += ".hsa_code_object_version %s,0%s" \
        % (globalParameters["CodeObjectVersion"][1], self.endLine)
      kStr += ".hsa_code_object_isa %u, %u, %u, \"AMD\", \"AMDGPU\" %s" \
        % (self.version[0], self.version[1], self.version[2], self.endLine)
    if globalParameters["CodeObjectVersion"] == "V3":
      kStr += ".amdgcn_target \"amdgcn-amd-amdhsa--gfx%s%s\"%s" \
        % ("".join(map(str,self.version)), \
        "+sram-ecc" if self.version == (9,0,8) else "",  self.endLine)

    kStr += ".text%s" % self.endLine
    kStr += ".protected %s%s" % (self.kernelName, self.endLine)
    kStr += ".globl %s%s" % (self.kernelName, self.endLine)
    kStr += ".p2align 8%s" % self.endLine
    kStr += ".type %s,@function%s" % (self.kernelName, self.endLine)

    if globalParameters["CodeObjectVersion"] == "V3":
        kStr += ".section .rodata,#alloc%s" % self.endLine
        kStr += ".p2align 6%s" % self.endLine
    tWord = "amdgpu_hsa_kernel" if globalParameters["CodeObjectVersion"] == "V2" else "amdhsa_kernel"
    kStr += ".%s %s%s" % (tWord, self.kernelName, self.endLine)
    if globalParameters["CodeObjectVersion"] == "V2":
        kStr += "%s:%s" % (self.kernelName, self.endLine)
        kStr += ".amd_kernel_code_t%s" % self.endLine
        kStr += "  is_ptr64 = 1%s" % self.endLine
    tWord = "enable_sgpr_kernarg_segment_ptr =" if globalParameters["CodeObjectVersion"] == "V2" \
        else ".amdhsa_user_sgpr_kernarg_segment_ptr"
    kStr += "  %s 1%s" % (tWord, self.endLine)

    # kern arg size
    kernArgReg = 0
    kernArgReg += 3*self.rpga
    kernArgReg += max(1,int(self.bpeAB/4)) # alpha
    if kernel["ProblemType"]["UseBeta"]:
      kernArgReg += max(1,int(self.bpeCexternal/4)) # beta
    kernArgReg += kernel["ProblemType"]["NumIndicesC"] # strides
    kernArgReg += kernel["ProblemType"]["NumIndicesC"] # strides
    kernArgReg += len(kernel["ProblemType"]["IndexAssignmentsA"]) # strides
    kernArgReg += len(kernel["ProblemType"]["IndexAssignmentsB"]) # strides
    if not kernel["ProblemType"]["UseInitialStridesAB"]:
      kernArgReg -= 2 # strides
    if not kernel["ProblemType"]["UseInitialStridesCD"]:
      kernArgReg -= 2 # strides
    kernArgReg += kernel["ProblemType"]["NumIndicesSummation"]
    kernArgReg += kernel["ProblemType"]["NumIndicesC"]
    if globalParameters["DebugKernel"]:
      kernArgReg += self.rpga # debug buffer
    kernArgBytes = kernArgReg * 4 # bytes/reg
    if globalParameters["CodeObjectVersion"] == "V2":
      kStr += "  kernarg_segment_byte_size = %u // bytes of kern args%s" \
        % (kernArgBytes, self.endLine)
    # kernArgReg = 0
    # kernArgReg += 3*self.rpga
    # kernArgReg += max(1,int(self.bpeAB/4)) # alpha
    # if kernel["ProblemType"]["UseBeta"]:
      # kernArgReg += max(1,int(self.bpeCexternal/4)) # beta
    # kernArgReg += 3 # offsets
    # kernArgReg += kernel["ProblemType"]["NumIndicesC"] # strides
    # kernArgReg += len(kernel["ProblemType"]["IndexAssignmentsA"]) # strides
    # kernArgReg += len(kernel["ProblemType"]["IndexAssignmentsB"]) # strides
    # if not kernel["ProblemType"]["UseInitialStrides"]:
      # kernArgReg -= 3 # strides
    # kernArgReg += kernel["ProblemType"]["NumIndicesSummation"]
    # kernArgReg += kernel["ProblemType"]["NumIndicesC"]
    # if globalParameters["DebugKernel"]:
      # kernArgReg += self.rpga # debug buffer
    # kernArgBytes = kernArgReg * 4 # bytes/reg
    # kStr += "  kernarg_segment_byte_size = %u // bytes of kern args%s" \
        # % (kernArgBytes, self.endLine)

    # register allocation
    totalVgprs = self.vgprPool.size()
    assert(self.totalSgprs >= self.sgprPool.size())
    tWord = "workitem_vgpr_count =" if globalParameters["CodeObjectVersion"] == "V2" \
        else ".amdhsa_next_free_vgpr"
    kStr += "  %s %u // vgprs%s" \
        % (tWord, totalVgprs, self.endLine)
    tWord = "wavefront_sgpr_count =" if globalParameters["CodeObjectVersion"] == "V2" \
        else ".amdhsa_next_free_sgpr"
    kStr += "  %s %u // sgprs%s" \
        % (tWord, self.totalSgprs, self.endLine)

    if globalParameters["CodeObjectVersion"] == "V2":
      kStr += "  compute_pgm_rsrc1_vgprs = %u // floor((%u-1)/4)%s" \
        % ( (totalVgprs-1)//4, totalVgprs, self.endLine)
      kStr += "  compute_pgm_rsrc1_sgprs = %u // floor((%u-1)/8)%s" \
        % ( 1+(self.totalSgprs-1)//8, self.totalSgprs, self.endLine)

      # work-group dimensions
      kStr += "  compute_pgm_rsrc2_tidig_comp_cnt = 0 // 1D wg%s" % self.endLine

      # grid dimensions
      kStr += "  compute_pgm_rsrc2_tgid_x_en = 1 // wg.x%s" % self.endLine
      kStr += "  compute_pgm_rsrc2_tgid_y_en = 1 // wg.y%s" % self.endLine
      if kernel["ProblemType"]["NumIndicesC"] > 2:
        kStr += "  compute_pgm_rsrc2_tgid_z_en = %u // wg.z%s" % (1 if kernel["ProblemType"]["NumIndicesC"] > 2 else 0, self.endLine)
      #if abs(kernel["WorkGroupMapping"]) > 1:
      #  kStr += "  enable_sgpr_grid_workgroup_count_x = 1 // nwg0%s" % self.endLine
      #  kStr += "  enable_sgpr_grid_workgroup_count_y = 1 // nwg1%s" % self.endLine

      # lds size
      #kStr += "  compute_pgm_rsrc2_lds_size = 1 // ?%s" % self.endLine # don't use, it eats up 512 bytes of LDS
      #jgolds HACK
      # only want to enable this for cases we know it helps: 4x4 TT size and 16x16 WG size. Feel free to add more
      # cases after validating performance
    tWord = "workgroup_group_segment_byte_size =" if globalParameters["CodeObjectVersion"] == "V2" \
        else ".amdhsa_group_segment_fixed_size"
    if kernel["AggressivePerfMode"]>=2 and kernel["ProblemType"]["DataType"].isDouble() and \
      kernel["ThreadTile0"] == 4 and kernel["ThreadTile1"] == 4 and kernel["WorkGroup"] == [16,16,1]:
      group_segment_size = 32768 # Pad LDS to ensure we run exactly two waves
    else:
      group_segment_size = kernel["LdsNumElements"] * self.bpeAB
    kStr += "  %s %u // lds bytes%s" \
      % ( tWord, group_segment_size, self.endLine )

    if self.version == (10,1,0):
      if globalParameters["CodeObjectVersion"] == "V2":
        kStr += "  wavefront_size = 6 // 64-thread wavefronts%s" % self.endLine
      else:
        kStr += "  .amdhsa_wavefront_size32 0 // 64-thread wavefronts%s" % self.endLine

    if globalParameters["CodeObjectVersion"] == "V2":
      # other
      kStr += "  compute_pgm_rsrc2_user_sgpr = 2 // vcc%s" % self.endLine
      kStr += "  kernarg_segment_alignment = 4%s" % self.endLine
      kStr += "  group_segment_alignment = 4%s" % self.endLine
      kStr += "  private_segment_alignment = 4%s" % self.endLine
      kStr += ".end_amd_kernel_code_t%s" % self.endLine
    if globalParameters["CodeObjectVersion"] == "V3":
      kStr += "  .amdhsa_private_segment_fixed_size 0%s" % self.endLine
      kStr += "  .amdhsa_system_sgpr_workgroup_id_x 1%s" % self.endLine
      kStr += "  .amdhsa_system_sgpr_workgroup_id_y 1%s" % self.endLine
      kStr += "  .amdhsa_system_sgpr_workgroup_id_z %u%s" % (1 if kernel["ProblemType"]["NumIndicesC"] > 2 else 0, self.endLine)
      kStr += "  .amdhsa_system_vgpr_workitem_id 0%s" % self.endLine
      kStr += ".end_amdhsa_kernel%s" % self.endLine
      kStr += ".text%s" % self.endLine

    kStr += self.comment3("Optimizations and Config:")
    kStr += self.comment1("ThreadTile= %u x %u" % (kernel["ThreadTile0"], kernel["ThreadTile1"]))
    kStr += self.comment1("SubGroup= %u x %u" % (kernel["SubGroup0"], kernel["SubGroup1"]))
    kStr += self.comment1("VectorWidth=%u" % (kernel["VectorWidth"]))
    kStr += self.comment1("GlobalLoadVectorWidthA=%u, GlobalLoadVectorWidthB=%u" % (kernel["GlobalLoadVectorWidthA"], kernel["GlobalLoadVectorWidthB"]))
    kStr += self.comment1("DirectToLdsA=%s" % kernel["DirectToLdsA"])
    kStr += self.comment1("DirectToLdsB=%s" % kernel["DirectToLdsB"])
    kStr += self.comment1("UseSgprForGRO=%s" % kernel["UseSgprForGRO"])

    if kernel["ProblemType"]["DataType"].isHalf():
      if kernel["ProblemType"]["HighPrecisionAccumulate"]:
        if globalParameters["CodeObjectVersion"] == "V2": srcValueType = "Struct"
        if globalParameters["CodeObjectVersion"] == "V3": srcValueType = "struct"
        if globalParameters["CodeObjectVersion"] == "V2": dstValueType = "Struct"
        if globalParameters["CodeObjectVersion"] == "V3": dstValueType = "struct"
        cptSize = "4"
        cptAlign = "4"
        cptByte  = 4
        cptValueType = "F32"
      else:
        if globalParameters["CodeObjectVersion"] == "V2": srcValueType = "F16"
        if globalParameters["CodeObjectVersion"] == "V3": srcValueType = "f16"
        if globalParameters["CodeObjectVersion"] == "V2": dstValueType = "F16"
        if globalParameters["CodeObjectVersion"] == "V3": dstValueType = "f16"
        cptSize = "2"
        cptAlign = "2"
        cptByte  = 2
      if globalParameters["CodeObjectVersion"] == "V2": cptValueType = "F16"
      if globalParameters["CodeObjectVersion"] == "V3": cptValueType = "f16"
    
    elif kernel["ProblemType"]["DataType"].isInt8x4():
      if globalParameters["CodeObjectVersion"] == "V2": srcValueType = "I8"
      if globalParameters["CodeObjectVersion"] == "V3": srcValueType = "i8"
      if globalParameters["CodeObjectVersion"] == "V2": dstValueType = "I32"
      if globalParameters["CodeObjectVersion"] == "V3": dstValueType = "i32"
      cptSize = "4"
      cptAlign = "4"
      cptByte  = 4
      if globalParameters["CodeObjectVersion"] == "V2": cptValueType = "I32"
      if globalParameters["CodeObjectVersion"] == "V3": cptValueType = "i32"
    
    elif kernel["ProblemType"]["DataType"].isSingle():
      if globalParameters["CodeObjectVersion"] == "V2": srcValueType = "F32"
      if globalParameters["CodeObjectVersion"] == "V3": srcValueType = "f32"
      if globalParameters["CodeObjectVersion"] == "V2": dstValueType = "F32"
      if globalParameters["CodeObjectVersion"] == "V3": dstValueType = "f32"
      cptSize = "4"
      cptAlign = "4"
      cptByte  = 4
      if globalParameters["CodeObjectVersion"] == "V2": cptValueType = "F32"
      if globalParameters["CodeObjectVersion"] == "V3": cptValueType = "f32"
    
    elif kernel["ProblemType"]["DataType"].isDouble() or \
         kernel["ProblemType"]["DataType"].isSingleComplex():
      if globalParameters["CodeObjectVersion"] == "V2": srcValueType = "F64"
      if globalParameters["CodeObjectVersion"] == "V3": srcValueType = "f64"
      if globalParameters["CodeObjectVersion"] == "V2": dstValueType = "F64"
      if globalParameters["CodeObjectVersion"] == "V3": dstValueType = "f64"
      cptSize = "8"
      cptAlign = "8"
      cptByte  = 8
      if globalParameters["CodeObjectVersion"] == "V2": cptValueType = "F64"
      if globalParameters["CodeObjectVersion"] == "V3": cptValueType = "f64"
    elif kernel["ProblemType"]["DataType"].isDoubleComplex():
      if globalParameters["CodeObjectVersion"] == "V2": srcValueType = "F64"
      if globalParameters["CodeObjectVersion"] == "V3": srcValueType = "f64"
      if globalParameters["CodeObjectVersion"] == "V2": dstValueType = "F64"
      if globalParameters["CodeObjectVersion"] == "V3": dstValueType = "f64"
      cptSize = "16"
      cptAlign = "16"
      cptByte  = 16
      if globalParameters["CodeObjectVersion"] == "V2": cptValueType = "Struct"
      if globalParameters["CodeObjectVersion"] == "V3": cptValueType = "struct"
    elif kernel["ProblemType"]["DataType"].isBFloat16():
      if globalParameters["CodeObjectVersion"] == "V2": srcValueType = "Struct"
      if globalParameters["CodeObjectVersion"] == "V3": srcValueType = "struct"
      if globalParameters["CodeObjectVersion"] == "V2": dstValueType = "Struct"
      if globalParameters["CodeObjectVersion"] == "V3": dstValueType = "struct"
      cptSize = "4"
      cptAlign = "4"
      cptByte  = 4
      if globalParameters["CodeObjectVersion"] == "V2": cptValueType = "F32"
      if globalParameters["CodeObjectVersion"] == "V3": cptValueType = "f32"

    if globalParameters["CodeObjectVersion"] == "V2":
      # Codeobject V2 metadata
      kStr += ".amd_amdgpu_hsa_metadata\n"
      kStr += "Version: [ 1, 0 ]\n"
      kStr += "Kernels:\n"
      kStr += "  - Name: %s%s" % (self.kernelName, self.endLine)
      kStr += "    SymbolName: '%s@kd'%s" % (self.kernelName, self.endLine)
      kStr += "    Language: OpenCL C\n"
      kStr += "    LanguageVersion: [ 2, 0 ]\n"
      kStr += "    Args:\n"
      ka_size = 0

      if globalParameters["DebugKernel"]:
        kStr += self.v2Argument(                    'AddressDbg',     '8',      '8', "GlobalBuffer",     "Struct", "Generic"); ka_size += 8

      kStr += self.v2Argument(                           'sizeC',     '8',      '8',      "ByValue",        "I64"); ka_size += 8
      kStr += self.v2Argument(                           'sizeA',     '8',      '8',      "ByValue",        "I64"); ka_size += 8
      kStr += self.v2Argument(                           'sizeB',     '8',      '8',      "ByValue",        "I64"); ka_size += 8

      kStr += self.v2Argument(                               'D',     '8',      '8', "GlobalBuffer", dstValueType, "Generic"); ka_size += 8
      kStr += self.v2Argument(                               'C',     '8',      '8', "GlobalBuffer", dstValueType, "Generic"); ka_size += 8
      kStr += self.v2Argument(                               'A',     '8',      '8', "GlobalBuffer", srcValueType, "Generic"); ka_size += 8
      kStr += self.v2Argument(                               'B',     '8',      '8', "GlobalBuffer", srcValueType, "Generic"); ka_size += 8

      if kernel["ProblemType"]["DataType"].isHalf() or \
         kernel["ProblemType"]["DataType"].isBFloat16() or \
         kernel["ProblemType"]["DataType"].isSingle() or \
         kernel["ProblemType"]["DataType"].isInt8x4():
        kStr += self.v2Argument(                         "alpha",     '4',      '4',      "ByValue", cptValueType); ka_size += 4
      elif kernel["ProblemType"]["DataType"].isDouble() or \
           kernel["ProblemType"]["DataType"].isSingleComplex() or \
           kernel["ProblemType"]["DataType"].isDoubleComplex():
        kStr += self.v2Argument(                         "alpha", cptSize, cptAlign,      "ByValue", cptValueType); ka_size += cptByte

      if kernel["ProblemType"]["UseBeta"]:
        if kernel["ProblemType"]["DataType"].isHalf() or \
           kernel["ProblemType"]["DataType"].isBFloat16() or \
           kernel["ProblemType"]["DataType"].isSingle() or \
           kernel["ProblemType"]["DataType"].isInt8x4():
          kStr += self.v2Argument(                        "beta",     '4',      '4',      "ByValue", cptValueType); ka_size += 4
        elif kernel["ProblemType"]["DataType"].isDouble() or \
             kernel["ProblemType"]["DataType"].isSingleComplex() or \
             kernel["ProblemType"]["DataType"].isDoubleComplex():
          kStr += self.v2Argument(                        "beta", cptSize, cptAlign,      "ByValue", cptValueType); ka_size += cptByte

      for i in range(0, self.numSgprStridesD):
        kStr += self.v2Argument(                   "strideD%u"%i,     '4',      '4',      "ByValue",        "U32"); ka_size += 4

      for i in range(0, self.numSgprStridesC):
        kStr += self.v2Argument(                   "strideC%u"%i,     '4',      '4',      "ByValue",        "U32"); ka_size += 4

      for i in range(0, self.numSgprStridesA):
        kStr += self.v2Argument(                   "strideA%u"%i,     '4',      '4',      "ByValue",        "U32"); ka_size += 4

      for i in range(0, self.numSgprStridesB):
        kStr += self.v2Argument(                   "strideB%u"%i,     '4',      '4',      "ByValue",        "U32"); ka_size += 4


      for i in range(0, self.numSgprSizesFree):
        kStr += self.v2Argument(                 "SizesFree%u"%i,     '4',      '4',      "ByValue",        "U32"); ka_size += 4

      for i in range(0, self.numSgprSizesSum):
        kStr += self.v2Argument(                  "SizesSum%u"%i,     '4',      '4',      "ByValue",        "U32"); ka_size += 4

      for idxChar in kernel["PackedC0IdxChars"][:-1]:
        kStr += self.v2Argument(     "MagicNumberSize%s"%idxChar,     '4',      '4',      "ByValue",        "U32"); ka_size += 4
        kStr += self.v2Argument(      "MagicShiftSize%s"%idxChar,     '4',      '4',      "ByValue",        "U32"); ka_size += 4

      for idxChar in kernel["PackedC1IdxChars"][:-1]:
        kStr += self.v2Argument(     "MagicNumberSize%s"%idxChar,     '4',      '4',      "ByValue",        "U32"); ka_size += 4
        kStr += self.v2Argument(      "MagicShiftSize%s"%idxChar,     '4',      '4',      "ByValue",        "U32"); ka_size += 4

      kStr += self.v2Argument(                "OrigStaggerUIter",     '4',      '4',      "ByValue",        "I32"); ka_size += 4

      kStr += self.v2Argument(                  "NumWorkGroups0",     '4',      '4',      "ByValue",        "U32"); ka_size += 4
      kStr += self.v2Argument(                  "NumWorkGroups1",     '4',      '4',      "ByValue",        "U32"); ka_size += 4

      kStr += self.v2Argument("MagicNumberProblemNumGroupTiles0",     '4',      '4',      "ByValue",        "U32"); ka_size += 4
      kStr += self.v2Argument(              "GridNumWorkGroups0",     '4',      '4',      "ByValue",        "U32"); ka_size += 4

      kStr += self.v2Argument(                   "NumFullBlocks",     '4',      '4',      "ByValue",        "U32"); ka_size += 4
      kStr += self.v2Argument(                   "WgmRemainder1",     '4',      '4',      "ByValue",        "U32"); ka_size += 4
      kStr += self.v2Argument(        "MagicNumberWgmRemainder1",     '4',      '4',      "ByValue",        "U32"); ka_size += 4
      kStr += self.v2Argument(                         "padding",     '4',      '4',      "ByValue",        "U32"); ka_size += 4

      kStr += "    CodeProps:\n"
      kStr += "      KernargSegmentSize: %u%s" % (ka_size, self.endLine)
      kStr += "      GroupSegmentFixedSize: %u%s" % ( group_segment_size, self.endLine )
      kStr += "      PrivateSegmentFixedSize: %u%s" % ( 0, self.endLine )
      kStr += "      KernargSegmentAlign:  %u%s" % ( 8, self.endLine )
      kStr += "      WavefrontSize:        %u%s" % ( 64, self.endLine )
      kStr += "      NumSGPRs:             %u%s" % ( self.totalSgprs, self.endLine )
      kStr += "      NumVGPRs:             %u%s" % ( totalVgprs, self.endLine )
      kStr += "      MaxFlatWorkGroupSize: %u%s" % ( kernel["SubGroup0"] * kernel["SubGroup1"] * kernel["LocalSplitU"], self.endLine )
      kStr += ".end_amd_amdgpu_hsa_metadata\n"
    else:
      # Codeobject V3 metadata
      kStr += ".amdgpu_metadata\n"
      kStr += "---\n"
      kStr += "amdhsa.version:\n"
      kStr += "  - 1\n"
      kStr += "  - 0\n"
      kStr += "amdhsa.kernels:\n"
      kStr += "  - .name: %s%s" % (self.kernelName, self.endLine)
      kStr += "    .symbol: '%s.kd'%s" % (self.kernelName, self.endLine)
      kStr += "    .language:                   %s%s" % ("OpenCL C", self.endLine)
      kStr += "    .language_version:%s" % self.endLine
      kStr += "      - 2%s" % self.endLine
      kStr += "      - 0%s" % self.endLine
      kStr += "    .args:%s" % self.endLine
      offset = 0

      if globalParameters["DebugKernel"]:
        kStr += self.v3Argument(                    'AddressDbg',     '8', offset, "global_buffer","struct", "generic"); offset += 8

      kStr += self.v3Argument(                           'sizeC',     '8', offset,      "by_value",        "u64"); offset += 8
      kStr += self.v3Argument(                           'sizeA',     '8', offset,      "by_value",        "u64"); offset += 8
      kStr += self.v3Argument(                           'sizeB',     '8', offset,      "by_value",        "u64"); offset += 8

      kStr += self.v3Argument(                               'D',     '8', offset, "global_buffer", dstValueType, "generic"); offset += 8
      kStr += self.v3Argument(                               'C',     '8', offset, "global_buffer", dstValueType, "generic"); offset += 8
      kStr += self.v3Argument(                               'A',     '8', offset, "global_buffer", srcValueType, "generic"); offset += 8
      kStr += self.v3Argument(                               'B',     '8', offset, "global_buffer", srcValueType, "generic"); offset += 8

      if kernel["ProblemType"]["DataType"].isHalf() or \
         kernel["ProblemType"]["DataType"].isBFloat16() or \
         kernel["ProblemType"]["DataType"].isSingle() or \
         kernel["ProblemType"]["DataType"].isInt8x4():
        kStr += self.v3Argument(                         "alpha",       4, offset,      "by_value", cptValueType); offset += 4
      elif kernel["ProblemType"]["DataType"].isDouble() or \
           kernel["ProblemType"]["DataType"].isSingleComplex() or \
           kernel["ProblemType"]["DataType"].isDoubleComplex():
        kStr += self.v3Argument(                         "alpha", cptSize, offset,      "by_value", cptValueType); offset += cptByte

      if kernel["ProblemType"]["UseBeta"]:
        if kernel["ProblemType"]["DataType"].isHalf() or \
           kernel["ProblemType"]["DataType"].isBFloat16() or \
           kernel["ProblemType"]["DataType"].isSingle() or \
           kernel["ProblemType"]["DataType"].isInt8x4():
          kStr += self.v3Argument(                        "beta",       4, offset,      "by_value", cptValueType); offset += 4
        elif kernel["ProblemType"]["DataType"].isDouble() or \
             kernel["ProblemType"]["DataType"].isSingleComplex() or \
             kernel["ProblemType"]["DataType"].isDoubleComplex():
          kStr += self.v3Argument(                        "beta", cptSize, offset,      "by_value", cptValueType); offset += cptByte

      for i in range(0, self.numSgprStridesD):
        kStr += self.v3Argument(                   "strideD%u"%i,     '4', offset,      "by_value",        "u32"); offset += 4

      for i in range(0, self.numSgprStridesC):
        kStr += self.v3Argument(                   "strideC%u"%i,     '4', offset,      "by_value",        "u32"); offset += 4

      for i in range(0, self.numSgprStridesA):
        kStr += self.v3Argument(                   "strideA%u"%i,     '4', offset,      "by_value",        "u32"); offset += 4

      for i in range(0, self.numSgprStridesB):
        kStr += self.v3Argument(                   "strideB%u"%i,     '4', offset,      "by_value",        "u32"); offset += 4


      for i in range(0, self.numSgprSizesFree):
        kStr += self.v3Argument(                 "SizesFree%u"%i,     '4', offset,      "by_value",        "u32"); offset += 4

      for i in range(0, self.numSgprSizesSum):
        kStr += self.v3Argument(                  "SizesSum%u"%i,     '4', offset,      "by_value",        "u32"); offset += 4

      for idxChar in kernel["PackedC0IdxChars"][:-1]:
        kStr += self.v3Argument(     "MagicNumberSize%s"%idxChar,     '4', offset,      "by_value",        "u32"); offset += 4
        kStr += self.v3Argument(      "MagicShiftSize%s"%idxChar,     '4', offset,      "by_value",        "u32"); offset += 4

      for idxChar in kernel["PackedC1IdxChars"][:-1]:
        kStr += self.v3Argument(     "MagicNumberSize%s"%idxChar,     '4', offset,      "by_value",        "u32"); offset += 4
        kStr += self.v3Argument(      "MagicShiftSize%s"%idxChar,     '4', offset,      "by_value",        "u32"); offset += 4

      kStr += self.v3Argument(              "OrigStaggerUIter",       '4', offset,      "by_value",        "i32"); offset += 4

      kStr += self.v3Argument(                  "NumWorkGroups0",     '4', offset,      "by_value",        "u32"); offset += 4
      kStr += self.v3Argument(                  "NumWorkGroups1",     '4', offset,      "by_value",        "u32"); offset += 4

      kStr += self.v3Argument("MagicNumberProblemNumGroupTiles0",     '4', offset,      "by_value",        "u32"); offset += 4
      kStr += self.v3Argument(              "GridNumWorkGroups0",     '4', offset,      "by_value",        "u32"); offset += 4

      kStr += self.v3Argument(                   "NumFullBlocks",     '4', offset,      "by_value",        "u32"); offset += 4
      kStr += self.v3Argument(                   "WgmRemainder1",     '4', offset,      "by_value",        "u32"); offset += 4
      kStr += self.v3Argument(        "MagicNumberWgmRemainder1",     '4', offset,      "by_value",        "u32"); offset += 4

      kStr += self.v3Argument(                         "padding",     '4', offset,      "by_value",        "u32"); offset += 4
      kStr += "    .group_segment_fixed_size:   %u%s" % ( group_segment_size, self.endLine ) #XXXXXX
      kStr += "    .kernarg_segment_align:      %u%s" % ( 8, self.endLine )
      kStr += "    .kernarg_segment_size:       %u%s" % (((offset+7)//8)*8, self.endLine) # round up to .kernarg_segment_align
      kStr += "    .max_flat_workgroup_size:    %u%s" % ( kernel["SubGroup0"] * kernel["SubGroup1"] * kernel["LocalSplitU"], self.endLine )
      kStr += "    .private_segment_fixed_size: %u%s" % ( 0, self.endLine )
      kStr += "    .sgpr_count:                 %u%s" % ( self.totalSgprs, self.endLine )
      kStr += "    .sgpr_spill_count:           %u%s" % ( 0, self.endLine )
      kStr += "    .vgpr_count:                 %u%s" % ( totalVgprs, self.endLine )
      kStr += "    .vgpr_spill_count:           %u%s" % ( 0, self.endLine )
      kStr += "    .wavefront_size:             %u%s" % ( 64, self.endLine )

      kStr += "...\n"

      kStr += ".end_amdgpu_metadata\n"

    if globalParameters["CodeObjectVersion"] == "V3":
        kStr += "%s:%s" % (self.kernelName, self.endLine)
    kStr += self.comment3("Asm syntax workarounds")
    kStr += ".macro _v_add_co_u32 dst, cc, src0, src1, dpp=" + self.endLine
    if self.AsmBugs["ExplicitCO"]:
        kStr += r"   v_add_co_u32 \dst, \cc, \src0, \src1 \dpp" + self.endLine
    else:
        kStr += r"   v_add_u32 \dst, \cc, \src0, \src1 \dpp" + self.endLine
    kStr += ".endm" + self.endLine

    # add w/o carry-out.  On older arch, vcc is still written
    kStr += "\n"
    kStr += ".macro _v_add_u32 dst, src0, src1, dpp=" + self.endLine
    if self.AsmBugs["ExplicitNC"]:
        kStr += r"   v_add_nc_u32 \dst, \src0 \src1 \dpp" + self.endLine
    elif self.AsmBugs["ExplicitCO"]:
        kStr += r"   v_add_u32 \dst, \src0, \src1 \dpp" + self.endLine
    else:
        kStr += r"   v_add_u32 \dst, vcc, \src0, \src1 \dpp" + self.endLine
    kStr += ".endm" + self.endLine

    kStr += "\n"
    kStr += ".macro _v_sub_co_u32 dst, cc, src0, src1, dpp=" + self.endLine
    if self.AsmBugs["ExplicitCO"]:
        kStr += r"   v_sub_co_u32 \dst, \cc, \src0, \src1 \dpp" + self.endLine
    else:
        kStr += r"   v_sub_u32 \dst, \cc, \src0, \src1 \dpp" + self.endLine
    kStr += ".endm" + self.endLine

    kStr += "\n"
    # sub w/o carry-out.  On older arch, vcc is still written.
    kStr += ".macro _v_sub_u32 dst, src0, src1, dpp=" + self.endLine
    if self.AsmBugs["ExplicitCO"]:
        kStr += r"   v_sub_u32 \dst, \src0, \src1 \dpp" + self.endLine
    else:
        kStr += r"   v_sub_u32 \dst, vcc, \src0, \src1 \dpp" + self.endLine
    kStr += ".endm" + self.endLine

    kStr += "\n"
    kStr += ".macro _v_addc_co_u32 dst, ccOut, src0, ccIn, src1, dpp=" + self.endLine
    if self.AsmBugs["ExplicitNC"]:
        kStr += r"   v_add_co_ci_u32 \dst, \ccOut, \src0, \ccIn, \src1 \dpp" + self.endLine
    elif self.AsmBugs["ExplicitCO"]:
        kStr += r"   v_addc_co_u32 \dst, \ccOut, \src0, \ccIn, \src1 \dpp" + self.endLine
    else:
        kStr += r"   v_addc_u32 \dst, \ccOut, \src0, \ccIn, \src1 \dpp" + self.endLine
    kStr += ".endm" + self.endLine

    # Use combined add+shift, where available:
    kStr += "\n"
    kStr += ".macro _v_add_lshl_u32 dst, src0, src1, shiftCnt" + self.endLine
    if globalParameters["AsmCaps"][self.version]["HasAddLshl"]:
      kStr += r"    v_add_lshl_u32 \dst, \src0, \src1, \shiftCnt" + self.endLine
    else:
      if self.AsmBugs["ExplicitCO"]:
        kStr += r"    v_add_co_u32 \dst, vcc, \src0, \src1" + self.endLine
      else:
        kStr += r"    v_add_u32 \dst, vcc, \src0, \src1" + self.endLine
      kStr += r"    v_lshlrev_b32 \dst, \shiftCnt, \dst" + self.endLine
    kStr += ".endm" + self.endLine


    # Use combined shift+add, where available:
    kStr += "\n"
    kStr += ".macro _v_lshl_add_u32 dst, src0, src1, shiftCnt" + self.endLine
    if globalParameters["AsmCaps"][self.version]["HasAddLshl"]:
      kStr += r"    v_lshl_add_u32 \dst, \src0, \src1, \shiftCnt" + self.endLine
    else:
      kStr += r"    v_lshlrev_b32 \dst, \shiftCnt, \dst" + self.endLine
      if self.AsmBugs["ExplicitCO"]:
        kStr += r"    v_add_co_u32 \dst, vcc, \src0, \src1" + self.endLine
      else:
        kStr += r"    v_add_u32 \dst, vcc, \src0, \src1" + self.endLine
    kStr += ".endm" + self.endLine

    kStr += self.defineCMPXMacros(kernel)



    # Performs a division using 'magic number' computed on host
    # Argument requirements:
    #   - dstIdx must be two consecutive registers ; on exit the lower one will contain the quotient.  The upper is used as a temp.
    #   - First parm is passed as an integer vgpr index ; remaining are vgpr or sgpr symbolic names
    #   - dstIdx+1 cannot be same as dividend.  dividend+0 can be same as dividend and this may be useful for chaining divides.
    kStr += self.comment3("Magic div and mod functions")
    kStr += ".macro V_MAGIC_DIV dstIdx, dividend, magicNumber, magicShift" + self.endLine
    kStr += r"    v_mul_hi_u32 v[\dstIdx+1], \dividend, \magicNumber" + self.endLine
    kStr += r"    v_mul_lo_u32 v[\dstIdx+0], \dividend, \magicNumber" + self.endLine
    kStr += r"    v_lshrrev_b64 v[\dstIdx:\dstIdx+1], \magicShift, v[\dstIdx:\dstIdx+1]" + self.endLine
    kStr += ".endm" + self.endLine

    ########################################
    # VGPR Macros
    ########################################
    kStr += self.comment3("VGPR Assignments")
    kStr += self.macroRegister("vgprValuC", self.startVgprValuC)

    kStr += self.comment1("ValuA/B   Xn=PLR buffer idx,  In=InnerUnroll idx")
    ri = 0
    for bi in range(0,kernel["PrefetchLocalRead"]+1): # buffer indices
      for iui in range(0, kernel["InnerUnroll"]):
        kStr += self.macroRegister("vgprValuA_X%u_I%u"%(bi,iui), self.startVgprValuA+ri)
        ri += self.numVgprValuAPerBlock
    if not kernel["DirectToLdsA"] or self.do["KeepDirectToLdsAlloc"]:
        kStr += self.macroRegister("vgprG2LA", self.startVgprG2LA)

    ri = 0
    for bi in range(0,kernel["PrefetchLocalRead"]+1): # buffer indices
      for iui in range(0, kernel["InnerUnroll"]):
        kStr += self.macroRegister("vgprValuB_X%u_I%u"%(bi,iui), self.startVgprValuB+ri)
        ri += self.numVgprValuBPerBlock
    if not kernel["DirectToLdsB"] or self.do["KeepDirectToLdsAlloc"]:
        kStr += self.macroRegister("vgprG2LB", self.startVgprG2LB)
    if not kernel["LocalWriteUseSgprA"]:
      kStr += self.macroRegister("vgprLocalWriteAddrA", \
          self.startVgprLocalWriteAddressesA)
      if self.numVgprLocalWriteAddressesA > 1:
        kStr += self.macroRegister("vgprLocalWriteAddrOverhangA", \
            self.startVgprLocalWriteAddressesA+1)
    if not kernel["LocalWriteUseSgprB"]:
      kStr += self.macroRegister("vgprLocalWriteAddrB", \
          self.startVgprLocalWriteAddressesB)
      if self.numVgprLocalWriteAddressesB > 1:
        kStr += self.macroRegister("vgprLocalWriteAddrOverhangB", \
            self.startVgprLocalWriteAddressesB+1)
    if kernel["BufferLoad"]:
      kStr += self.macroRegister("vgprGlobalReadOffsetA", \
          self.startVgprGlobalReadOffsetA)
      kStr += self.macroRegister("vgprGlobalReadOffsetB", \
          self.startVgprGlobalReadOffsetB)
    else:
      kStr += self.macroRegister("vgprGlobalReadAddrA", \
          self.startVgprGlobalReadAddressesA)
      kStr += self.macroRegister("vgprGlobalReadAddrB", \
          self.startVgprGlobalReadAddressesB)
    if self.globalReadIncsUseVgpr:
      kStr += self.macroRegister("vgprGlobalReadIncsA", \
          self.startVgprGlobalReadIncsA)
      kStr += self.macroRegister("vgprGlobalReadIncsB", \
          self.startVgprGlobalReadIncsB)
    kStr += self.macroRegister("vgprLocalReadAddrA", \
        self.startVgprLocalReadAddressesA)
    kStr += self.macroRegister("vgprLocalReadAddrB", \
        self.startVgprLocalReadAddressesB)

    # Serial is always the last register in the pool so the store
    # code doesn't have to deal with fragmentation
    startSerial = self.vgprPool.size()-1
    kStr += self.macroRegister("vgprSerial", startSerial)

    if globalParameters["DebugKernel"]:
      kStr += self.macroRegister("vgprAddressDbg", \
          self.startVgprAddressDbg)
    #kStr += self.comment1("Occu: %u waves/simd" % self.numWavesPerSimd )
    kStr += self.comment1("Num VGPR=%u"%self.vgprPool.size())


    ########################################
    # SGPR Macros
    ########################################
    kStr += self.comment3("SGPR Assignments")


    # Emit declarations for all sgprs allocated with defineSgpr
    # in the order they were declared
    for skey in self.sgprs:
      kStr += self.macroRegister("sgpr"+skey, self.sgprs[skey])
    kStr += self.comment1("max SGPR=%u"%self.totalSgprs)

    kStr += "\n"
    kStr += self.comment1("Size Assignments")
    problemType = kernel["ProblemType"]
    for tc in ('D','C'):
      for idx in range(0, problemType["NumIndicesC"]):
        idxChar= self.indexChars[idx]
        kStr += self.macroRegister("sgprSize%s%s"%(tc,idxChar), \
                  "sgprSizesFree+%u"%(idx))
    for tc in ('A','B'):
      for i, idx in enumerate(problemType["IndexAssignments%s"%tc]):
        idxChar= self.indexChars[idx]
        if idx < problemType["NumIndicesC"]:
          kStr += self.macroRegister("sgprSize%s%s"%(tc,idxChar), \
                    "sgprSizesFree+%u"%(idx))
        else:
          kStr += self.macroRegister("sgprSize%s%s"%(tc,idxChar), \
                    "sgprSizesSum+%u"%(idx - problemType["NumIndicesC"]))

    kStr += "\n"
    kStr += self.comment1("Stride Assignments")
    for tc in ('D','C'):
      for idx in range(0, problemType["NumIndicesC"]):
        i = idx
        idxChar= self.indexChars[idx]
        if i == 0 and not kernel["ProblemType"]["UseInitialStridesCD"]:
          kStr += self.macroRegister("constStride%s%s"%(tc,idxChar), 1)
        else:
          if not kernel["ProblemType"]["UseInitialStridesCD"]:
            i = i-1
          kStr += self.macroRegister("sgprStride%s%s"%(tc,idxChar), \
                    "sgprStrides%s+%u"%(tc, i))
    for tc in ('A','B'):
      for i, idx in enumerate(problemType["IndexAssignments%s"%tc]):
        idxChar= self.indexChars[idx]
        if i == 0 and not kernel["ProblemType"]["UseInitialStridesAB"]:
          kStr += self.macroRegister("constStride%s%s"%(tc,idxChar), 1)
        else:
          if not kernel["ProblemType"]["UseInitialStridesAB"]:
            i = i-1
          kStr += self.macroRegister("sgprStride%s%s"%(tc,idxChar), \
                    "sgprStrides%s+%u"%(tc, i))

    kStr += "\n"
    kStr += self.macroRegister("DepthU", kernel["DepthU"])
    kStr += self.comment1("Number of elements to shift-left SRD")
    kStr += self.macroRegister("SrdShiftLeftA", self.srdShiftLeft['A'])
    kStr += self.macroRegister("SrdShiftLeftB", self.srdShiftLeft['B'])

    if kernel["BufferLoad"] or kernel["BufferStore"]:
      kStr += self.comment1("2GB limit - set offsets to -1 to exceed this and clamp")
      kStr += self.macroRegister("BufferLimit", "0x80000000")
      #TODO-64 : This is max 32-bit negative value, the tail loop
      # does incrementally step through the GRO and increment GRO
      # which are initialized with this value
      kStr += self.macroRegister("BufferOOB", "0x80000000")

      srdUpperValue = Code.SrdUpperValue(self.version)
      kStr += self.comment3("Bits 127:96 of SRD.\n" + srdUpperValue.desc())
      kStr += self.macroRegister("Srd127_96", str(srdUpperValue))

    ########################################
    # Global Offsets
    ########################################
    # justOffset32 means we should only write the 32-bit offset
    # This is used in Buffer addressing modes.
    # Flat addressing modes expect the GLOBAL_OFFSET to initialize a full 64-bit address
    for (tc, indices, justOffset32, tP) in [ \
        ("C", list(range(0, kernel["ProblemType"]["NumIndicesC"])), kernel["BufferStore"], None), \
        ("A", kernel["ProblemType"]["IndexAssignmentsA"], kernel["BufferLoad"], self.tPA), \
        ("B", kernel["ProblemType"]["IndexAssignmentsB"], kernel["BufferLoad"], self.tPB) ]:

      # BufferStore does not use this macro so don't generate it:
      if tc == "C" and kernel["BufferStore"]:
        continue

      kStr += self.comment("Global Offset %s"%tc)
      numDim = len(indices)
      idxChars = []
      for i in indices:
        idxChars.append(self.indexChars[i])

      packBatchDims = tP["PackBatchDims"] if tP != None else 0x3

      # macro declaration
      kStr += ".macro GLOBAL_OFFSET_%s vgprAddr"%tc
      calcDims = [] # dimensions which are participating in the address calc (ignores other summation)
      for i in range(0, numDim):
        if tc == 'C':
          useInitialStrides = kernel["ProblemType"]["UseInitialStridesCD"]
          idxChar = self.indexChars[i]
        else:
          useInitialStrides = kernel["ProblemType"]["UseInitialStridesAB"]
          idxChar = self.indexChars[tP['ia'][i]]

        # tile index or unroll vgpr or summation
        # other summation (other than unroll) are included in the GLOBAL_OFFSET macro but not used in address calc
        if indices[i] == kernel["ProblemType"]["Index0"] \
            or indices[i] == kernel["ProblemType"]["Index1"] \
            or indices[i] == kernel["ProblemType"]["IndexUnroll"]:
          kStr += " vgprOffset%s" % idxChars[i]
          calcDims.append(i)
        elif indices[i] in kernel["ProblemType"]["IndicesSummation"]:
          # other summation index (not unroll)
          continue
        else:
          # other batch or free index
          if isPackedIndex(kernel, indices[i], packBatchDims):
            calcDims.append(i)
            kStr += " vgprOffset%s" % idxChars[i]
          elif not justOffset32: # buffer/justOffset32 scalars are included in SRD not the offset, so skip here
            calcDims.append(i)
            kStr += " sgprOffset%s" % idxChars[i]
      kStr += " vgprTmp%s" % self.endLine

      # Each index may be skipped, scaled by stride, or unscaled
      # If destLo is unset, no accumulation is necessary.

      # if the first index (i==0) is unscaled (UseInitialStrides),
      # it can be combined at the next update or moved at end
      # (if there is no next update)

      pendingOffset = None # offset pending for accumulation
      offsetIsVgpr = False # True if the source is VGPR ; False if SGPR
      destLo = None

      # true for first addr calc. In this case, we can directly write addr
      # rather than accumulating through a tmp
      writeDirectToAddr = 1
      for i in calcDims:
        # should have eliminated these above
        idx = indices[i]
        assert not (idx in kernel["ProblemType"]["IndicesSummation"] and idx != kernel["ProblemType"]["IndexUnroll"])

        if indices[i] == kernel["ProblemType"]["Index0"] \
            or indices[i] == kernel["ProblemType"]["Index1"] \
            or indices[i] == kernel["ProblemType"]["IndexUnroll"]:
          offsetIsVgpr = True
        # other c index sgpr (free or batch)
        elif indices[i] < kernel["ProblemType"]["NumIndicesC"]:
          if isPackedIndex(kernel, indices[i], packBatchDims):
            offsetIsVgpr = True
          else:
            offsetIsVgpr = False
        else:
          assert(0) # no other type allowed

        # offset is VGPR or SGPR string to use for the offset
        if offsetIsVgpr:
          offset = "v[\\vgprOffset%s]" % idxChars[i]
        else:
          offset = "s[\\sgprOffset%s]" % idxChars[i]

        #kStr += self.comment1("dim%s pendingOffset=%s offset=%s offsetIsVgpr=%s" \
        #    % (self.indexChars[indices[i]], pendingOffset, offset, offsetIsVgpr))

        needAdd = 0
        # should be indices[i]??
        if i==0 and not useInitialStrides:
          # slide into next address calc - can do addr = pendingOffset + nextAddrCalc
          pendingOffset = offset
          writeDirectToAddr = 0
        else:
          # tile index or unroll vgpr
          if offsetIsVgpr:
            if writeDirectToAddr:
              destLo = "v[\\vgprAddr+0]"
              destHi = "v[\\vgprAddr+1]"
              needAdd = 0 # don't need add since writing address directly.
              writeDirectToAddr = 0
            else:
              destLo = "v[\\vgprTmp+0]"
              destHi = "v[\\vgprTmp+1]"
              needAdd = 1

            # offset * stride
            kStr += inst("v_mul_lo_u32", \
                destLo,
                self.stride(tc, indices[i]), \
                offset, \
                "mul d%u lower"%i)
            if not justOffset32:
              kStr += inst("v_mul_hi_u32", \
                  destHi,
                  self.stride(tc, indices[i]), \
                  offset, \
                  "mul d%u upper"%i)
          else: # offset is SGPR:
            if not justOffset32:
              # buffer mode (aka justOffset32) does scalars into SRD not offset
              kStr += inst("v_mov_b32", \
                  "v[\\vgprTmp+2]", \
                  "s[\\sgprOffset%s]"%idxChars[i], \
                  "sgprOffset -> vgprTmp+2")
              # offset * stride
              kStr += inst("v_mul_lo_u32", \
                  "v[\\vgprTmp+0]", \
                  self.stride(tc, indices[i]), \
                  "v[\\vgprTmp+2]",  \
                  "other stride mul d%u lower"%i)
              kStr += inst("v_mul_hi_u32", \
                  "v[\\vgprTmp+1]", \
                  self.stride(tc, indices[i]), \
                  "v[\\vgprTmp+2]",  \
                  "mul d%u upper"%i)
              needAdd = 1

        if needAdd:
          writeDirectToAddr = 0 # safety net, once we write address can't directly overwrite it later
          destLo = "v[\\vgprAddr+0]"
          destHi = "v[\\vgprAddr+1]"
          # addr += offset * stride (lo) : accumulate just-computed address term into addr

          srcLo = pendingOffset if pendingOffset else destLo
          srcHi = 0 if pendingOffset else destHi
          kStr += inst("_v_add_co_u32", \
            destLo, \
            "vcc", \
            srcLo, \
            "v[\\vgprTmp+0]", \
            "accumulate %s lower"%idxChar)

          # addr += offset * stride (hi)
          if not justOffset32:
            kStr += inst("_v_addc_co_u32", \
                "v[\\vgprAddr+1]", \
                "vcc", \
                "v[\\vgprTmp+1]",  \
                srcHi, \
                "vcc", \
                "accumulate %s upper"%idxChar)
          pendingOffset = None

      # pendingOffset but never got a chance to apply it,
      # need to just add an explicit move or add:
      # this can happen for small-order tensors
      if pendingOffset != None:
        destLo = "v[\\vgprAddr+0]"
        if writeDirectToAddr:
          kStr += inst("v_mov_b32", destLo, offset, "setup d0 lower")
          if not justOffset32:
            kStr += inst("v_mov_b32", "v[\\vgprAddr+1]", hex(0), "d0 upper")
        else:
          kStr += inst("_v_add_co_u32", \
            destLo, \
            "vcc", \
            destLo, \
            pendingOffset, \
            "accumulate final pendingOffset")


      if tP != None and kernel["BufferLoad"] and self.srdShiftLeft[tc]:
        kStr += inst("_v_add_u32", \
            "v[\\vgprAddr+0]", \
            hex(self.srdShiftLeft[tc]), \
            "v[\\vgprAddr+0]", \
            "add prepad for pointer shift")

      # addr *= bytes/element
      if justOffset32:
        kStr += inst("v_lshlrev_b32", \
            "v[\\vgprAddr+0]", \
            hex(log2(self.bpeAB)), \
            "v[\\vgprAddr+0]", \
            "offset *= bytes/element")
      else:
        kStr += inst("v_lshlrev_b64", \
            "v[\\vgprAddr+0:\\vgprAddr+1]", \
            hex(log2(self.bpeAB)), \
            "v[\\vgprAddr+0:\\vgprAddr+1]", \
            "offset *= bytes/element")
      #kStr += "s_endpgm\n"
      kStr += ".endm%s" % self.endLine

    ########################################
    # Dynamic Scalar Divide
    kStr += self.comment3("Dynamic Scalar Divide: vQuotient=vDividend/vDivisor; vRemainder=vDividend%vDivisor;")
    kStr += ".macro DYNAMIC_VECTOR_DIVIDE vQuotient vRemainder vDividend vDivisor vTmp0 vTmp1 sTmp%s" % self.endLine
    kStr += inst("v_cvt_f32_u32", "v[\\vQuotient]",  "v[\\vDivisor]",  "" )
    kStr += inst("v_rcp_f32",     "v[\\vQuotient]",  "v[\\vQuotient]", "" )
    kStr += inst("v_mul_f32",     "v[\\vQuotient]",  "0x4f800000",     "v[\\vQuotient]", "" )
    kStr += inst("v_cvt_u32_f32", "v[\\vQuotient]",  "v[\\vQuotient]", "" )
    kStr += inst("v_mul_lo_u32",  "v[\\vRemainder]", "v[\\vDivisor]", "v[\\vQuotient]", "" )
    kStr += inst("v_mul_hi_u32",  "v[\\vTmp0]",      "v[\\vDivisor]", "v[\\vQuotient]", "" )
    kStr += inst("_v_sub_co_u32",     "v[\\vTmp1]",      "vcc", hex(0),    "v[\\vRemainder]", "" )
    kStr += inst("v_cmp_ne_i32",  "s[\\sTmp:\\sTmp+1]", hex(0),        "v[\\vTmp0]", "" )
    kStr += inst("v_cndmask_b32", "v[\\vRemainder]", "v[\\vTmp1]",     "v[\\vRemainder]", "s[\\sTmp:\\sTmp+1]", "" )
    kStr += inst("v_mul_hi_u32",  "v[\\vRemainder]", "v[\\vRemainder]", "v[\\vQuotient]", "" )
    kStr += inst("_v_sub_co_u32",     "v[\\vTmp0]",      "vcc",            "v[\\vQuotient]", "v[\\vRemainder]", "" )
    kStr += inst("_v_add_co_u32",     "v[\\vQuotient]",  "vcc",            "v[\\vQuotient]", "v[\\vRemainder]", "" )
    kStr += inst("v_cndmask_b32", "v[\\vQuotient]",  "v[\\vQuotient]", "v[\\vTmp0]", "s[\\sTmp:\\sTmp+1]", "" )
    kStr += inst("v_mul_hi_u32",  "v[\\vQuotient]",  "v[\\vQuotient]", "v[\\vDividend]", "" )
    kStr += inst("v_mul_lo_u32",  "v[\\vRemainder]", "v[\\vQuotient]", "v[\\vDivisor]", "" )
    kStr += inst("_v_sub_co_u32",     "v[\\vTmp0]",      "vcc",            "v[\\vDividend]", "v[\\vRemainder]", "" )
    kStr += inst("v_cmp_ge_u32",  "s[\\sTmp:\\sTmp+1]", "v[\\vDividend]", "v[\\vRemainder]", "" )
    kStr += inst("_v_add_co_u32",     "v[\\vRemainder]", "vcc",            hex(1), "v[\\vQuotient]", "" )
    kStr += inst("_v_add_co_u32",     "v[\\vTmp1]",      "vcc", -1,        "v[\\vQuotient]", "" )
    kStr += inst("v_cmp_le_u32",  "vcc",             "v[\\vDivisor]", "v[\\vTmp0]", "" )
    kStr += inst("s_and_b64",     "vcc",             "s[\\sTmp:\\sTmp+1]", "vcc", "" )
    kStr += inst("v_cndmask_b32", "v[\\vQuotient]",  "v[\\vQuotient]", "v[\\vRemainder]", "vcc", "" )
    kStr += inst("v_cndmask_b32", "v[\\vQuotient]",  "v[\\vTmp1]",     "v[\\vQuotient]", "s[\\sTmp:\\sTmp+1]", "" )
    kStr += inst("v_cmp_ne_i32",  "vcc", hex(0),     "v[\\vDivisor]", "" )
    kStr += inst("v_cndmask_b32", "v[\\vQuotient]",  -1, "v[\\vQuotient]", "vcc", "final result" )
    kStr += inst("v_mul_lo_u32",  "v[\\vRemainder]", "v[\\vQuotient]", "v[\\vDivisor]", "" )
    kStr += inst("_v_sub_co_u32",     "v[\\vRemainder]", "vcc",            "v[\\vDividend]", "v[\\vRemainder]", "final result" )
    kStr += ".endm%s" % self.endLine

    if not kernel["MatrixInstruction"]:
      kStr += self.defineMACMacro(kernel, kernel["InnerUnroll"], True)
      if kernel["InnerUnroll"] > 1:
        kStr += self.defineMACMacro(kernel, 1, True) # define OneIter case

    if self.overflowedResources:
      print("")
      if self.overflowedResources == 1:
        msg = "too many vgprs"
      elif self.overflowedResources == 2:
        msg = "too many sgprs"
      elif self.overflowedResources == 3:
        msg = "half store requires at lesat two elements per batch"
      elif self.overflowedResources == 4:
        msg = "Occupancy limit"
      else:
        msg = "unknown"

      printWarning("%s overflowed resources.  errorCode=%d, msg=\"%s\", vgprs=%u, sgprs=%u" \
          % (self.kernelName, self.overflowedResources, msg, \
          self.vgprPool.size(), self.totalSgprs))
      kStr += "s_endpgm // overflowed resources\n"
      kStr += ".if 0\n"


    return kStr


  ##############################################################################
  # Function Beginning
  ##############################################################################
  def functionSignaturePrefix(self, kernel): return ""
  def functionSignatureSuffix(self, kernel): return ""
  def functionBegin(self, kernel): return ""

  ##############################################################################
  # getKernArg
  # Write an argument to specified SGPR and move the kernArgOffset
  # if writeSgpr==0, just move the kernArgOffset - this is used to skip
  # unused parms
  ##############################################################################
  def getKernArg(self, parmName, writeSgpr=1):
    kStr = ""
    if writeSgpr:
      kStr += inst("s_load_dword", sgpr(parmName), \
          sgpr("KernArgAddress",2), hex(self.kernArgOffset), "")
    self.kernArgOffset += 1*4
    return kStr

  ##############################################################################
  ##############################################################################
  def allocateResources(self, kernel):
    kStr = ""
    if self.do["NullKernel"]:
      kStr += inst("s_endpgm", "Skip the whole kernel")

    if self.do["PreLoop"]: 
      if self.db["InitSgpr"] & 0x1:
        kStr += self.comment("Init SGPRs")
        for i in range(self.lastUserSgprPlus1, self.totalSgprs):
          kStr += inst("s_mov_b32", sgpr(i), hex(self.initSgprValue), "InitSgpr&0x1")
        kStr += "\n"

      if self.db["InitVgpr"] & 0x1:
        kStr += self.comment("Init VGPRs")
        for i in range(1, self.totalVgprs):
          kStr += inst("v_mov_b32", vgpr(i), hex(self.initVgprValue), "InitVgpr&0x1")
        kStr += "\n"

      # set m0
      kStr += inst("s_mov_b32", "m0", hex(kernel["LdsNumElements"] \
          * self.bpeAB), "LDS clamp at %u bytes" \
          %(kernel["LdsNumElements"] * self.bpeAB) )

      kStr += inst("v_mov_b32", vgpr("Serial"), vgpr(0), "thread serial id")

      ########################################
      # load kernel args
      kStr += self.comment("Load Kernel Args")
      self.kernArgOffset = 0
      if globalParameters["DebugKernel"]:
        kStr += self.getKernArg("AddressDbg")
        kStr += self.getKernArg("AddressDbg+1")

      kStr += self.getKernArg("Tensor2dSizeC+0")
      kStr += self.getKernArg("Tensor2dSizeC+1")
      kStr += self.getKernArg("Tensor2dSizeA+0")
      kStr += self.getKernArg("Tensor2dSizeA+1")
      kStr += self.getKernArg("Tensor2dSizeB+0")
      kStr += self.getKernArg("Tensor2dSizeB+1")

      kStr += self.getKernArg("AddressD")
      kStr += self.getKernArg("AddressD+1")
      kStr += self.getKernArg("AddressC")
      kStr += self.getKernArg("AddressC+1")
      kStr += self.getKernArg("AddressA")
      kStr += self.getKernArg("AddressA+1")
      kStr += self.getKernArg("AddressB")
      kStr += self.getKernArg("AddressB+1")

      # for half precision or smaller, data is padded to fill up 32-bits
      if kernel["ProblemType"]["DataType"].isHalf() or \
         kernel["ProblemType"]["DataType"].isBFloat16() or \
         kernel["ProblemType"]["DataType"].isSingle() or \
         kernel["ProblemType"]["DataType"].isInt8x4():
        kStr += self.getKernArg("Alpha")
      elif kernel["ProblemType"]["DataType"].isDouble() or \
           kernel["ProblemType"]["DataType"].isSingleComplex():
        kStr += self.getKernArg("Alpha+0")
        kStr += self.getKernArg("Alpha+1")
      elif kernel["ProblemType"]["DataType"].isDoubleComplex():
        kStr += self.getKernArg("Alpha+0")
        kStr += self.getKernArg("Alpha+1")
        kStr += self.getKernArg("Alpha+2")
        kStr += self.getKernArg("Alpha+3")

      if kernel["ProblemType"]["UseBeta"]:
        if kernel["ProblemType"]["DataType"].isHalf() or \
           kernel["ProblemType"]["DataType"].isBFloat16() or \
           kernel["ProblemType"]["DataType"].isSingle() or \
           kernel["ProblemType"]["DataType"].isInt8x4():
          kStr += inst("s_load_dword", sgpr("Beta"), \
              sgpr("KernArgAddress",2), hex(self.kernArgOffset), "load beta" )
          kStr += self.getKernArg("Beta+0")
        elif kernel["ProblemType"]["DataType"].isDouble() or \
             kernel["ProblemType"]["DataType"].isSingleComplex():
          kStr += self.getKernArg("Beta+0")
          kStr += self.getKernArg("Beta+1")
        elif kernel["ProblemType"]["DataType"].isDoubleComplex():
          kStr += self.getKernArg("Beta+0")
          kStr += self.getKernArg("Beta+1")
          kStr += self.getKernArg("Beta+2")
          kStr += self.getKernArg("Beta+3")
      for i in range(0, self.numSgprStridesD):
        kStr += self.getKernArg("StridesD+%u"%i)
      for i in range(0, self.numSgprStridesC):
        kStr += self.getKernArg("StridesC+%u"%i)
      for i in range(0, self.numSgprStridesA):
        kStr += self.getKernArg("StridesA+%u"%i)
      for i in range(0, self.numSgprStridesB):
        kStr += self.getKernArg("StridesB+%u"%i)
      for i in range(0, self.numSgprSizesFree):
        kStr += self.getKernArg("SizesFree+%u"%i)
      for i in range(0, self.numSgprSizesSum):
        kStr += self.getKernArg("SizesSum+%u"%i)
      for idxChar in kernel["PackedC0IdxChars"][:-1]:
        kStr += self.getKernArg("MagicNumberSize%s"%idxChar)
        kStr += self.getKernArg("MagicShiftSize%s"%idxChar)
      for idxChar in kernel["PackedC1IdxChars"][:-1]:
        kStr += self.getKernArg("MagicNumberSize%s"%idxChar)
        kStr += self.getKernArg("MagicShiftSize%s"%idxChar)
      kStr += self.getKernArg("OrigStaggerUIter", self.staggerU)

      kStr += self.getKernArg("NumWorkGroups0")
      kStr += self.getKernArg("NumWorkGroups1")
      kStr += self.getKernArg("MagicNumberProblemNumGroupTiles0", kernel["PersistentKernel"])
      kStr += self.getKernArg("GridNumWorkGroups0", kernel["PersistentKernel"])
      kStr += self.getKernArg("NumFullBlocks")
      kStr += self.getKernArg("WgmRemainder1")
      kStr += self.getKernArg("MagicNumberWgmRemainder1")

      for tc in ('A', 'B'):
        for zp in kernel["ProblemType"]["ZeroPad%s"%tc]:
          (freeDim, sumDim, leading, trailing) = zp
          freeDimChar = self.indexChars[freeDim]
          kStr += inst ("s_mov_b32", sgpr("ZeroPad%s%s_Leading"%(tc, freeDimChar)), leading, "")
          kStr += inst ("s_mov_b32", sgpr("ZeroPad%s%s_Trailing"%(tc, freeDimChar)), trailing, "")

      kStr += inst("s_waitcnt", "lgkmcnt(0)", \
          "wait for %u bytes of kern args" % self.kernArgOffset )
    else:
      kStr += ".if 0\n"

    if kernel["PersistentKernel"]:
      kStr += inst("s_mov_b32", sgpr("SerialWorkGroupIter"), sgpr("WorkGroup0"), "init SerialWorkGroupIter")
    if self.prefetchAcrossPersistent0 and kernel["ExpandPointerSwap"]:
      kStr += inst("s_mov_b32", sgpr("EvenIterStart"), 0, "init SerialWorkGroupIter")


    ########################################
    # Debug Buffer
    if globalParameters["DebugKernel"]:
      kStr += self.comment("Debug Buffer")

      # nwg0 FIXME use NumWorkGroups0
      #kStr += self.assert_eq(vgpr(nwg0), sgpr("NumWorkGroups0")) # "bozo, remove me")
      nwg0 = self.vgprPool.checkOut(1)
      tmpVgpr = self.vgprPool.checkOut(2)
      tmpSgpr = self.getTmpSgpr(1)
      kStr += "// nwg0 = (size%s + MT%s - 1) / MT%s;%s" \
          % (self.tileChar0, self.tileChar0, self.tileChar0, self.endLine)
      kStr += inst("s_mov_b32", sgpr(tmpSgpr), hex(kernel["MacroTile0"]-1), "MT0-1")
      kStr += inst("v_mov_b32", vgpr(tmpVgpr), sgpr(tmpSgpr), "MT0-1")
      kStr += inst("_v_add_co_u32", vgpr(nwg0), "vcc", sgpr("SizesFree+0"), \
          vgpr(tmpVgpr), "%s = size0+MT0-1"%vgpr(nwg0))
      kStr += vectorStaticDivide(nwg0, nwg0, kernel["MacroTile0"], tmpVgpr, tmpSgpr)
      self.vgprPool.checkIn(tmpVgpr)
      self.nipt = 16 # num integers per thread
      v = self.vgprPool.checkOut(3)
      kStr += inst("v_mov_b32", vgpr(v), sgpr("WorkGroup0"), "%s=wg0"%vgpr(v) )
      kStr += inst("v_mov_b32", vgpr(v+1), sgpr("WorkGroup1"), "%s=wg1"%vgpr(v+1) )
      kStr += inst("v_mul_lo_u32", vgpr(v+1), vgpr(v+1), vgpr(nwg0), \
          "%s=wg1*nwg0"%vgpr(v+1) )
      kStr += inst("_v_add_co_u32", vgpr(v), "vcc", vgpr(v), vgpr(v+1), \
          "%s=wg1*nwg0+wg0"%vgpr(v) )
      kStr += staticMultiply(vgpr(v), vgpr(v), kernel["NumThreads"], sgpr(tmpSgpr))
      kStr += inst("_v_add_co_u32", vgpr(v), "vcc", vgpr(v), vgpr("Serial"), \
          "%s=tid+NT*(wg1*nwg0+wg0)=serial"%vgpr(v) )
      kStr += inst("v_mul_lo_u32", vgpr(v), hex(self.nipt*4), vgpr(v), \
          "%s=serial*nipt*4"%vgpr(v) )
      kStr += inst("v_mov_b32", vgpr(v+1), 0, "")
      kStr += inst("_v_add_co_u32", vgpr("AddressDbg"), "vcc", sgpr("AddressDbg"), \
          vgpr(v), "%s=AddrD* + serial*nipt*4"%vgpr("AddressDbg") )
      kStr += inst("v_mov_b32", vgpr(v+2), sgpr("AddressDbg+1"), "%s=AddressD1"%vgpr(v+2) )
      kStr += inst("_v_addc_co_u32", vgpr("AddressDbg+1"), "vcc", vgpr(v+2), \
          vgpr(v+1), "vcc", "%s=AddrD* + serial*nipt*4"%vgpr("AddressDbg") )
      kStr += inst("s_mov_b32", sgpr("DebugKernelItems"), 0, "")
      self.vgprPool.checkIn(v)
      self.vgprPool.checkIn(nwg0)


    if self.db["InitLds"]:
      kStr += self.initLds(kernel, self.initLdsValue)

    if kernel["CheckTensorDimAsserts"]:
      kStr += self.assert_multiple_b32(sgpr("SizesSum+%u"%(self.numSgprSizesSum-1)),
                kernel["AssertSummationElementMultiple"], 0x1001)
      kStr += self.assert_multiple_b32(sgpr("SizesFree+0"),
                kernel["AssertFree0ElementMultiple"], 0x1002)
      kStr += self.assert_multiple_b32(sgpr("SizesFree+1"),
                kernel["AssertFree1ElementMultiple"], 0x1003)

    return kStr


  ##############################################################################
  # Perform a magic division (mul by magic number and shift)
  # dest is two consec SGPR, used for intermediate temp as well as final result
  # result quotient returned in sgpr(dest,1)
  ##############################################################################
  def sMagicDiv(self, kernel, dest, dividend, magicNumber, magicShift):
    kStr = ""
    kStr += self.s_mul_u64_u32(sgpr(dest), sgpr(dest+1), dividend, magicNumber, "s_magic mul")
    kStr += inst("s_lshr_b64", sgpr(dest,2), sgpr(dest,2), magicShift, "sMagicDiv")
    return kStr

  ##############################################################################
  # Open Persistent Loop
  # init iteration counter, define loop target
  ##############################################################################
  def openPersistentLoop(self, kernel):
    kStr = ""
    if kernel["PersistentKernel"]:
      kStr += self.comment3("Persistent Loop Start")
      kStr += self.getLabelDef("PersistentLoopStart")
      #kStr += str(Code.WaitCnt(self.version, 0,0,"wait for outstanding stores"))

    return kStr

  ##############################################################################
  # Global Read Addresses: WorkGroup
  ##############################################################################
  def graWorkGroup(self, kernel, isPap):
    kStr = ""

    if kernel["PersistentKernel"]:
      stmp = self.getTmpSgpr(2)
      # Always reset pointers to handle odd-exit case which moves LRO to the upper bank
      if not self.prefetchAcrossPersistent and kernel["PrefetchGlobalRead"]:
        kStr += self.localReadResetOffsets(kernel, self.tPA)
        kStr += self.localReadResetOffsets(kernel, self.tPB)
      kStr += self.comment1("compute SerialWorkGroupIter / problemNumGroupTiles0 (aka numWorkGroups0)")
      kStr += self.sMagicDiv(kernel, stmp, sgpr("SerialWorkGroupIter"), sgpr("MagicNumberProblemNumGroupTiles0"), 31)
      kStr += inst("s_mov_b32", sgpr("WorkGroup1"), sgpr(stmp), "wg1 = SerialWorkGroupIter / problemNumGroupTiles0")
      kStr += inst("s_mul_i32", sgpr("WorkGroup0"), sgpr(stmp), sgpr("NumWorkGroups0"), "remainder part 1 : quotient * divisor")
      kStr += inst("s_sub_u32", sgpr("WorkGroup0"), sgpr("SerialWorkGroupIter"), sgpr("WorkGroup0"), "wg0 = SerialWorkGroupIter % problemNumGroupTiles0")

      #kStr += self.assert_ne(sgpr("SerialWorkGroupIter"), 2)
      kStr += "\n"


    kStr += self.comment1("graWorkGroup mapping")
    if kernel["GlobalSplitU"] > 1:
      if kernel["GlobalSplitUWorkGroupMappingRoundRobin"]:
        # gsuSumIdx = wg1 / nwg1
        # wg1       = wg1 % nwg1

        # nwg1
        nwg1 = self.vgprPool.checkOut(1, self.preventVgprOverflowDuringNewTile)
        tmpVgpr = self.vgprPool.checkOut(2, self.preventVgprOverflowDuringNewTile)
        quotient = self.vgprPool.checkOut(1, self.preventVgprOverflowDuringNewTile)
        tmpSgpr = self.getTmpSgpr(1)
        kStr += "// GSU-WGMapRR :nwg1 = (size%s + MT%s - 1) / MT%s;%s" \
            % (self.tileChar1, self.tileChar1, self.tileChar1, self.endLine)
        kStr += inst("v_mov_b32", vgpr(nwg1), sgpr("SizesFree+1"), "")
        kStr += inst("s_mov_b32", sgpr(tmpSgpr), hex(kernel["MacroTile1"]-1), "")
        kStr += inst("_v_add_co_u32", vgpr(nwg1), "vcc", sgpr(tmpSgpr), vgpr(nwg1), \
            "%s = size1+MT1-1"%vgpr(nwg1))
        kStr += vectorStaticDivide(quotient, nwg1, kernel["MacroTile1"], tmpVgpr, tmpSgpr)
        self.vgprPool.checkIn(nwg1)
        nwg1 = quotient

        # wg1
        wg1 = self.vgprPool.checkOut(1, self.preventVgprOverflowDuringNewTile)
        kStr += inst("v_mov_b32", vgpr(wg1), sgpr("WorkGroup1"), "wg1")

        # gsuSumIdx = wg1 / nwg1
        # wg1       = wg1 % nwg1
        quotient = self.vgprPool.checkOut(1, self.preventVgprOverflowDuringNewTile)
        remainder = self.vgprPool.checkOut(1, self.preventVgprOverflowDuringNewTile)
        tmpVgpr1 = self.vgprPool.checkOut(1, self.preventVgprOverflowDuringNewTile)
        dividend = wg1
        divisor = nwg1
        kStr += "DYNAMIC_VECTOR_DIVIDE %s %s %s %s %s %s %s%s" \
            % ( quotient, remainder, dividend, divisor, \
            tmpVgpr, tmpVgpr1, tmpSgpr, self.endLine )

        # move vgprs into sgprs
        kStr += inst("v_readfirstlane_b32", sgpr("GSUSumIdx"), \
            vgpr(quotient), "")
        kStr += inst("v_readfirstlane_b32", sgpr("WorkGroup1"), \
            vgpr(remainder), "")
        self.vgprPool.checkIn(tmpVgpr)
        self.vgprPool.checkIn(tmpVgpr1)
        self.vgprPool.checkIn(nwg1)
        self.vgprPool.checkIn(wg1)
        self.vgprPool.checkIn(quotient)
        self.vgprPool.checkIn(remainder)
      else:
        kStr += "// GSU-not-WGMapRR :nwg1 = (size%s + MT%s - 1) / MT%s;%s" \
            % (self.tileChar1, self.tileChar1, self.tileChar1, self.endLine)

        # gsuSumIdx = wg1 % GSU
        # wg1       = wg1 / GSU
        tmpSgpr = self.getTmpSgpr(3) # needs 3
        divisor = tmpSgpr+2
        kStr += inst("s_mov_b32", sgpr(divisor), sgpr("WorkGroup1"), \
            "copying for divisor")

        #tmp = self.vgprPool.checkOut(1)

        #kStr += inst("v_mov_b32", vgpr(tmp), sgpr("WorkGroup1"), "wg1")
        #kStr += dump(vgpr(tmp)) # numerator

        kStr += scalarStaticDivideAndRemainder("WorkGroup1", "GSUSumIdx", \
            divisor, kernel["GlobalSplitU"], tmpSgpr, 1)

        #kStr += inst("v_mov_b32", vgpr(tmp), sgpr("WorkGroup1"), "wg1")
        #kStr += dump(vgpr(tmp)) # quotient
        #kStr += inst("v_mov_b32", vgpr(tmp), sgpr("GSUSumIdx"), "gsusumidx")
        #kStr += dump(vgpr(tmp)) # remainder
        #self.vgprPool.checkIn(tmp)
        #kStr += "s_endpgm\n"

    ########################################
    # Blocked rows or columns
    absWgm = abs(kernel["WorkGroupMapping"])
    if kernel["WorkGroupMappingType"] == "B" and abs(kernel["WorkGroupMapping"]) > 1:
      smallNumMagicShift = 31
      magicNumberWgm = ((1<<smallNumMagicShift) // absWgm + 1)

      tmpSgpr = self.getTmpSgpr(4)
      blockId2  = tmpSgpr+0
      wgSerial2 = tmpSgpr+1
      wgmDivisor = tmpSgpr+2
      wgmDivisorMagicNumber = tmpSgpr+3

      kStr += inst("s_mov_b32", sgpr(wgmDivisorMagicNumber), hex(magicNumberWgm)+'L', \
          "magic number for WGM==%u"%absWgm)
      # blockId and serial within block

      # note this overwrites blockId2+1
      kStr += self.sMagicDiv(kernel, dest=blockId2, dividend=sgpr("WorkGroup1"), \
          magicNumber=sgpr(wgmDivisorMagicNumber), magicShift=smallNumMagicShift)
      kStr += inst("s_mul_i32", sgpr(wgSerial2), sgpr(blockId2), absWgm, "quotient * non-magic divisor")
      kStr += inst("s_sub_u32", sgpr(wgSerial2), sgpr("WorkGroup1"), sgpr(wgSerial2), "WorkGroup1=remainder")
      kStr += inst("s_mul_i32", sgpr(wgSerial2), sgpr(wgSerial2), sgpr("NumWorkGroups0"), "(wg1 % WGM)*nwg0")
      kStr += inst("s_add_u32", sgpr(wgSerial2), sgpr(wgSerial2), sgpr("WorkGroup0"), "wgSerial = wg0 + (wg1 % WGM)*nwg0")

      kStr += inst("s_cmp_ge_u32", sgpr(blockId2), sgpr("NumFullBlocks"), "blockId >= numFullBlocks ?")
      # reuse wgmDivisorMagicNumber - may override with remainder here:
      kStr += inst("s_cmov_b32", sgpr(wgmDivisorMagicNumber), sgpr("MagicNumberWgmRemainder1"),  "")
      kStr += inst("s_cselect_b32", sgpr(wgmDivisor), sgpr("WgmRemainder1"), absWgm,  "")

      if kernel["WorkGroupMapping"]>=0 :
        firstWg = "WorkGroup0"
        secondWg = "WorkGroup1"
      else:
        firstWg = "WorkGroup1"
        secondWg = "WorkGroup0"

      assert(self.sgprs[firstWg] & 0x1 == 0) # must be even and ...
      assert(self.sgprs[firstWg]+1 == self.sgprs[secondWg] ) # must be consecutive (for magic div below)
      kStr += self.sMagicDiv(kernel, dest=self.sgprs[firstWg], dividend=sgpr(wgSerial2), \
          magicNumber=sgpr(wgmDivisorMagicNumber), magicShift=smallNumMagicShift)
      if kernel["WorkGroupMapping"]<0 :
        kStr += inst("s_mov_b32", sgpr("WorkGroup0"), sgpr(firstWg), "")
      kStr += inst("s_mul_i32", sgpr("WorkGroup1"), sgpr("WorkGroup0"), sgpr(wgmDivisor), "quotient * non-magic divisor")
      kStr += inst("s_sub_u32", sgpr("WorkGroup1"), sgpr(wgSerial2), sgpr("WorkGroup1"), "WorkGroup1=remainder")

      kStr += inst("s_mul_i32", sgpr(blockId2), sgpr(blockId2), \
          abs(kernel["WorkGroupMapping"]), "blockId * WGM")

      kStr += inst("s_add_u32", sgpr(secondWg), sgpr(secondWg), \
          sgpr(blockId2), "wg1 += blockId * WGM")

    return kStr

  ##############################################################################
  # Global Read Addresses: Tile Assignment A/B
  # global read addresses: tile offset assignment (message from .s)
  ##############################################################################
  def graTileAssignment(self, kernel, tP):
    kStr = ""
    if tP["grcg"]:
      if tP["grcv"]:
        divisorName = tP["lvc"]
      else:
        # Fractional load use the more accurate lsc, multiply by VW later
        divisorName = tP["lsc"]
    else:
      if tP["grcv"]:
        divisorName = tP["lsp"]
      else:
        divisorName = tP["lvp"]
    divisor = kernel[divisorName]

    if tP["grcg"] == tP["tlu"]:
      rReg = self.vgprPool.checkOut(1, self.preventVgprOverflowDuringNewTile) # gro-tile = serial%divisor
      qReg = self.vgprPool.checkOut(1, self.preventVgprOverflowDuringNewTile) # gro-unroll = serial/divisor
      tReg = rReg
      uReg = qReg
      tOpStr = "%"
      uOpStr = "/"
    else:
      qReg = self.vgprPool.checkOut(1, self.preventVgprOverflowDuringNewTile) # gro-tile = serial/divisor
      rReg = self.vgprPool.checkOut(1, self.preventVgprOverflowDuringNewTile) # gro-unroll = serial%divisor
      tReg = qReg
      uReg = rReg
      tOpStr = "/"
      uOpStr = "%"
    kStr += self.comment1("%s = %u" % (divisorName, kernel[divisorName]))
    if self.groOffsetInMacroTile:
      tReg2 = tReg
      # treg2 and treg same register and value - we store the 'static'
      # part of the address calculation in the SRD to maximize the
      # range of the 32-bit GRO
      kStr += self.comment1("%s = (local)gro%s-tile = serial%s%s (note (wg%s*MT%s) will be added to SRD)" \
          % (vgpr(tReg2), tP["tensorChar"], tOpStr, divisorName, tP["tensorChar"], tP["tensorChar"]) )
    else:
      tReg2 = self.vgprPool.checkOut(1, self.preventVgprOverflowDuringNewTile)
      kStr += self.comment1("%s = gro%s-tile = serial%s%s + (wg%s*MT%s)" \
          % (vgpr(tReg2), tP["tensorChar"], tOpStr, divisorName, tP["tensorChar"], tP["tensorChar"]) )

    kStr += self.comment1("%s = gro%s-unroll = serial%s%s" \
        % (vgpr(uReg), tP["tensorChar"], uOpStr, divisorName) )
    dividendReg = "Serial" # local serial
    tmpVgpr = self.vgprPool.checkOut(2, self.preventVgprOverflowDuringNewTile)
    tmpSgpr = self.getTmpSgpr(1)
    kStr += vectorStaticDivideAndRemainder(qReg, rReg, dividendReg, divisor, \
        tmpVgpr, tmpSgpr)

    if tP["glvw"] > 1:
      if tP["grcv"] == tP["tlu"]:
        kStr += self.comment1("gro-tile *= glvw")
        kStr += staticMultiply(vgpr(tReg), vgpr(tReg), tP["glvw"], sgpr(tmpSgpr))
      else:
        kStr += self.comment1("gro-unroll *= glvw")
        kStr += staticMultiply(vgpr(uReg), vgpr(uReg), tP["glvw"], sgpr(tmpSgpr))
    if not self.groOffsetInMacroTile:
      # Buffer Load will set the SRD to start of the MacroTile
      # So don't add the static wg-related component here - save for later.
      kStr += staticMultiply(vgpr(tmpVgpr), sgpr(tP["wg"]), kernel[tP["mt"]])  # workgroup
      kStr += inst("_v_add_co_u32", vgpr(tReg2), "vcc", vgpr(tmpVgpr), \
          vgpr(tReg), "gro%s-tile = serial%s%s*VW + (wg%s*MT%s)" \
          % (tP["tensorChar"], tOpStr, divisorName, tP["tensorChar"], tP["tensorChar"]) )

    if kernel["GlobalSplitU"] > 1:
      uReg2 = self.vgprPool.checkOut(1, self.preventVgprOverflowDuringNewTile)
      kStr += inst("v_mov_b32", vgpr(uReg2), vgpr(uReg), "copy for GlobalSplitU")
      tP["gpr"]["uReg2"] = uReg2
    tP["gpr"]["lwoT"] = tReg
    tP["gpr"]["tReg"] = tReg2
    tP["gpr"]["uReg"] = uReg
    self.vgprPool.checkIn(tmpVgpr)
    #kStr += dump(vgpr(tReg2))
    #kStr += dump(vgpr(uReg))
    #kStr += "s_endpgm\n"
    return kStr

  ##############################################################################
  # Global Read Addresses: Unroll Assignment
  ##############################################################################
  def graUnrollAssignment(self, kernel, tP):
    kStr = ""
    # note groOffsetInMacroTile rolls these into SRD so don't change here:
    if not self.groOffsetInMacroTile and kernel["GlobalSplitU"] > 1:
      gsuOffset = self.vgprPool.checkOut(1, self.preventVgprOverflowDuringNewTile)
      kStr += inst("v_mov_b32", vgpr(gsuOffset), sgpr("GSUSumIdx"), "=gsuSumIdx")
      if kernel["GlobalSplitUSummationAssignmentRoundRobin"]:
        # graUnrollAssignment += gsuSumIdx*DepthU
        tmpSgpr = self.getTmpSgpr(1)
        kStr += staticMultiply(vgpr(gsuOffset), vgpr(gsuOffset), kernel["DepthU"], sgpr(tmpSgpr))
      else:
        # graUnrollAssignment += gsuSumIdx*(SizeU/GSU)
        sizeU = self.vgprPool.checkOut(1, self.preventVgprOverflowDuringNewTile)
        kStr += inst("v_mov_b32", vgpr(sizeU), sgpr("SizesSum+0"), \
            "=Size%s"%self.unrollChar)
        quotient = self.vgprPool.checkOut(1, self.preventVgprOverflowDuringNewTile)
        dummy = self.vgprPool.checkOut(1, self.preventVgprOverflowDuringNewTile)
        tmpVgpr = self.vgprPool.checkOut(2, self.preventVgprOverflowDuringNewTile)
        tmpSgpr = self.getTmpSgpr(1)
        kStr += vectorStaticDivideAndRemainder(quotient, dummy, sizeU, \
            kernel["GlobalSplitU"], tmpVgpr, tmpSgpr)
        self.vgprPool.checkIn(sizeU)
        self.vgprPool.checkIn(dummy)
        self.vgprPool.checkIn(tmpVgpr)
        #kStr += " + (size%s/GLOBAL_SPLITU)*" % self.unrollChar
        kStr += inst("v_mul_lo_u32", vgpr(gsuOffset), vgpr(quotient), \
            vgpr(gsuOffset), "gsuOffset=gsuSumIdx*(SizeU/GSU)")
        self.vgprPool.checkIn(quotient)

      kStr += inst("_v_add_co_u32", vgpr(tP["gpr"]["uReg"]), "vcc", \
          vgpr(gsuOffset), vgpr(tP["gpr"]["uReg"]), \
          "graUnrollAssignment += gsuOffset")
      self.vgprPool.checkIn(gsuOffset)
    else:
      kStr += self.comment1(vgpr(tP["gpr"]["uReg"]))

    return kStr

  ##############################################################################
  # Global Read Addresses: Other Free Assignments
  ##############################################################################
  def graOtherFreeAssignments(self, kernel):
    return self.comment1(sgpr("WorkGroup2"))

  ##############################################################################
  # Global Read Addresses: Other Summation Assignments
  ##############################################################################
  def graOtherSummationAssignments(self, kernel):
    kStr = ""
    for i in range(0,kernel["ProblemType"]["NumIndicesSummation"]-1):
      index = i
      kStr += ".set globalReadOffsetA%s,  0%s" \
          % (self.indexChars[index], self.endLine)
      kStr += ".set globalReadOffsetB%s,  0%s" \
          % (self.indexChars[index], self.endLine)
    return kStr

  ##############################################################################
  # Global Read Addresses: Tile Offsets A/B
  ##############################################################################
  def graTileOffsets(self, kernel, tP):
    kStr = ""
    tc = tP["tensorChar"]
    tP["vgprPackedOffsets"] = None
    if kernel["UseSgprForGRO"]:
      # Let the vgprTileOffsets checkin handle tReg later since these are same vgpr
      tP["vgprTileOffsets"] = tP["gpr"]["tReg"]
    else:
      numTileOffsets = tP["nrt"]
      if tP["rtc"]:
        numTileOffsets *= tP["glvw"]
      tP["vgprTileOffsets"] = self.vgprPool.checkOut(numTileOffsets, self.preventVgprOverflowDuringNewTile)
      v = tP["vgprTileOffsets"]
      numExtraPackedOffsetsPerTile = len(tP["PackedIndices"])-1
      if numExtraPackedOffsetsPerTile:
        tP["vgprPackedOffsets"] = self.vgprPool.checkOut(numExtraPackedOffsetsPerTile * numTileOffsets, self.preventVgprOverflowDuringNewTile)
      strideIdx = tP["lsc"] if tP["tlu"] else tP["lsp"]
      stride = kernel[strideIdx]
      if tP["rtc"]:
        assert(numExtraPackedOffsetsPerTile == 0) # not supported here
        # l=0, s=0
        kStr += inst("v_mov_b32", vgpr(v), \
            vgpr(tP["gpr"]["tReg"]), "gro%s%s_%u_s%u"%(tP["tensorChar"], tP["tileChar"], 0, 0) )
        # l=0, s>0
        for s in range(1, tP["glvw"]):
          kStr += inst("_v_add_co_u32", vgpr(v+s), "vcc", 1, \
              vgpr(v+s-1), "gro%s%s_%u_s%u"%(tP["tensorChar"], tP["tileChar"], 0, s) )
        for l in range(1, tP["nrt"]):
          # l>0, s=0
          kStr += inst("_v_add_co_u32", vgpr(v+l*tP["glvw"]), "vcc", stride, \
              vgpr(v+(l-1)*tP["glvw"]), \
              "gro%s%s_%u_s%u + %s"%(tP["tensorChar"], tP["tileChar"], l, 0, strideIdx) )
          # l>0, s>0
          for s in range(1, tP["glvw"]):
            kStr += inst("_v_add_co_u32", vgpr(v+l*tP["glvw"]+s), "vcc", \
                1, vgpr(v+l*tP["glvw"]+(s-1)), \
                "gro%s%s_%u_s%u"%(tP["tensorChar"], tP["tileChar"], l, s) )

      else:
        kStr += inst("v_mov_b32", vgpr(v), \
            vgpr(tP["gpr"]["tReg"]), "gro%s%s_%u"%(tP["tensorChar"], tP["tileChar"], 0) )
        for l in range(1, tP["nrt"]):
          kStr += inst("_v_add_co_u32", vgpr(v+l), "vcc", stride, \
              vgpr(v+l-1), "gro%s%s_%u += %s"%(tP["tensorChar"], tP["tileChar"], l, strideIdx) )
        if numExtraPackedOffsetsPerTile:
          tmpV = self.vgprPool.checkOutAligned(2,2,"packTmp", self.preventVgprOverflowDuringNewTile)

          for l in range(0, tP["nrt"]):
            lastGroVgpr = vgpr(v+l)
            lastGroIdx = 0
            kStr += "\n"
            for p in range(0, numExtraPackedOffsetsPerTile):
              groIdx  = tP["PackedIndices"][p+1]
              groChar = globalParameters["IndexChars"][tP["PackedIndices"][p+1]]
              groVgpr = vgpr(tP["vgprPackedOffsets"] + l*numExtraPackedOffsetsPerTile + p)
              pChar = globalParameters["IndexChars"][tP["PackedIndices"][p]]
              kStr += "V_MAGIC_DIV %s, %s, %s, %s\n" \
                  % (tmpV, lastGroVgpr, sgpr("MagicNumberSize%s"%pChar), \
                  sgpr("MagicShiftSize%s"%pChar))
              kStr += inst("v_mov_b32", groVgpr, vgpr(tmpV), "extract gro%s%s_%u (%s)"%(tc,groChar,l,groVgpr))
              kStr += inst("v_mul_lo_u32", vgpr(tmpV), groVgpr, sgpr("SizesFree+%u"%lastGroIdx), "remainder part 1")
              kStr += inst("v_sub_u32", lastGroVgpr, lastGroVgpr, vgpr(tmpV), \
                  "remove extracted bits from gro%s%s_%u (%s)"%(tc, globalParameters["IndexChars"][lastGroIdx], l, lastGroVgpr))
              lastGroVgpr = groVgpr
              lastGroIdx = groIdx
          self.vgprPool.checkIn(tmpV)

      # groOffsetInMacroTile uses same register for both of these, don't free it here:
      if tP["gpr"]["lwoT"] != tP["gpr"]["tReg"] :
        self.vgprPool.checkIn(tP["gpr"]["tReg"])
        tP["gpr"]["tReg"] = None
    return kStr


  ##############################################################################
  # Global Read Addresses: Unroll Offsets A/B
  ##############################################################################
  def graUnrollOffsets(self, kernel, tP):
    kStr = ""
    if kernel["UseSgprForGRO"]:
      tP["gpr"]["unrollOffsets"] = tP["gpr"]["uReg"]
    else:
      numUnrollOffsets = tP["nru"]
      if tP["ruc"]:
        numUnrollOffsets *= tP["glvw"]
      tP["gpr"]["unrollOffsets"] = self.vgprPool.checkOut(numUnrollOffsets, self.preventVgprOverflowDuringNewTile)
      v = tP["gpr"]["unrollOffsets"]
      strideIdx = (tP["lsp"] if tP["tlu"] else tP["lsc"])
      stride = kernel[strideIdx]
      if tP["ruc"]:
        # l=0, s=0
        kStr += inst("v_mov_b32", vgpr(v), \
            vgpr(tP["gpr"]["uReg"]), "gro%s%s_%u_s%u"%(tP["tensorChar"], self.unrollChar, 0, 0) )
        # l=0, s>0
        for s in range(1, tP["glvw"]):
          kStr += inst("_v_add_co_u32", vgpr(v+s), "vcc", 1, \
              vgpr(v+s-1), "gro%s%s_%u_s%u"%(tP["tensorChar"], self.unrollChar, 0, s) )
        for l in range(1, tP["nru"]):
          # l>0, s=0
          kStr += inst("_v_add_co_u32", vgpr(v+l*tP["glvw"]), "vcc", stride, \
              vgpr(v+(l-1)*tP["glvw"]), \
              "gro%s%s_%u_s%u + %s"%(tP["tensorChar"], self.unrollChar, l, 0, strideIdx) )
          # l>0, s>0
          for s in range(1, tP["glvw"]):
            kStr += inst("_v_add_co_u32", vgpr(v+l*tP["glvw"]+s), "vcc", \
                1, vgpr(v+l*tP["glvw"]+(s-1)), \
                "gro%s%s_%u_s%u"%(tP["tensorChar"], self.unrollChar, 0, s) )
      else:
        kStr += inst("v_mov_b32", vgpr(v), \
            vgpr(tP["gpr"]["uReg"]), "gro%s%s_%u"%(tP["tensorChar"], self.unrollChar, 0) )
        for l in range(1, tP["nru"]):
          kStr += inst("_v_add_co_u32", vgpr(v+l), "vcc", stride, \
              vgpr(v+l-1), "gro%s%s_%u + %s"%(tP["tensorChar"], self.unrollChar, l, strideIdx) )
      #self.vgprPool.checkIn(tP["gpr"]["uReg"])
    return kStr


  ##############################################################################
  # Global Read Addresses: Branch A/B
  ##############################################################################
  def graBranch(self, kernel, tP):
    return ""

  ##############################################################################
  # Global Read Addresses: Shift A/B
  # See if the load (including vw) will extend past the 'free' dim of the 
  # tensor.  If so clip to the last legal value which is inside the array

  ##############################################################################
  def graShift(self, kernel, tP):
    # FractionalLoad maps addresses in a different way?

    # graShift requires a vgpr for each address component (so each component
    # can be examined and shifted if necessary) - therefore does not work
    # with UseSgprForGRO.
    assert(not kernel["UseSgprForGRO"])

    kStr = ""
    tc = tP["tensorChar"]
    # edge value
    margin = tP["glvw"] if tP["rtv"] else 1
    edge = self.vgprPool.checkOut(1, self.preventVgprOverflowDuringNewTile)

    if self.groOffsetInMacroTile:
      # Subtract the static component from SizesFree:
      tmpSgpr = self.getTmpSgpr(1)
      kStr += inst("s_mul_i32", sgpr(tmpSgpr), sgpr(tP["wg"]), kernel[tP["mt"]], "WorkGroup[01] * MT")
      kStr += inst("s_sub_u32", sgpr(tmpSgpr), self.size(tc, tP["idx"]), sgpr(tmpSgpr), \
                "edge = Size%s - WG*MT"%(tP["tileChar"]))
      # use math here to use unsigned (to increase range)
      #  - add srdShiftLeft to tmpSgpr - ensure it is always positive
      #  - below add srdShiftLeft to a tmp copy of the offset used for the compare
      kStr += inst("s_sub_u32", sgpr(tmpSgpr), sgpr(tmpSgpr), margin, "edge -= margin")
      kStr += inst("v_mov_b32", vgpr(edge), sgpr(tmpSgpr), \
          "edge vgpr = Size%s-%u"%(tP["tileChar"], margin) )
      shiftedEdge = self.vgprPool.checkOut(1, self.preventVgprOverflowDuringNewTile)
      kStr += inst("_v_add_co_u32", vgpr(shiftedEdge), "vcc", vgpr(edge), self.srdShiftLeft[tc], "add srdShiftLift")
    else:
      tmpSgpr = self.getTmpSgpr(1)
      kStr += inst("s_sub_u32", sgpr(tmpSgpr), self.size(tc, tP["idx"]), margin, \
          "edge = Size%s-%u"%(tP["tileChar"], margin) )
      kStr += inst("v_mov_b32", vgpr(edge), sgpr(tmpSgpr), \
          "edge vgpr = Size%s-%u"%(tP["tileChar"], margin) )

    if kernel["CheckDimOverflow"]:
      # if tensor is really skinnty (SizesFree is less then glvw) then shifting fails-
      # can detect here if the computed edge after subtracting marging is <0
      kStr += self.assert_ge_i32(vgpr(edge), 0)
    #kStr += self.assert_ne(sgpr("WorkGroup0"),1)

    # shift offsets
    v = tP["vgprTileOffsets"]
    tmpSgpr = self.getTmpSgpr(2)
    for l in range(0, tP["nrt"]):
      # compare
      if self.groOffsetInMacroTile:
        shiftedOffset = self.vgprPool.checkOut(1, self.preventVgprOverflowDuringNewTile)
        kStr += inst("_v_add_co_u32", vgpr(shiftedOffset), "vcc", vgpr(v+l), self.srdShiftLeft[tc], "")
        # int cmp since if we are near the front of the tile this may go negative:
        kStr += inst("v_cmp_lt_u32", sgpr(tmpSgpr,2), vgpr(shiftedOffset), vgpr(shiftedEdge), "offset < edge" )
        self.vgprPool.checkIn(shiftedOffset)
      else:
        kStr += inst("v_cmp_lt_u32", sgpr(tmpSgpr,2), vgpr(v+l), vgpr(edge), "offset < edge" )
      # shift
      kStr += inst("v_cndmask_b32", vgpr(v+l), vgpr(edge), vgpr(v+l), sgpr(tmpSgpr,2), "offset = (offset < edge) ? offset : edge" )
    self.vgprPool.checkIn(edge)
    if self.groOffsetInMacroTile:
      self.vgprPool.checkIn(shiftedEdge)

    #if tP["isB"]:
    #  kStr += "s_endpgm\n"

    return kStr

  ##############################################################################
  # Global Read Addresses: Final Offsets A/B
  ##############################################################################
  def graFinalOffsets(self, kernel, tP):
    kStr = ""
    tc = tP["tensorChar"]
    tVW = 1
    tVS = 0
    uVW = 1
    uVS = 0
    if tP["rtc"]:
      tVW = tP["glvw"]
      tVS = 1
    elif tP["ruc"]:
      uVW = tP["glvw"]
      uVS = 1
    tileOffsets = tP["vgprTileOffsets"]
    unrollOffsets = tP["gpr"]["unrollOffsets"]
    tmp = self.vgprPool.checkOut(3, self.preventVgprOverflowDuringNewTile)
    graIdx = 0
    for perp in range(0, tP["nrp"]):
      for sPerp in range(0, tP["nrpv"]):
        for para in range(0, tP["nrc"]):
          for sPara in range(0, tP["nrcv"]//tP["nrcvpi"]):
            # vgpr assignments
            if tP["tlu"]:
              vgprTile   = tileOffsets   + para*tVW + sPara*tVS
              vgprUnroll = unrollOffsets + perp*uVW + sPerp*uVS
            else:
              vgprTile   = tileOffsets   + perp*tVW + sPara*tVS
              vgprUnroll = unrollOffsets + para*uVW + sPerp*uVS

            if graIdx==0 or not kernel["UseSgprForGRO"]:
              # emit global offset macro
              if kernel["BufferLoad"]:
                kStr += "GLOBAL_OFFSET_%s vgprGlobalReadOffset%s+%u"%(tP["tensorChar"], tP["tensorChar"], graIdx)
              else:
                kStr += "GLOBAL_OFFSET_%s vgprGlobalReadAddr%s+%u"%(tP["tensorChar"], tP["tensorChar"], graIdx)
              packedIter = 0 #iterator through ia
              for i in tP["ia"]:
                if i < kernel["ProblemType"]["NumIndicesC"]:
                  if i == tP["tileIdx"]:
                    kStr += ", %2u" % vgprTile
                  else:
                    if isPackedIndex(kernel,i, tP["PackBatchDims"]):
                      kStr += ", %2u" % (tP["vgprPackedOffsets"] + \
                                         (vgprTile-tileOffsets)*(len(tP["PackedIndices"])-1) +
                                         packedIter)
                      packedIter += 1
                    else:
                      # just a group index
                      if not kernel["BufferLoad"]:  # buffer load adds these to SRD not the GLOBAL_OFFSET here
                        kStr += ", sgprWorkGroup%u"%i
                else: # summation index
                  if i == kernel["ProblemType"]["IndexUnroll"]:
                    kStr += ", %2u" % vgprUnroll
                  # other summation indices are ignored

              kStr += ", %u // gRO%s_%u_%u_%u_%u%s" % (tmp, tP["tensorChar"], \
                  para, sPara, perp, sPerp, self.endLine)

              if kernel["BufferLoad"] and kernel["FractionalLoad"]:
                tmpSgpr = self.getTmpSgpr(2)
                lastValidThread = kernel[tP["lsc"]]*kernel[tP["lsp"]]//tP["glvw"]
                if lastValidThread < kernel["NumThreads"]:
                  kStr += "// Offset only valid for %u/%u threads inside the PerLoadTile\n" \
                       % (lastValidThread, kernel["NumThreads"])
                  kStr += inst("s_mov_b32", sgpr(tmpSgpr), lastValidThread, "" )
                  kStr += inst("v_cmp_lt_u32", \
                      "vcc", \
                      vgpr("Serial"), \
                      sgpr(tmpSgpr), \
                      "tid < valid-tid")
                  boundsVgpr = self.vgprPool.checkOut(3)
                  kStr += inst("s_mov_b32", sgpr(tmpSgpr), "BufferOOB", "" )
                  kStr += inst("v_mov_b32", vgpr(boundsVgpr), sgpr(tmpSgpr), "" )
                  kStr += inst("v_cndmask_b32", \
                       vgpr("GlobalReadOffset%s+%u"%(tP["tensorChar"], graIdx)), \
                       vgpr(boundsVgpr), \
                       vgpr("GlobalReadOffset%s+%u"%(tP["tensorChar"], graIdx)), \
                       "vcc",
                       "Mask load so OOB will return 0")
                  self.vgprPool.checkIn(boundsVgpr)

            if graIdx >0 and (kernel["UseSgprForGRO"] or self.checkGRO):
              # compute offsets for scalar global read offsets:
              if kernel["UseSgprForGRO"]:
                scalarGro = "ScalarGlobalReadOffset%s+%u"%(tc, graIdx-1)
              else:
                scalarGro = self.getTmpSgpr(1)

              # this needs unroll stride in some cases and free stride in others
              # if we have multiple free strides - what is expected behavior?
              # could just extract the first free dimension from A?
              stride1 = "Stride%s%s"%(tc,self.indexChars[tP["idx"]])
              if tP["tlu"]:
                tileStride   = kernel[tP["lsc"]] * (para*tVW + sPara*tVS)
                unrollStride = kernel[tP["lsp"]] * (perp*uVW + sPerp*uVS)
                unrollSummation = [ i for i in tP["ia"] if i in kernel["ProblemType"]["IndicesSummation"] ]
                strideU = "Stride%s%s"%(tc,self.indexChars[unrollSummation[-1]])
                kStr += inst("s_mul_i32", sgpr(scalarGro), sgpr(strideU), unrollStride, \
                             "compute offset diff (scaled unrollDim)")
                if tileStride:
                  kStr += inst("s_add_u32", sgpr(scalarGro), sgpr(scalarGro), tileStride, \
                             "compute offset diff (tileDim)")
              else:
                tileStride   = kernel[tP["lsp"]] * (perp*tVW + sPara*tVS)
                unrollStride = kernel[tP["lsc"]] * (para*uVW + sPerp*uVS)
                assert(len([i for i in tP['ia'] if i in kernel["ProblemType"]["IndicesFree"] ]) == 1) # only one free index supported on this path
                strideF = "Stride%s%s"%(tc,self.indexChars[tP['idx']])
                kStr += inst("s_mul_i32", sgpr(scalarGro), sgpr(strideF), tileStride, \
                             "compute offset diff (scaled tileDim)")
                if unrollStride:
                  kStr += inst("s_add_u32", sgpr(scalarGro), sgpr(scalarGro), unrollStride, \
                             "compute offset diff (unrollDim)")

              # Using offsets so GRO holds a byte offset not an element offset
              # So scale here before comparison:
              kStr += inst("s_lshl_b32", \
                  sgpr(scalarGro), \
                  sgpr(scalarGro), \
                  hex(log2(tP["bpe"])), \
                  "scalar offset *= bytes/element")

              if self.checkGRO:
                # Debug mode to verify that the computed offsets are offset by the expected scalar
                print(tc, "tileStride=", tileStride, "unrollStride=", unrollStride, \
                      "stride=%s"%(stride1))

                kStr += self.assert_vector_diff(vgpr("GlobalReadOffset%s+%u"%(tc,0)), \
                                                vgpr("GlobalReadOffset%s+%u"%(tc,graIdx)), \
                                                sgpr(scalarGro))

              #-- End UseSgprForGRO
            # dump final offsets
            # BufferLoad flavor:
            #if tP["isA"]:
            #  kStr += self.dump(vgpr("GlobalReadOffset%s+%u+0"%(tP["tensorChar"], graIdx)))
            # Flat load flavor:
            #kStr += dump(vgpr("GlobalReadAddr%s+%u+0"%(tP["tensorChar"], graIdx)))
            #kStr += dump(vgpr("GlobalReadAddr%s+%u+1"%(tP["tensorChar"], graIdx)))
            graIdx += self.rpgo if kernel["BufferLoad"] else self.rpga

    if not kernel["UseSgprForGRO"]:
      self.vgprPool.checkIn(tP["vgprTileOffsets"])
      tP["vgprTileOffsets"] = None
      # UseSgprForGRO uses same vgpr for ureg and unrollOffsets so
      # let checkin(ureg) do the checkin
      # vgprTileOffsets is renamed version of treg/lwo so checkin here
      self.vgprPool.checkIn(unrollOffsets)
    if tP["vgprPackedOffsets"] != None:
      self.vgprPool.checkIn(tP["vgprPackedOffsets"])
      tP["vgprPackedOffsets"] = None

    self.vgprPool.checkIn(tmp)
    #if tP["isB"]:
    #  kStr += self.bomb(0x100)

    return kStr

  ##############################################################################
  # Global Read Addresses: Apply User Offsets
  ##############################################################################
  def graApplyUserOffsets(self, kernel):
    kStr = ""
    kStr += self.comment1("moved earlier")
    return kStr


  ##############################################################################
  # Add the constant offsets to the specified srd.
  # Srd is set to point to the base of the tile. All offsets except lowest-order
  # 2d dims are computed into the SRD.
  # GRO are offset from the tile SRD and the first GRO will be 0
  # Only called for BufferLoad=1 (or eventually BufferStore=1)
  ##############################################################################
  def computeLoadSrd(self, kernel, tP, tc, indices, bpe):
    kStr = ""

    stmp = self.getTmpSgpr(2+2)
    tileStart = stmp+2
    wroteTileStart = False

    #---
    # Compute tileStart #elements from the 2D array start
    # Add tile (and unroll if GSU) component into SRD - SRD will point to beginning of the macro-tile:
    if self.groOffsetInMacroTile:
      # packed modes can't use this mode, and code here assumes 1 index.
      assert(len(kernel["PackedC0IndicesX"])==1)
      assert(len(kernel["PackedC1IndicesX"])==1)

      wroteTileStart = True
      #tP['ia'][1]

      # This is guaranteed to fit in 32-bit since the WG*MT is a number of elements in some unsigned direction:
      kStr += self.s_mul_u64_u32(sgpr(tileStart+0), sgpr(tileStart+1), sgpr(tP["wg"]), kernel[tP["mt"]], "WorkGroup[01] * MT")
      if kernel["CheckDimOverflow"] >=2:
        kStr += self.assert_eq(sgpr(tileStart+1),0)
      if not tP["tlu"]: # transpose case, tile is in perp dim and should be scaled by Stride
        strideF = "Stride%s%s"%(tc,self.indexChars[tP['idx']])
        kStr += self.s_mul_u64_u32(sgpr(tileStart), sgpr(tileStart+1), sgpr(tileStart+0), \
                   sgpr(strideF), "tlu=0, scaled tile-offset by stride")

      if kernel["GlobalSplitU"] > 1:
        # Only GlobalSplitUSummationAssignmentRoundRobin supported for groOffsetInMacroTile - would need different math here for start:
        assert(kernel["GlobalSplitUSummationAssignmentRoundRobin"])

        kStr += self.s_mul_u64_u32(sgpr(stmp+0), sgpr(stmp+1), kernel["DepthU"], sgpr("GSUSumIdx"), "gsuOffset = DepthU*bpe*GSUSumIdx")
        if kernel["CheckDimOverflow"] >=2:
          kStr += self.assert_eq(sgpr(stmp+1),0)
        if tP["tlu"]: # non-transpose case, unroll is in perp dim and should be scaled by unroll Stride
          # TODO - PackSummationDims handling needs to handle multiple sum dims
          unrollSummation = [ i for i in tP["ia"] if i in kernel["ProblemType"]["IndicesSummation"] ]
          strideU = "Stride%s%s"%(tc,self.indexChars[unrollSummation[-1]])
          kStr += self.s_mul_u64_u32(sgpr(stmp), sgpr(stmp+1), sgpr(stmp+0), \
                    sgpr(strideU), "tlu=1, scaled unroll-offset by stride")

        kStr += inst("s_add_u32",  sgpr(tileStart+0), sgpr(tileStart+0), sgpr(stmp+0), "accum GsuOffet term to tilestart")
        kStr += inst("s_addc_u32", sgpr(tileStart+1), sgpr(tileStart+1), sgpr(stmp+1), "accum GsuOffet term to tilestart")


    # Output : tileStart[0:1] have offset in elements from the 2D start of the tile.
    # if groOffsetInMacroTile=1, 2DStart + tileStart gives the the start of the macro-tile;
    # This is used to compute the limit.
    # Later we modify tileStart to include batch and higher-order dims and add this to SRD.

    #---
    # Compute BUFFER Limit:
    prePad = prePadConst = self.srdShiftLeft[tc] * tP["bpe"] # leave room in case we have to pointer shift
    # subtract the zeropad(s) from the SRD base
    # this causes small offsets (<pad) to result in large negative offsets and thus report as OOB
    for i,zp in enumerate(kernel["ProblemType"]["ZeroPad%s"%tc]):
     freeDimChar = self.indexChars[zp[0]]
     # override the const pre-pad with an SGPR based on the leading/trailing items:
     prePad = prePadSgpr = sgpr(stmp+4)
     stmp5 = sgpr(stmp+5)
     kStr += inst("s_lshl_b32", stmp5, \
                 sgpr("ZeroPad%s%s_Leading"%(tc, freeDimChar)), \
                 log2(tP["bpe"]), "<- scale leading zero-pad by BPE")
     if i==0:
       kStr += inst("s_add_u32", prePadSgpr, \
                 stmp5,
                 prePadConst, "prePadSgpr = Leading + prepadconst")
     else:
       kStr += inst("s_add_u32", prePadSgpr, \
                 stmp5, prePadSgpr, "prepadSgpr += scaled Leading")

    if not wroteTileStart:
      kStr += inst("s_mov_b32", sgpr(tileStart+0), 0, "set default tileStart")
      kStr += inst("s_mov_b32", sgpr(tileStart+1), 0, "set default tileStart")

    if self.use64bPbcLimit:
      limitTmp0 = "ShadowLimit%s+0"%tc
      limitTmp1 = "ShadowLimit%s+1"%tc
    else:
      limitTmp0 = stmp+0
      limitTmp1 = stmp+1

    kStr += inst("s_sub_u32",  sgpr(limitTmp0), sgpr("Tensor2dSize%s"%tc), sgpr(tileStart+0), "sub tileStart")
    kStr += inst("s_subb_u32", sgpr(limitTmp1), sgpr("Tensor2dSize%s+1"%tc), sgpr(tileStart+1), "sub tileStart")

    if self.use64bPbcLimit:
      # Set initial buffer limit
      # if the limit is >64bit, incrementSrd decrements the shadow as the SRD increments,
      # and when we get within 32-bit we start to step down the SRD
      # if the limit is <32bits, set it accurately here:
      # Note lshl_b64 the higher-numbered SGPR has the upper 32-bits
      kStr += inst("s_lshl_b64", sgpr("ShadowLimit%s"%tc,2),  sgpr("ShadowLimit%s"%tc,2), \
          hex(log2(tP["bpe"])), "Set limit to use bytes")
      if prePad:
        kStr += inst("s_add_u32",  sgpr("ShadowLimit%s+0"%tc), sgpr("ShadowLimit%s+0"%tc), prePadConst, "extend limit for pre-pad")
        kStr += inst("s_addc_u32", sgpr("ShadowLimit%s+1"%tc), sgpr("ShadowLimit%s+1"%tc), 0, "extend limit for pre-pad")

      kStr += inst("s_cmp_eq_u32", sgpr("ShadowLimit%s+1"%tc), 0, "are we within 2^32?")
      kStr += inst("s_cselect_b32", sgpr("Srd%s+2"%tc), sgpr("ShadowLimit%s+0"%tc), "BufferLimit", "Move shadow to real if we are within 2^32")
    else:
      # put limit directly into SRD:
      kStr += inst("s_lshl_b32", sgpr("Srd%s+2"%tc), sgpr(stmp+0), hex(log2(tP["bpe"])), "Set limit to use bytes")
      kStr += inst("s_add_u32",  sgpr("Srd%s+2"%tc), sgpr("Srd%s+2"%tc), prePadConst, "extend limit for pre-pad")

    # Apply any high-order address components to the tileStart and eventually the SRD - batch idx for batched gemm
    numDim = len(indices)
    wg=2 # TODO - refactor since only WG2 is supported and this is always batch
    for i in range(1, numDim):
      idx = indices[i]
      if idx == kernel["ProblemType"]["Index0"] \
          or idx == kernel["ProblemType"]["Index1"] \
          or idx in kernel["ProblemType"]["IndicesSummation"] \
          or isPackedIndex(kernel, idx):
            continue # these will be captured in GRO not the SRD (or other summations are always 0)
      else:
        assert(wg==2) # can only have one wg2 with a batch. Other dimensions should be packed into wg0/wg1
        stride = "Stride%s%s"%(tc,self.indexChars[tP['ia'][i]])
        if not wroteTileStart:
          kStr += self.s_mul_u64_u32(sgpr(tileStart+0), sgpr(tileStart+1), sgpr(stride), sgpr("WorkGroup2"), "Stride*WG")
          wroteTileStart = True
        else:
          kStr += self.s_mul_u64_u32(sgpr(stmp+0), sgpr(stmp+1), sgpr(stride), sgpr("WorkGroup2"), "Stride*WG")
          kStr += inst("s_add_u32",  sgpr(tileStart+0), sgpr(tileStart+0), sgpr(stmp+0), "accum wg term to tilestart")
          kStr += inst("s_addc_u32", sgpr(tileStart+1), sgpr(tileStart+1), sgpr(stmp+1), "accum wg term to tilestart")
        wg+=1

    # Add the tile start to the SRD
    if wroteTileStart:
      kStr += inst("s_lshl_b64", sgpr(tileStart,2), sgpr(tileStart,2), log2(bpe), "tileStart *= BPE")
      kStr += inst("s_add_u32",  sgpr("Srd%s+0"%tc), sgpr("Address%s+0"%tc), sgpr(tileStart+0), "SRD base = Address+ tileStart0")
      kStr += inst("s_addc_u32", sgpr("Srd%s+1"%tc), sgpr("Address%s+1"%tc), sgpr(tileStart+1), "SRD base = Address+ tileStart1")
    else:
      kStr += inst("s_mov_b32", sgpr("Srd%s+0"%tc), sgpr("Address%s+0"%tc), "init SRD base address (lower )" )
      kStr += inst("s_mov_b32", sgpr("Srd%s+1"%tc), sgpr("Address%s+1"%tc), "init SRD base address (upper) + other fields" )

    if prePad:
      kStr += inst("s_sub_u32",  sgpr("Srd%s+0"%tc), sgpr("Srd%s+0"%tc), prePad, "pre-pad to make room for possible pointer shift")
      kStr += inst("s_subb_u32",  sgpr("Srd%s+1"%tc), sgpr("Srd%s+1"%tc), 0, "pre-pad to make room for possible pointer shift")

    kStr += inst("s_mov_b32", sgpr("Srd%s+3"%tc), "Srd127_96", "Set bits 127_96 in SRD")

    #if tP["isB"]:
   #   kStr += self.assert_ne(sgpr("WorkGroup1"), 0xA)

    if kernel["CheckDimOverflow"]>=2:
      # double-check to make sure the SRD limit is inside the allowed tensor:
      #   - compute size of tensor in elements (including all dimensions)
      #   - subtract the SRD base and SRD buffer limit
      #   - Make sure the 64bit result is >0
      kStr += inst("s_lshl_b64", sgpr(stmp,2), sgpr("Tensor2dSize%s"%tc,2), log2(bpe), "tensor size in bytes")
      kStr += inst("s_add_u32",  sgpr(stmp+0), sgpr(stmp+0), sgpr("Address%s+0"%tc), "add start ptr to compute tensor%s bot-right"%tc)
      kStr += inst("s_addc_u32", sgpr(stmp+1), sgpr(stmp+1), sgpr("Address%s+1"%tc), "add start ptr to compute tensor%s bot-right"%tc)
      kStr += inst("s_sub_u32",  sgpr(stmp+0), sgpr(stmp+0), sgpr("Srd%s+0"%tc), "sub SRD base")
      kStr += inst("s_subb_u32", sgpr(stmp+1), sgpr(stmp+1), sgpr("Srd%s+1"%tc), "sub SRD base")
      if self.use64bPbcLimit:
        kStr += inst("s_sub_u32", sgpr(stmp+0), sgpr(stmp+0), sgpr("ShadowLimit%s+0"%tc), "sub buffer size")
        kStr += inst("s_subb_u32", sgpr(stmp+1), sgpr(stmp+1), sgpr("ShadowLimit%s+1"%tc), "sub buffer size")
      else:
        kStr += inst("s_sub_u32",  sgpr(stmp+0), sgpr(stmp+0), sgpr("Srd%s+2"%tc), "sub buffer limit")

      kStr += self.assert_eq(sgpr(stmp+1), 0)  # must be 0 or we are way OOB
      kStr += self.assert_ge_u32(sgpr(stmp+0), 0) # diff greater than zero
      if 0 and tP["isB"]:
        t = self.vgprPool.checkOut(1, self.preventVgprOverflowDuringNewTile)
        kStr += inst("s_add_u32", sgpr(stmp+0), sgpr("WorkGroup1"), sgpr("WorkGroup2"), "bozo, debug")
        kStr += inst("v_mov_b32", vgpr(t), 0x54, "")
        kStr += self.assert_ne(sgpr(stmp+0), vgpr(t) )
        self.vgprPool.checkIn(t)

    return kStr

  ##############################################################################
  # Global Read Addresses: Addresses A/B
  ##############################################################################
  def graAddresses(self, kernel, tP):
    kStr = ""
    tc = tP["tensorChar"]
    graIdx = 0

    if kernel["BufferLoad"]:
      # maxAddrSgpr = size[n] * stride[n-1]
      kStr += self.comment1("max read offset = size[n] * stride[n-1]")

      kStr += self.computeLoadSrd(kernel, tP, tc, kernel["ProblemType"]["IndexAssignments%s"%tc], tP["bpe"])

      #kStr += self.bomb(0x13) # after addresses and SRD set
    else:
      tmp = self.vgprPool.checkOut(2, self.preventVgprOverflowDuringNewTile)
      kStr += inst("v_mov_b32", vgpr(tmp+0), sgpr("Address%s+0"%tP["tensorChar"]), "" )
      kStr += inst("v_mov_b32", vgpr(tmp+1), sgpr("Address%s+1"%tP["tensorChar"]), "" )
      for perp in range(0, tP["nrp"]):
        for sPerp in range(0, tP["nrpv"]):
          for para in range(0, tP["nrc"]):
            for sPara in range(0, tP["nrcv"]//tP["nrcvpi"]):

              comment = "gRA%s_%u_%u_%u_%u = addr%s+grO%s_%u_%u_%u_%u" \
                  % (tP["tensorChar"], para, sPara, perp, sPerp, \
                  tP["tensorChar"], tP["tensorChar"], \
                  para, sPara, perp, sPerp )
              kStr += inst("_v_add_co_u32", \
                  vgpr("GlobalReadAddr%s+%u+0"%(tP["tensorChar"], graIdx)), \
                  "vcc", \
                  vgpr("GlobalReadAddr%s+%u+0"%(tP["tensorChar"], graIdx)),  \
                  vgpr(tmp+0), \
                  comment+" (lower)")
              kStr += inst("_v_addc_co_u32", \
                  vgpr("GlobalReadAddr%s+%u+1"%(tP["tensorChar"], graIdx)), \
                  "vcc", \
                  vgpr("GlobalReadAddr%s+%u+1"%(tP["tensorChar"], graIdx)), \
                  vgpr(tmp+1), \
                  "vcc", \
                  comment+" (upper)")
              #kStr += dump(vgpr("GlobalReadAddr%s+%u+0"%(tP["tensorChar"], graIdx)))
              #kStr += dump(vgpr("GlobalReadAddr%s+%u+1"%(tP["tensorChar"], graIdx)))
              graIdx += self.rpga
      #kStr += "s_endpgm\n"
      self.vgprPool.checkIn(tmp)

    return kStr

  ##############################################################################
  # Global Read Addresses: Increments
  # Define graIncrements, called once for each summation
  ##############################################################################
  def graIncrements(self, kernel, loopIdx, tP):
    kStr = ""
    tc = tP["tensorChar"]

    dimIdx = kernel["ProblemType"]["IndicesSummation"][loopIdx] # dimension index
    loopChar = self.indexChars[dimIdx]

    stride = self.stride(tc, dimIdx)

    #print (tc, ": loopIdx=", loopIdx, "dimIdx=", dimIdx, "strideIdx=", strideIdx)

    # depthU
    depthU = kernel["DepthU"]
    if kernel["GlobalSplitU"] > 1 \
        and kernel["GlobalSplitUSummationAssignmentRoundRobin"]:
      depthU *= kernel["GlobalSplitU"]

    assert(self.unrollIdx == kernel["ProblemType"]["NumIndicesSummation"]-1)
    if loopIdx==self.unrollIdx:
      if tP["tlu"]:
        if self.globalReadIncsUseVgpr:
          tmpSgpr = self.getTmpSgpr(1)
          kStr += inst("s_mul_i32", sgpr(tmpSgpr+0), \
              hex(depthU*tP["bpe"]), stride, \
              "incr = stride%s*%u*bpe"%(loopChar, depthU) )
          kStr += inst("s_mov_b32", \
              sgpr(tmpSgpr+1), \
              hex(0), \
              "(carry)")
          kStr += inst("v_mov_b32", \
              vgpr("GlobalReadIncs%s+%u+0"%(tc, 2*loopIdx)), \
              sgpr(tmpSgpr+0), \
              "" )
          kStr += inst("v_mov_b32", \
              vgpr("GlobalReadIncs%s+%u+1"%(tc, 2*loopIdx)), \
              sgpr(tmpSgpr+1), \
              "" )
        else: # not globalReadIncsUseVgpr, ie use SGPR
          kStr += inst("s_mul_i32", sgpr("GlobalReadIncs%s+%u"%(tc, loopIdx)), \
              hex(depthU*tP["bpe"]), stride, \
              "incr%s%s = stride%s*%u*bpe (unrollIdx)"%(tc, loopChar, loopChar, depthU) )

      else: # transposed
        if self.globalReadIncsUseVgpr:
          kStr += inst("v_mov_b32", vgpr("GlobalReadIncs%s+%u+0"%(tc, 2*loopIdx)), \
              hex(depthU*tP["bpe"]), \
              "incr = %u*bpe"%depthU )
          kStr += inst("v_mov_b32", vgpr("GlobalReadIncs%s+%u+1"%(tc, 2*loopIdx)), \
              hex(0), "incr = %u*bpe (upper)"%depthU )
        else:
          kStr += inst("s_mov_b32", sgpr("GlobalReadIncs%s+%u"%(tc, loopIdx)), \
              hex(depthU*tP["bpe"]), \
              "incr = %u*bpe"%depthU )
    else:
      # other summation
      if self.globalReadIncsUseVgpr:
        printExit("NumIndicesSummation=%u not yet supported in assembly unless globalReadIncsUseVgpr==0" \
            % kernel["ProblemType"]["NumIndicesSummation"] )
      else:
        graInc = "GlobalReadIncs%s+%u"%(tc, loopIdx)
        # subtract increments done by the inner iterations
        # may be negative:
        loopIdxPrev = loopIdx + 1
        dimIdxPrev    = kernel["ProblemType"]["IndicesSummation"][loopIdxPrev] # dimension index
        loopCharPrev  = self.indexChars[dimIdxPrev]
        stridePrev = self.stride(tc, dimIdxPrev)

        kStr += self.comment("compute globalReadInc for higher-level loop")

        tmpSgpr = self.getTmpSgpr(3)
        # Summations always appear in both A and B, can compute number of iterations just once:
        if loopIdxPrev==self.unrollIdx:
          unrollLoopCounter = "LoopCounters+%u"%self.unrollIdx
          if tP["isA"]:
            quotient = unrollLoopCounter
            dividend = "SizesSum+%u"%self.unrollIdx
            divisor = kernel["DepthU"]
            kStr += scalarStaticDivideAndRemainder(quotient, None, dividend, \
                        divisor, tmpSgpr+2, 0)

            if kernel["GlobalSplitU"] > 1:
              kStr += self.calculateLoopNumIterGsu(kernel, tmpSgpr)

            kStr += inst("s_mul_i32", sgpr(unrollLoopCounter), sgpr(unrollLoopCounter), \
                      kernel["GlobalSplitU"]*kernel["DepthU"], \
                      "=UnrollLoopCounter*DepthU")
          kStr += inst("s_mul_i32", sgpr(graInc), stridePrev, sgpr(unrollLoopCounter), \
                "<- stride%s%s * myWgUnrollIters" %(tc, loopCharPrev))
        else:
          kStr += inst("s_mul_i32", sgpr(graInc), stridePrev, self.size(tc, dimIdxPrev), \
                "<- stride%s%s * size%s%s" %(tc, loopCharPrev, tc, loopCharPrev))

        # subtract amount that previous inner loop will have already incremented:
        kStr += inst("s_sub_i32", sgpr(graInc), \
            stride, \
            sgpr(graInc), \
            "incr%s%s = stride%s%s - <prev-incs>"%(tc, loopChar, tc, loopChar) )

        kStr += inst("s_lshl_b32", \
            sgpr(graInc), \
            sgpr(graInc), \
            hex(log2(tP["bpe"])),
            "<- scale by bpe")
        if 0 and tP["isB"]:
          kStr += self.assert_ne(sgpr("WorkGroup1"),0)

    #kStr += dump(vgpr("GlobalReadIncs%s"%tP["tensorChar"]))
    #kStr += "s_endpgm\n"
    #if tP["isB"]:
    #  kStr += self.bomb(0x100)
    return kStr

  ##############################################################################
  # Local Write Addresses: Tile Assignment A/B
  ##############################################################################
  def lwaTileAssignment(self, kernel, tP):
    return self.comment1("lwaTileAssignment%s = %s" % (tP["tensorChar"], \
        vgpr(tP["gpr"]["lwoT"])))

  ##############################################################################
  # Local Write Addresses: Unroll Assignment A/B
  ##############################################################################
  def lwaUnrollAssignment(self, kernel, tP):
    return self.comment1("lwaUnrollAssignment%s = %s" % (tP["tensorChar"], \
        vgpr(tP["gpr"]["uReg2" if kernel["GlobalSplitU"] > 1 else "uReg"])))

  ##############################################################################
  # Local Write Addresses: First Offset A/B
  ##############################################################################
  def lwaFirstOffset(self, kernel, tP):
    kStr = ""
    tc = tP["tensorChar"]
    #"lwFOA = lwA%s + lwA%s*MT%s" \
    #    % (tP["tileChar"], self.unrollChar, tP["tileChar"])
    uReg = tP["gpr"]["uReg2" if kernel["GlobalSplitU"] > 1 else "uReg"]
    if kernel["LocalWriteUseSgpr%s"%tc]:
      destVgpr = self.vgprPool.checkOut(1, self.preventVgprOverflowDuringNewTile)
    else:
      destVgpr = "LocalWriteAddr%s"%tc

    dotInterleave = kernel["LocalDotLayout"]

    if dotInterleave == 1:
      kStr += inst("v_mul_u32_u24", \
          vgpr(destVgpr), \
          hex(kernel["MacroTile%s"%tP["tensorChar"]] + kernel["LdsPad%s"%tc]), \
          vgpr(uReg), \
          "lw%s%s**(MT%s + PAD)"%(tP["tensorChar"], self.unrollChar, tP["tensorChar"]))
      kStr += inst("_v_add_lshl_u32", \
          vgpr(destVgpr), \
          vgpr(tP["gpr"]["lwoT"]), \
          vgpr(destVgpr), \
          hex(log2(tP["bpe"])), \
          "lwFO%s = (lw%s%s + lw%s%s*(MT%s+PAD))*bpe" \
          % (tc, tc, tc, tc, self.unrollChar, tP["tileChar"]) )
    else:
      ldlOffsetVgpr = self.vgprPool.checkOut(1, self.preventVgprOverflowDuringNewTile)
      uRegScrap = self.vgprPool.checkOut(1, self.preventVgprOverflowDuringNewTile)
      # likely broken for dot4, revisit
      # odd tiles will write to MT, even tiles to normal location
      kStr += inst("v_and_b32", \
          vgpr(destVgpr), \
          ~(kernel["LocalDotLayout"]-1), \
          vgpr(tP["gpr"]["lwoT"]), \
          "lwoT & ~(LDL-1)")
      # uReg bit 1 maps to LDS offset bit 1 (calculateLdsWriteOffset) or LocalWriteAddr (here)
      kStr += inst("v_and_b32", \
          vgpr(uRegScrap), \
          kernel["LocalDotLayout"]-1, \
          vgpr(uReg), \
          "uReg & LDL-1")
      kStr += inst("v_and_b32", \
          vgpr(uReg), \
          ~(kernel["LocalDotLayout"]-1), \
          vgpr(uReg), \
          "uReg & LDL-1")
      kStr += inst("v_and_b32", \
          vgpr(ldlOffsetVgpr), \
          kernel["LocalDotLayout"]-1, \
          vgpr(tP["gpr"]["lwoT"]), \
          "lwoT & LDL-1")
      kStr += inst("_v_lshl_add_u32", \
          vgpr(uReg), \
          vgpr(ldlOffsetVgpr), \
          #log2(kernel["LocalDotLayout"]), \
          0, \
          vgpr(uReg), \
          "shift scrap by LDL")
      kStr += inst("v_mul_u32_u24", \
          vgpr(uReg), \
          hex(kernel["MacroTile%s"%tP["tensorChar"]] + kernel["LdsPad%s"%tc]), \
          vgpr(uReg), \
          "lw%s%s**(MT%s + PAD)"%(tP["tensorChar"], self.unrollChar, tP["tensorChar"]))
      kStr += inst("_v_add_co_u32", \
          vgpr(uReg), \
          "vcc", \
          vgpr(uRegScrap), \
          vgpr(uReg), \
          "add scraps from LDL masking")
      kStr += inst("_v_add_lshl_u32", \
          vgpr(destVgpr), \
          vgpr(uReg), \
          vgpr(destVgpr), \
          hex(log2(tP["bpe"])), \
          " *= bpe")
      self.vgprPool.checkIn(uRegScrap)
      self.vgprPool.checkIn(ldlOffsetVgpr)

    if tP["isB"]:
      kStr += inst("_v_add_co_u32", \
          vgpr(destVgpr), \
          "vcc", \
          hex(kernel["LdsOffsetB"]*tP["bpe"]), \
          vgpr(destVgpr), \
          "lwFOB = lwB%s + lwB%s*MT%s + LDS_OFFSET_B=%u*%u" % (tP["tileChar"], \
          self.unrollChar, tP["tileChar"], kernel["LdsOffsetB"], self.bpeAB) )
    self.vgprPool.checkIn(tP["gpr"]["lwoT"])
    tP["gpr"]["lwoT"] = None
    self.vgprPool.checkIn(tP["gpr"]["uReg"])
    if kernel["GlobalSplitU"] > 1:
      self.vgprPool.checkIn(tP["gpr"]["uReg2"])

    #LSC_ * LSP_
    numBytesPerElement = kernel["ProblemType"]["DataType"].numBytes()
    validWIPerLoad = kernel[tP["lsc"]] * kernel[tP["lsp"]]//tP["glvw"]
    validBytesPerLoad = kernel[tP["lsc"]] * kernel[tP["lsp"]] * numBytesPerElement
    maxBytesPerLoad = kernel["NumThreads"] * tP["glvw"] * numBytesPerElement

    assert (validBytesPerLoad <= maxBytesPerLoad)
    assert (kernel[tP["lsc"]] * kernel[tP["lsp"]] % tP["glvw"] == 0)

    if validBytesPerLoad != maxBytesPerLoad:
      tmpSgpr = self.getTmpSgpr(1)
      kStr += inst("s_mov_b32", sgpr(tmpSgpr), validWIPerLoad, \
          "lsc*lsp=%u*%u"%(kernel[tP["lsc"]],kernel[tP["lsp"]] ))
      kStr += inst("v_cmp_lt_u32", \
          "vcc", \
          vgpr("Serial"), \
          sgpr(tmpSgpr), \
          "fractional: ensure tid < global read tile elements")
      tmpVgpr = self.vgprPool.checkOut(1, self.preventVgprOverflowDuringNewTile)
      kStr += inst("v_mov_b32", vgpr(tmpVgpr), hex(self.LdsOOB), "")
      kStr += inst("v_cndmask_b32", \
                  vgpr(destVgpr), \
                  vgpr(tmpVgpr), \
                  vgpr(destVgpr), \
                   "vcc", \
                   "Mask load so out-of-gr-tile bounds returns 0")
      self.vgprPool.checkIn(tmpVgpr)

    if kernel["LocalWriteUseSgpr%s"%tc]:
      # TODO: Can refactor code above to Compute this directly:
      kStr += inst("v_readfirstlane_b32", \
          sgpr("LocalWriteAddr%s"%tc), \
          vgpr(destVgpr), \
          "Copy lds write address VGPR to SGPR")
      self.vgprPool.checkIn(destVgpr)

    if kernel["FractionalLoad"] and kernel["fractionalPerpOverhang%s"%tc]:
      overhang = kernel["fractionalPerpOverhang%s"%tc]
      validWI = overhang*kernel[tP["lsc"]]//tP["glvw"]
      if kernel["FractionalLoad"] == 2:
        mask = "PerpOverhangVcc%s"%tc
      else:
        mask = self.getTmpSgpr(2)
      kStr += self.comment1("Compute fractional overhang")
      kStr += inst("s_mov_b32", sgpr(mask), validWI, \
          "overhang=%u, validWI=%u" % (overhang, validWI))
      kStr += inst("v_cmp_lt_u32", \
          sgpr(mask,2),
          vgpr("Serial"), \
          sgpr(mask,1),
          "fractional-overhang: some wi write to harmless LDS location")
      if kernel["FractionalLoad"] == 1:
        kStr += inst("v_cndmask_b32", \
                    vgpr("LocalWriteAddrOverhang%s"%tc), \
                    1.0, \
                    vgpr("LocalWriteAddr%s"%tc), \
                    sgpr(mask,2), \
                    "Mask load so out-of-gr-tile bounds returns 0. Note 1.0f=0x3f80000 which is large non-neg int")


    # dump lds write offsets
    #if tP["isA"]:
      #kStr += self.dump(vgpr("LocalWriteAddr%s"%tP["tensorChar"]))
      #kStr += self.bomb(-40)
    return kStr

  ##############################################################################
  # Local Write Addresses: Final Offsets A/B
  ##############################################################################
  def lwaFinalOffsets(self, kernel, tP):
    return ""

  ##############################################################################
  # Local Write Addresses: Declare Addresses A/B
  ##############################################################################
  def lwaDeclareAddresses(self, kernel, tP):
    return ""

  ##############################################################################
  # Local Read Addresses: Tile Assignment A
  ##############################################################################
  def lraTileAssignmentA(self, kernel, tP):
    kStr = ""
    kStr += "%slr%s = serial %% SG%s%s%s" \
        % (self.commentPrefix, tP["tileChar"], tP["tileChar"], \
        self.commentSuffix, self.endLine)

    divisor = kernel["SubGroup0"]
    qReg = self.vgprPool.checkOut(1) # quotient
    rReg = self.vgprPool.checkOut(1) # remainder
    dividendReg = "Serial" # local serial
    tmpVgpr = self.vgprPool.checkOut(2)
    tmpSgpr = self.getTmpSgpr(1)
    kStr += vectorStaticDivideAndRemainder(qReg, rReg, dividendReg, divisor, \
        tmpVgpr, tmpSgpr)
    tP["gpr"]["lro"] = rReg
    self.tmplroB = qReg
    self.vgprPool.checkIn(tmpVgpr)
    return kStr

  ##############################################################################
  # Local Read Addresses: Tile Assignment B
  ##############################################################################
  def lraTileAssignmentB(self, kernel, tP):
    kStr = ""
    kStr += "%slr%s = (serial / SG%s) %% SG%s%s%s" \
        % (self.commentPrefix, tP["tileChar"], tP["tileChar"], \
        tP["tileChar"], self.commentSuffix, self.endLine)
    divisor = kernel["SubGroup1"]
    if kernel["MatrixInstruction"]:
      divisor = kernel["MacroTile1"] // 4 # ABlocks
      #divisor = kernel["ThreadTile1"] # BBlocks
    qReg = self.vgprPool.checkOut(1) # quotient
    rReg = self.vgprPool.checkOut(1) # remainder
    if kernel["MatrixInstruction"]:
      dividendReg = "Serial"
    else:
      dividendReg = self.tmplroB
    tmpVgpr = self.vgprPool.checkOut(2)
    tmpSgpr = self.getTmpSgpr(1)
    kStr += vectorStaticDivideAndRemainder(qReg, rReg, dividendReg, divisor, \
        tmpVgpr, tmpSgpr)
    self.vgprPool.checkIn(self.tmplroB) # old
    tP["gpr"]["lro"] = rReg
    self.vgprPool.checkIn(qReg)
    self.vgprPool.checkIn(tmpVgpr)
    return kStr

  ##############################################################################
  # Local Read Addresses: Final Offset A/B
  ##############################################################################
  def lraFinalOffset(self, kernel, tP):
    kStr = ""
    tc = tP["tensorChar"]
    divisor = kernel["SubGroup0"]*kernel["SubGroup1"]
    if kernel["MatrixInstruction"] and tc == "B": # ABlocks only
      divisor //= 4 # 4 simds
    qReg = self.vgprPool.checkOut(1) # quotient
    rReg = self.vgprPool.checkOut(1) # remainder, unused here
    dividendReg = "Serial"
    tmpVgpr = self.vgprPool.checkOut(2)
    tmpSgpr = self.getTmpSgpr(1)
    kStr += vectorStaticDivideAndRemainder(qReg, rReg, dividendReg, divisor, \
        tmpVgpr, tmpSgpr)
    sgid = qReg

    tIdx = tP["tensorIdx"]
    if kernel["MatrixInstruction"]:
      if tc == "A": # For BBlocks, A and B use this case
        kStr += inst("s_mov_b32", \
            sgpr(tmpSgpr), \
            hex(kernel["MacroTile%u"%tIdx] + kernel["LdsPad%s"%tc]), \
            "MT%u+PAD"%tIdx )
      else: # For BBlocks, don't use else case
        kStr += inst("s_mov_b32", \
            sgpr(tmpSgpr), \
            #hex(kernel["MacroTile%u"%tIdx] + kernel["LdsPad%s"%tc]), \
            hex((kernel["MacroTile%u"%tIdx] + kernel["LdsPad%s"%tc]) // 4), \
            "MT%u+PAD"%tIdx )
    else:
      kStr += inst("s_mov_b32", \
          sgpr(tmpSgpr), \
          hex(kernel["MacroTile%u"%tP["tensorIdx"]] + kernel["LdsPad%s"%tc]), \
          "MT%u+PAD"%tP["tensorIdx"] )
    kStr += inst("v_mul_lo_u32", \
        vgpr(sgid), \
        sgpr(tmpSgpr), \
        vgpr(sgid), \
        "sgid=sgid*(MT%u+PAD)"%tIdx )
    if kernel["VectorWidth"] > 1 and not kernel["MatrixInstruction"]:
      kStr += staticMultiply(vgpr(tP["gpr"]["lro"]), vgpr(tP["gpr"]["lro"]), \
          kernel["VectorWidth"], sgpr(tmpSgpr))
    kStr += inst("_v_add_lshl_u32", \
        vgpr("LocalReadAddr%s"%tc), \
        vgpr(sgid), \
        vgpr(tP["gpr"]["lro"]), \
        hex(log2(tP["bpe"])), \
        "o = (lro%s*VW+sgid*MT%u)*bpe"%(tc, tIdx) )

    #if tP["isA"]:
    #  kStr += self.bomb(113)

    # dump lra final offset
    #if tP["isA"]:
    #  kStr += dump(vgpr("LocalReadAddr%s"%tP["tensorChar"]))
    #  kStr += dump(vgpr("ElementIndex%s"%tP["tensorChar"])) 


    self.vgprPool.checkIn(tmpVgpr)
    self.vgprPool.checkIn(qReg)
    self.vgprPool.checkIn(rReg)
    self.vgprPool.checkIn(tP["gpr"]["lro"])
    return kStr

  ##############################################################################
  # Local Read Addresses: Declare Addresses A/B
  ##############################################################################
  def lraDeclareAddresses(self, kernel, tP):
    if tP["isA"]:
      return self.comment1("N/A")
    else:
      return inst("_v_add_co_u32", \
          vgpr("LocalReadAddr%s+0"%tP["tensorChar"]), \
          "vcc", \
          hex(kernel["LdsOffset%s"%tP["tensorChar"]]*tP["bpe"]), \
          vgpr("LocalReadAddr%s+0"%tP["tensorChar"]), \
          " += LdsOffset%s (lower)"%tP["tensorChar"])

  ##############################################################################
  # openShadowInit
  # Label after prefetches are launched.  This is present even if ShadowInit not
  # used.
  ##############################################################################
  def openShadowInit(self, kernel):
    kStr = ""
    kStr += self.getNamedLabelDef("ShadowInitStart")
    return kStr

  ##############################################################################
  # closeShadowInit
  # Label after prefetches are launched.  This is present even if ShadowInit not
  # used.
  ##############################################################################
  def closeShadowInit(self, kernel):
    kStr = ""
    assert(self.doShadowInit and kernel["PrefetchGlobalRead"])

    kStr += inst("s_cmp_eq_u32", sgpr("LoopCounters+%u"%self.unrollIdx), \
        hex(0), "numIter%s == 0"%self.indexChars[self.unrollIdx])
    if kernel["SuppressNoLoadLoop"]:
      loopChar = self.indexChars[ \
          kernel["ProblemType"]["IndicesSummation"][self.unrollIdx]]
      lastIterEnd = self.getLabelNum("LoopEnd%s"%loopChar)
    else:
      lastIterEnd = self.getLabelNum("PrefetchGlobalLastIterEnd")
    kStr += inst("s_cbranch_scc1 label_%04u"\
          % lastIterEnd, \
          "after InitC, skip to end of prefetch last iter b/c numIter==0")

    return kStr


  ##############################################################################
  # Initialize C
  ##############################################################################
  def initC(self, kernel):
    # remove the C regs from the pool since we are about to write them here:
    self.vgprPool.remove(self.startVgprValuC, self.numVgprValuC, "ValuC")
    self.vgprPool.remove(self.startVgprValuA, \
        self.lastValuAB - self.startVgprValuA, "ValuAB")

    kStr = ""
    for i in range(0, self.numVgprValuC):
      kStr += inst("v_mov_b32", vgpr("ValuC+%u"%i), hex(0), "initC")

    # if using MFMAs, initialize ACC VGPRS as well
    if "MatrixInstM" in kernel:
      kStr = ""
      self.agprPool.remove(0, self.totalAgprs, "ValuC")
      for i in range(0, self.totalAgprs):
        kStr += inst("v_accvgpr_write", "acc%u"%i, hex(0), "init Acc vgprs")

      # TODO: Remove debug code when finished
      # for debug, write 42 and check results
      # write 42 into vgprs
      #for i in range(0, self.totalAgprs):
      #  kStr += inst("v_mov_b32", vgpr("ValuC+%u"%i), "0x"+struct.pack('>f', 42.0).hex(), "write 42")
      # copy over to agprs
      #for i in range(0, self.totalAgprs):
      #  kStr += inst("v_accvgpr_write", "acc%u"%i, vgpr("ValuC+%u"%i), "write 42 into agprs")
      # restore vgprs
      #for i in range(0, self.totalAgprs):
      #  kStr += inst("v_mov_b32", vgpr("ValuC+%u"%i), hex(0), "restore 0")
      #kStr += "s_barrier // debug\n"
      #kStr += "s_waitcnt lgkmcnt(0) & vmcnt(0)\n"
      #kStr += self.bomb()

    if kernel["PersistentKernel"]:
      # Move to next serial wg early since SerialWorkGroupIter is checked in several places below including tail loop which has multiple entry points
      # As a result be aware for much of the loop SerialWorkGroupIter points to the next tile not the current one
      kStr += self.comment1("move to next serial WG")
      kStr += inst("s_add_u32", sgpr("SerialWorkGroupIter"), \
          sgpr("SerialWorkGroupIter"), sgpr("GridNumWorkGroups0"), \
          "Move Serial forward by numworkgroups - will map to new wg0/wg1 later")
      if self.prefetchAcrossPersistent0:
        kStr += self.comment1("save PrevWorkGroup for stores here")
        kStr += inst("s_mov_b32", sgpr("PrevWorkGroup0"), sgpr("WorkGroup0"), "save for store code")
        kStr += inst("s_mov_b32", sgpr("PrevWorkGroup1"), sgpr("WorkGroup1"), "save for store code")

    return kStr


  ##############################################################################
  # Declare Loop Num Iterations
  ##############################################################################
  def declareLoopNumIter(self, kernel):
    return ""


  ##############################################################################
  # Calculate and apply stagger offsets and edge
  # Output: Sets sgpr(StaggerRowMask)
  ##############################################################################
  def declareStaggerParms(self, kernel):

    kStr=""
    if self.staggerU:
      # this coud be dynamic?
      if kernel["StaggerUMapping"] == 0:
        staggerInput = sgpr("WorkGroup0")
      elif kernel["StaggerUMapping"] == 1:
        staggerInput = sgpr("WorkGroup1")
      elif kernel["StaggerUMapping"] == 2:
        staggerInput = sgpr("WorkGroup2")
      elif kernel["StaggerUMapping"] == 3:
        # TODO: add some adds
        assert(0)
      elif kernel["StaggerUMapping"] == 4:
        staggerInput = -1

      kStr += inst("s_and_b32", sgpr("StaggerUIter"), sgpr("OrigStaggerUIter"), \
                    staggerInput, \
                    "Compute actual stagger start for this tile")
      kStr += inst("s_lshl_b32", sgpr("StaggerUIter"), sgpr("StaggerUIter"), \
                kernel["_staggerStrideShift"], "shift by StaggerUStride")
    return kStr

  ##############################################################################
  # Calculate and apply stagger offsets and edge
  ##############################################################################
  def calculateStagger(self, kernel, tP):

    kStr=""
    tc = tP["tensorChar"]

    if self.staggerU:
      assert (kernel["BufferLoad"])
      staggerTmp = self.getTmpSgpr(1)

      #---
      kStr += self.comment1("SRDs += (StaggerUIter) * GlobalReadIncs%s+%u"% (tc, self.unrollIdx))

      kStr += inst("s_mul_i32", \
        sgpr(staggerTmp),\
        sgpr("StaggerUIter"),\
        sgpr("GlobalReadIncs%s+%u"%(tc, self.unrollIdx)), \
        " stagger byte offset")

      # Amount of bytes to add to get back to start.
      # on the llop iteration which matches StaggerUIter, this offset added instead of GlobalReadInc
      kStr += self.s_mul_i64_i32(sgpr("WrapU%s+0"%tc), sgpr("WrapU%s+1"%tc), \
                    sgpr("LoopCounters+%u"%self.unrollIdx), sgpr("GlobalReadIncs%s+%u"%(tc,self.unrollIdx)), \
                    "Number of bytes accessed by the unroll loop")

      kStr += inst("s_sub_u32", sgpr("WrapU%s+0"%tc),  \
                sgpr("GlobalReadIncs%s+%u"%(tc,self.unrollIdx)), \
                sgpr("WrapU%s+0"%tc), \
                "remove one iteration")
      kStr += inst("s_subb_u32", sgpr("WrapU%s+1"%tc), \
                sgpr("WrapU%s+1"%tc), \
                0, \
                "remove one iteration")

      kStr += self.incrementSrd(kernel, tP, sgpr(staggerTmp), 0)

      if tP["isB"]:
        # Convert passed in S' to S for easy loop comparison.  S=S-(PGR-1)'
        kStr += inst("s_add_u32", sgpr("StaggerUIter"), sgpr("StaggerUIter"), \
                  (kernel["PrefetchGlobalRead"]+1), \
                  "Subtract (PGR-1); StaggerUIter now contains target iteration to wrap")
    return kStr

  ##############################################################################
  # Remove stagger offset (before tail loop)
  # |          |           |   |
  # |-- S'*I --|
  # |---------- W' --------|-I-|
  #           ^ current SRD pos
  # ^unrollLoopStart           ^tailLoopStart   (in summation0 dimension)

  #
  # S = sgprStaggerUIter = S+(PGR+1)'
  # W = sgprWrapU
  # PGR = kernel["PrefetchGlobalRead"]
  #
  # S' = StaggUIter that is passed into the kernel = -PGR+1+S
  # S'*I is also the global read offset (from unrollLoopStart) at unroll loop exit ?
  # I = GlobalReadIncs
  # W' = W

  # Need to move it to tailLoopStart

  # To compute position where tail loop should start:
  #  = W' - S'*I + I
  #  = W - (S+PGR+1)*I) + I
  #  = W - (S+PGR+1)*I + I
  #  = W - (S+2+PGR)*I
  ##############################################################################
  def removeStagger(self, kernel, tP):
    kStr = ""
    if self.staggerU:
      tc = tP["tensorChar"]
      tmp = self.getTmpSgpr(1)
      # might be able to refactor this to eliminate signed math
      kStr += inst("s_sub_i32", sgpr(tmp), 2+kernel["PrefetchGlobalRead"], \
                  sgpr("StaggerUIter"), "")
      kStr += inst("s_mul_i32", sgpr(tmp), sgpr(tmp),
                    sgpr("GlobalReadIncs%s+%u"%(tc,self.unrollIdx)), \
                    "start offset S in bytes")
      kStr += inst("s_sub_u32", sgpr(tmp), sgpr(tmp), sgpr("WrapU%s"%tc), "S - WrapU")

      kStr += self.incrementSrd(kernel, tP, sgpr(tmp), 0)

    return kStr


  ##############################################################################
  # Emit code to compute loop iterations for GSU.
  # See same function in KernelWriterSource.py for background explanation
  # This function is used to compute number of loop iters and also
  # for computing the global read increment for GSU case.
  # For multiple summation, the number of loop iterations needs to be reset
  # for each iteration so replicate the code in addr inc and at open of unroll loop

  # tmpSgpr is allocation of at least 3 tmpSgpr

  # Output: Unroll LoopCounter SGPR contains the number of unroll iterations for
  # this workgroup.
  ##############################################################################
  def calculateLoopNumIterGsu(self, kernel, tmpSgpr):
    kStr = ""

    loopCounter = "LoopCounters+%u"%self.unrollIdx
    quotient = loopCounter
    remainder = "GSUSumIdx+1" # numIterPerWgRemainder
    dividend = tmpSgpr+2 # numIterMyWg
    divisor = kernel["GlobalSplitU"]
    kStr += inst("s_mov_b32", sgpr(dividend), sgpr(loopCounter), "copy for divide" )
    kStr += scalarStaticDivideAndRemainder(quotient, remainder, dividend, divisor, tmpSgpr, 1)

    # if gsuSumIdx < numIterPerWgRemainder
    kStr += inst("s_add_u32", sgpr(tmpSgpr), hex(1), sgpr(loopCounter), "tmp<-numIterMyWg++" )
    kStr += inst("s_cmp_lt_u32", sgpr("GSUSumIdx"), sgpr("GSUSumIdx+1"), \
        "gsuSumIdx < numIterPerWgRemainder" )
    kStr += inst("s_cmov_b32", sgpr(loopCounter), sgpr(tmpSgpr), "numIterMyWg++ if needed" )

    return kStr


  ##############################################################################
  # Calculate Loop Num Iter
  # loopIdx is the index of the loop (used for contractions with multiple summations)
  # 0 is outermost; self.unrollIdx is the unroll index.
  # -1 is tail loop (used only for the unroll loop)
  ##############################################################################
  def calculateLoopNumIter(self, kernel, loopIdx, isPap):
    kStr = ""

    tailLoop = loopIdx < 0
    if tailLoop:
      loopIdx = self.unrollIdx
    loopDim = kernel["ProblemType"]["IndicesSummation"][loopIdx]
    loopChar = self.indexChars[loopDim]

    ########################################
    # Tail Loop
    if tailLoop:
      tmpSgpr = self.getTmpSgpr(4)
      if self.prefetchAcrossPersistent0:
        loopCounter = "TailLoopCounter"
      else:
        loopCounter = "LoopCounters+%u"%loopIdx
      kStr += "\n"
      if kernel["SuppressNoLoadLoop"]:
        # If the tail loop is suppressed, then final iterations will have moved the Srd base forward
        # (and also moved back the srd shadow limit) and slammed Limit to 0, so need to 'undo'
        # those increments - see setTailSrd
        assert(kernel["PrefetchGlobalRead"] == 1) #if >1 would need a multiply here
        kStr += inst("s_cmp_eq_u32", sgpr("OrigLoopCounter"), 0, "completely skipped unroll loop?")
        kStr += inst("s_cselect_b32", sgpr(tmpSgpr+0), 0, sgpr("GlobalReadIncsA"), "force to 0?")
        kStr += inst("s_cselect_b32", sgpr(tmpSgpr+1), 0, sgpr("GlobalReadIncsB"), "force to 0?")
        kStr += self.setTailSrd(kernel, self.tPA, sgpr(tmpSgpr+0))
        kStr += "\n"
        kStr += self.setTailSrd(kernel, self.tPB, sgpr(tmpSgpr+1))
        kStr += "\n"
        #kStr += self.bomb()

      kStr += "%s//numIter%s = (((size%s %% LOCAL_DEPTHU) + LOCAL_SPLITU - 1) / LOCAL_SPLITU)%s" \
          % (self.indent, self.unrollChar, self.unrollChar, self.endLine)
      # size % DepthU
      kStr += scalarStaticDivideAndRemainder(tmpSgpr, loopCounter, "SizesSum+%u"%loopIdx, kernel["DepthU"], tmpSgpr+2, 2)


      if kernel["LocalSplitU"] > 1:
        # (size % DepthU) + LSU - 1
        kStr += inst("s_add_u32", sgpr(loopCounter), hex(kernel["LocalSplitU"]-1), sgpr(loopCounter), "(size % DepthU) + LSU - 1" )
        dividend = tmpSgpr+2
        kStr += inst("s_mov_b32", sgpr(dividend), sgpr(loopCounter), "copy for divide" )
        kStr += scalarStaticDivideAndRemainder( loopCounter, None, dividend, kernel["LocalSplitU"], tmpSgpr, 0)

      # if GSU numIter=0 if gsuSumIdx != remainder
      if kernel["GlobalSplitU"] > 1:
        kStr += inst("s_cmp_lg_u32", sgpr("GSUSumIdx"), sgpr("GSUSumIdx+1"), \
            "gsuSumIdx == numIterPerWgRemainder" )
        kStr += inst("s_cmov_b32", sgpr(loopCounter), hex(0), "numIter=0 if gsuSimIdx!=remainder")

      # if tail numIter == 0 skip altogether
      tailLoopLabelEnd = self.getLabelNum("TailLoopEnd%s"%(loopChar) )
      kStr += inst("s_cmp_eq_u32", sgpr(loopCounter), \
          hex(0), "numIter%s == 0"%loopChar )
      kStr += inst("s_cbranch_scc1 label_%04u"\
          % tailLoopLabelEnd, \
          "skip to end of tail loop b/c numIter==0")

    ########################################
    # Unrolled Loop
    elif loopIdx == self.unrollIdx:
      loopCounter = "LoopCounters+%u"%loopIdx
      if not self.do["PreLoop"]: kStr += ".endif\n"

      tmpSgpr = self.getTmpSgpr(2)
      loopCounter = "LoopCounters+%u"%self.unrollIdx
      quotient = loopCounter
      dividend = "SizesSum+%u"%self.unrollIdx
      divisor = kernel["DepthU"]
      kStr += scalarStaticDivideAndRemainder(quotient, None, dividend, divisor, tmpSgpr, 0)
      # if GSU numIter++ if gsuSumIdx < remainder
      if kernel["GlobalSplitU"] > 1:
        kStr += self.calculateLoopNumIterGsu(kernel, tmpSgpr)

      kStr += inst("s_mov_b32", sgpr("OrigLoopCounter"), \
                sgpr(loopCounter), \
                "copy loop counter")
      if self.prefetchAcrossPersistent0 and kernel["ExpandPointerSwap"] and isPap:
        kStr += inst("s_and_b32", sgpr("EvenIterStart"), sgpr("OrigLoopCounter"), \
                  0x1,
                  "save unroll loop start position - copy1 or copy2")
    ########################################
    # Multi-dimensional summation, not unroll loop
    else:
      #printExit("no assembly support for 2+ dimensional summation")
      kStr += self.comment("%sother summation, numIter%s = size%s" \
          % (self.indent, loopChar, loopChar))
      loopCounter = "LoopCounters+%u"%loopIdx
      kStr += inst("s_mov_b32", sgpr(loopCounter), \
                sgpr("SizesSum+%u"%loopIdx), \
                "init loop counter")

    if not tailLoop:
      problemType = kernel["ProblemType"]
      zpA = next((zpi for zpi in problemType["ZeroPadA"] if zpi[1] == loopDim), None)
      #zpB = next((zpi for zpi in problemType["ZeroPadB"] if zpi[1] == loopDim), None)
      if zpA:
        tc = 'A'
        (freeDim,sumDim) = zpA[:2]
        freeDimChar = self.indexChars[freeDim]
        sumDimChar = self.indexChars[sumDim]
        tmpSgpr = self.getTmpSgpr(2)
        kStr += "\n"
        kStr += self.comment1("ElementEdge%s%s" % (tc, sumDimChar))
        kStr += inst("s_add_u32", sgpr(tmpSgpr), self.size('A',freeDim), \
                  self.size('A', sumDim), "")
        kStr += inst("s_mul_i32", sgpr(tmpSgpr), sgpr(tmpSgpr), \
                  self.stride('A', sumDim), "elementEdgeAK")
        # srdShiftLeft is included in GRO so need to add this to edge.
        # Do this after the scale is applied.
        kStr += inst("s_add_u32", sgpr(tmpSgpr), \
                  sgpr(tmpSgpr), \
                  self.srdShiftLeft[tc], "")

        # Leading adds to the range since we have more elements to left of original array - need to 
        # overcome the other adjustments to SRD and GRO
        kStr += inst("s_sub_u32", sgpr(tmpSgpr+1), \
                  sgpr("ZeroPad%s%s_Trailing"%(tc, freeDimChar)), \
                  sgpr("ZeroPad%s%s_Leading"%(tc, freeDimChar)), \
                  "Adjust for pads")

        kStr += inst("s_add_u32", sgpr(tmpSgpr+1), \
                      sgpr(tmpSgpr+1), 1 , "")

        if not self.stride('A', freeDim).startswith("const"):
            kStr += inst("s_mul_i32", sgpr(tmpSgpr+1), \
                      sgpr(tmpSgpr+1), \
                      self.stride('A', freeDim), "scale")

        kStr += inst("s_sub_u32", sgpr("ElementEdge%s%s"%(tc, sumDimChar)), \
                  sgpr(tmpSgpr), sgpr(tmpSgpr+1), \
                  "elementEdge = strideU*(sizeU+sizeFree) + srdPrePad - strideFree*(Leading-Trailing+1)")
        kStr += inst("s_lshl_b32", \
                  sgpr("ElementEdge%s%s"%(tc, sumDimChar)), \
                  sgpr("ElementEdge%s%s"%(tc, sumDimChar)), \
                  log2(self.bpeAB), "scale by bpe")


    return kStr

  ##############################################################################
  # Open Loop
  ##############################################################################
  def openLoop(self, kernel, loopIdx):
    kStr = ""
    #kStr += "s_endpgm\n"
    tailLoop = loopIdx < 0
    if tailLoop:
      loopIdx = self.unrollIdx
      self.inTailLoop = True
    loopChar = self.indexChars[ \
        kernel["ProblemType"]["IndicesSummation"][loopIdx]]
    if not tailLoop:
      kStr += "%s:\n" % self.getNamedLabel("openLoop%s"%loopChar)
    loopLabelBegin = self.getLabelNum("%sLoopBegin%s"%("Tail" if tailLoop else "", loopChar) )
    loopLabelEnd = self.getLabelNum("%sLoopEnd%s"%("Tail" if tailLoop else "", loopChar) )

    # is numIter at least 1? otherwise skip to end
    # PGL needs a skip-check here if not bufferload
    # If kernel["SuppressNoLoadLoop"] we don't have a special loop for the 'last iter'
    loopCounter = "LoopCounters+%u"%loopIdx
    if tailLoop:
      if self.prefetchAcrossPersistent0:
        loopCounter = "TailLoopCounter"
      endCounter = 0
    elif kernel["PrefetchGlobalRead"]:
      if kernel["SuppressNoLoadLoop"]:
        endCounter =  0
      else:
        endCounter = 1
    else:
      endCounter =  0

    if tailLoop or loopIdx == self.unrollIdx:
      kStr += inst("s_cmp_le_u32", \
          sgpr(loopCounter), \
          hex(endCounter), \
          "LoopCounter%s < EndCounter"%(loopChar) )
      kStr += inst("s_cbranch_scc1 label_%04u"%loopLabelEnd, \
          "don't enter Loop%s"%loopChar )

    if self.prefetchAcrossPersistent and kernel["ExpandPointerSwap"]:
      kStr += inst("","compare if odd-iter return")
      #kStr += inst("s_cbranch_scc1", self.getLabelTarget("LoopCopy2"), "start at oddIter?")

    if tailLoop:
      kStr += inst("s_mov_b32", sgpr("OrigLoopCounter"), 0, \
          "repurpose to count each localRead increment")

    # LSU not all threads will do summation
    if tailLoop and kernel["LocalSplitU"] > 1:
      tmpSgpr = self.getTmpSgpr(2)
      kStr += self.comment("apply exec mask for LSU")
      tmpVgpr = self.vgprPool.checkOut(2)
      dummy = self.vgprPool.checkOut(1)
      sgId = self.vgprPool.checkOut(1)
      divisor = kernel["SubGroup0"]*kernel["SubGroup1"]
      kStr += vectorStaticDivide(sgId, "Serial", divisor, tmpVgpr, tmpSgpr)
      numIter = self.vgprPool.checkOut(1)
      kStr += inst("v_mov_b32", vgpr(numIter), sgpr("SizesSum+0"), "sizeU to vgpr")
      divisor = kernel["DepthU"]
      kStr += vectorStaticDivideAndRemainder(dummy, numIter, numIter, divisor, tmpVgpr, tmpSgpr)
      self.vgprPool.checkIn(dummy)
      #kStr += dump(vgpr(sgId))
      #kStr += dump(vgpr(numIter))
      kStr += inst("_v_cmpx_lt_u32", "vcc", \
          vgpr(sgId), vgpr(numIter), "sgId < numIter")
      self.vgprPool.checkIn(tmpVgpr)
      #self.tailNumIter = numIter
      #self.vgprPool.checkIn(numIter)

      # thread is active is sgId < numIter % LocalSplitU
    # begin loop
    kStr += "label_%04u:%s" % (loopLabelBegin, self.endLine)

    # LSU mask for this iteration
    if tailLoop and kernel["LocalSplitU"] > 1:
      kStr += inst("_v_cmpx_lt_u32", "vcc", \
          vgpr(sgId), vgpr(numIter), "sgId < numIter")
      kStr += inst("_v_add_co_u32", vgpr(sgId), "vcc", hex(kernel["LocalSplitU"]), \
          vgpr(sgId), "sgId+=LSU")
      self.vgprPool.checkIn(sgId)
      self.vgprPool.checkIn(numIter)
      #kStr += dump(vgpr(sgId))

    if not tailLoop and loopIdx != self.unrollIdx:
      # reset LRO since these may have changed due to odd-iter exit ?
      if kernel["PrefetchGlobalRead"]:
        kStr += self.comment1("openLoop - reset LRO for possible odd-iter exit")
        kStr += self.localReadResetOffsets(kernel, self.tPA)
        kStr += self.localReadResetOffsets(kernel, self.tPB)

    return kStr


  ##############################################################################
  # Close Loop
  # finalLoop : final unroll loop
  ##############################################################################
  def closeLoop(self, kernel, loopIdx, finalLoop):
    kStr = ""
    #kStr += self.indent + self.syncStr + self.endLine
    #kStr += "s_endpgm\n"
    tailLoop = loopIdx < 0
    if tailLoop:
      loopIdx = self.unrollIdx
      loopChar = self.indexChars[ \
          kernel["ProblemType"]["IndicesSummation"][loopIdx]]
      loopLabelBegin = self.getLabelNum("TailLoopBegin%s"%(loopChar) )
      loopLabelEnd = self.getLabelNum("TailLoopEnd%s"%(loopChar) )
      loopLabelEndOddExit = self.getLabelNum("TailLoopEnd%s_oddexit"%(loopChar) )
      if self.prefetchAcrossPersistent0:
        loopCounter = "TailLoopCounter"
      else:
        loopCounter = "LoopCounters+%u"%loopIdx
      if kernel["AssertSummationElementMultiple"]%kernel["InnerUnroll"]==0:
        unrollInc = kernel["InnerUnroll"]
      else:
        unrollInc = 1
      kStr += self.comment("closeLoop loop%s finalLoop=%d tailLoop=%d" % (loopChar, finalLoop, tailLoop))

      kStr += inst("s_sub_u32", \
          sgpr(loopCounter), \
          sgpr(loopCounter), \
          hex(unrollInc), \
          "dec counter%s (toilLoop)"%(loopChar) )

      # Track # LDS reads?
      kStr += inst("s_add_u32", \
        sgpr("OrigLoopCounter"), \
        sgpr("OrigLoopCounter"), \
        hex(unrollInc),
        "inc counter%s"%(loopChar) )

      endCounter = 0
    else: # not tailloop
      loopChar = self.indexChars[ \
          kernel["ProblemType"]["IndicesSummation"][loopIdx]]
      loopLabelBegin = self.getLabelNum("LoopBegin%s"%(loopChar) )
      loopLabelEnd = self.getLabelNum("LoopEnd%s"%(loopChar) )
      loopLabelEndOddExit = self.getLabelNum("LoopEnd%s_oddexit"%(loopChar) )
      loopCounter = "LoopCounters+%u"%loopIdx
      unrollInc = 1
      kStr += self.comment("closeLoop loop%s finalLoop=%d tailLoop=%d" % (loopChar, finalLoop, tailLoop))

      kStr += inst("s_sub_u32", \
          sgpr("LoopCounters+%u"%loopIdx), \
          sgpr("LoopCounters+%u"%loopIdx), \
          hex(unrollInc), \
          "dec counter%s"%(loopChar) )

      # If PrefetchGlobalRead=1 the loads in the loop prefetch next macro-tile
      # For the final trip through the unroll loop we need to ensure those loads stay in bounds.

      # One technique is to create a copy of the unroll loop with all loads removed.
      # However buffer load doesn't need this loop copy since we OOB loads can be supressed by buffer limit hardware
      # So can do one more iteration (endCounter==0) in the main unroll loop, and adjust the pointer
      # increments appropriately.
      # Also sum idx other than unroll always compare against 0 (there is no PGR to account for)
      if kernel["PrefetchGlobalRead"] and not kernel["SuppressNoLoadLoop"] and loopIdx == self.unrollIdx:
        endCounter = 1
      else:
        endCounter = 0

    kStr += inst("s_cmp_eq_i32", \
        sgpr(loopCounter), \
        hex(endCounter), \
        "counter%s==0"%(loopChar) )

    if not finalLoop:
      # just an exit check, else fall through to the next loop copy
      kStr += inst("s_cbranch_scc1 label_%04u"%(loopLabelEndOddExit), "exit Loop%s"%loopChar )
    else: #finalLoop:
      kStr += inst("s_cbranch_scc0 label_%04u"%loopLabelBegin, \
          "restart Loop%s"%(loopChar ))

      if tailLoop:
        if kernel["PersistentKernel"] or len(kernel["ProblemType"]["IndicesSummation"]) > 1:
          # recover the 'damage' done to LRO:
          stmp = self.getTmpSgpr(1)
          for tP in [self.tPA, self.tPB]:
            tc = tP["tensorChar"]
            inc = kernel["LocalSplitU"]*(kernel["MacroTile%u"%tP["tensorIdx"]]+kernel["LdsPad%s"%tc])*tP["bpe"]
            kStr += inst("s_mov_b32", sgpr(stmp), inc, "tailloop lds offset")
            kStr += inst("s_mul_i32", sgpr(stmp), sgpr("OrigLoopCounter"), sgpr(stmp), "scale by mul")
            kStr += inst("v_sub_u32", vgpr("LocalReadAddr%s"%tc), vgpr("LocalReadAddr%s"%tc), sgpr(stmp), "remove lro damage")
      elif loopIdx == self.unrollIdx:
        oddIterCode = Code.Module()
        if not kernel["SuppressNoLoadLoop"] and kernel["ExpandPointerSwap"]:
          # In this case we kept the 'no-load' loop which has LDS offsets assuming first bank of LDS
          # if we exit the main loop at an odd iter - need to swap LDS read pointers
          # so the ds_reads read from the 'high' buffer of LDS
          oddIterCode.addComment1("Select high bank of LDS")
          oddIterCode.addText(self.localReadSwapOffsets(kernel, False, self.tPA))
          oddIterCode.addText(self.localReadSwapOffsets(kernel, False, self.tPB))

        if oddIterCode.count():
          kStr += inst("s_branch label_%04u"%loopLabelEnd, \
              "exit unroll loop%s (and skip oddexit)"%(loopChar ))
        kStr += "label_%04u: // unroll loop odditer exit\n" % (loopLabelEndOddExit)
        kStr += str(oddIterCode)

      kStr += "label_%04u:%s" % (loopLabelEnd, self.endLine)

    # restore all threads
    if tailLoop and kernel["LocalSplitU"] > 1:
      kStr += self.comment("restore full exec mask")
      fullExec = self.getTmpSgpr(2)
      kStr += inst("s_mov_b64", sgpr(fullExec,2), \
          "0xFFFFFFFFFFFFFFFF", "restore all threads active")
      kStr += inst("s_or_saveexec_b64",  sgpr(fullExec,2), sgpr(fullExec,2), "full mask -> exec" )
    return kStr

  ##############################################################################
  ##############################################################################
  def openLoopCopy(self, kernel, lc):
    return self.getLabelDef("LoopCopy%u"%(lc+1) )

  ##############################################################################
  # End Summation
  ##############################################################################
  def endSummation(self, kernel):
    kStr = ""

    kStr += "%s:\n" % self.getNamedLabel("Summation_End")

    kStr += self.comment1("endSummation: add vgpr %u...%u to pool" % \
            (self.startVgprValuA, self.lastVgprForReads))

    if self.savedVgprPool != None:
      self.vgprPool = self.savedVgprPool # restore vgprPool before alternate path
    self.vgprPool.add(self.startVgprValuA, \
        self.lastVgprForReads - self.startVgprValuA, "endSummation")

    self.setStartTmpPool(self.lastPostLoopSgpr)

    if self.db["InitVgpr"] & 0x2:
      #kStr += self.vgprPool.initTmps(self.initVgprValue)
      kStr += self.vgprPool.initTmps(self.initVgprValue,start=0, stop=100)
    if 0:
      for i in range(0,16+1):
         #kStr += inst("v_mov_b32", vgpr(21), hex(self.initVgprValue), "hack tmp in pool")
         kStr += inst("v_mov_b32", vgpr(21), vgpr(21), "hack tmp in pool")

    # this doesn't seem to do anything - not being aggressive with lastPostLoopSgpr
    if self.db["InitSgpr"] & 0x2:
      kStr += self.sgprPool.initTmps(self.initSgprValue)

    # copy accumulated C from agpr to vgpr
    if "MatrixInstM" in kernel:
      #for i in range(0, self.totalAgprs):
      #  kStr += inst("v_accvgpr_read_b32", vgpr("ValuC+%u"%i), "acc%u"%i, "copy areg to vreg")
      #TODO avoid s_nop if its possible
      instCycles = kernel["MatrixInstM"] // 2 # 32x32 is 64 cycles, 16x16 is 32 cycles, 4x4 is 8 cycles
      kStr += "s_nop %u\n" % instCycles
      kStr += self.MapAcctoArchRegs(kernel,option=0)

    if self.db["ConservativeWaitCnt"] & 0x10:
      kStr += "s_barrier // debug" + self.endLine
      kStr += "s_waitcnt lgkmcnt(0) & vmcnt(0)" + self.endLine
      if self.version == (10,1,0):
        kStr += "s_waitcnt_vscnt null, 0" + self.endLine

    if kernel["SuppressNoLoadLoop"]:
      kStr += inst("s_waitcnt", "lgkmcnt(0) & vmcnt(0)", "wait for all summation activity")
      if self.version == (10,1,0):
        kStr += inst("s_waitcnt_vscnt", "null", "0", "writes")

    return kStr

  ##############################################################################
  # MFMA Iteration
  ##############################################################################

  def mfmaIter(self, kernel, m, innerUnroll):
    kStr = ""
    if kernel["ProblemType"]["DataType"].isSingle():
      for b in range(0, self.numColInsts):
        for a in range(0, self.numRowInsts):
          for iui in range(0, innerUnroll):
            accIdx = b * self.numRowInsts + a
            accStart = accIdx * self.destAgprs
            accEnd = accStart + self.destAgprs - 1
            aStr = "v[%s+%u]" % ("vgprValuA_X%u_I%u" % (m, iui), a)
            bStr = "v[%s+%u]" % ("vgprValuB_X%u_I%u" % (m, iui), b)
            kStr += "v_mfma_f32_%ux%ux%uf32 a[%u:%u], %s, %s, a[%u:%u]%s" \
              % (kernel["MatrixInstM"], kernel["MatrixInstN"], kernel["MatrixInstK"], accStart, accEnd, aStr, bStr, accStart, accEnd, self.endLine)
            # TODO Broadcast code
            #kStr += "v_mfma_f32_%ux%ux%uf32 a[%u:%u], %s, %s, a[%u:%u] blgp:%u%s" \
            #  % (kernel["MatrixInstM"], kernel["MatrixInstN"], kernel["MatrixInstK"], accStart, accEnd, bStr, aStr, accStart, accEnd, a, self.endLine)
    return kStr

  ##############################################################################
  # MAC Iteration
  ##############################################################################
  def macIter(self, kernel, bufferIdx, iuiCount, useMacro):
    if not self.do["MAC"]: return ""
    imod = Code.Module("macIter_X%u_I%u"%(bufferIdx, iuiCount))

    if kernel["ProblemType"]["DataType"].isHalf():
      imod.addInst(".align32 8, 0xbf800001", "align v_pk_fma")   # Align v_pk_fma instructions used in MAC_ blocks

    if kernel["InnerUnroll"] > 1 and iuiCount==1:
      # This it tail-loop case where we just want one IUI,
      imod.addText("MAC_%ux%u_X%u_OneIUI" % (kernel["ThreadTile0"],kernel["ThreadTile1"], bufferIdx))
    else:
      if useMacro:
        imod.addText("MAC_%ux%u_X%u" % (kernel["ThreadTile0"],kernel["ThreadTile1"], bufferIdx))
      else:
        # Generate MAC calls inline
        imod.addText(self.defineMACs(kernel, bufferIdx, kernel["InnerUnroll"]))

    return imod

  ##############################################################################
  # MAC Iteration -alternate version
  ##############################################################################
  def macCode(self, kernel, bufferIdx, iuiCount):
    if not self.do["MAC"]: return ""
    imod = Code.Module("macIter_X%u_I%u"%(bufferIdx, iuiCount))

    if kernel["ProblemType"]["DataType"].isHalf():
      imod.addInst(".align32 8, 0xbf800001", "align v_pk_fma")   # Align v_pk_fma instructions used in MAC_ blocks

    doOnce = False
    beAggressive = kernel["AggressivePerfMode"]
    macIdx = 0

    # half precision
    if kernel["ProblemType"]["DataType"].isHalf():
      for blockB in range(0, kernel["ThreadTile1"]//2):
        for blockA in range(0, kernel["ThreadTile0"]//2):
          imod.addCode(Code.MacInst(kernel,blockA,blockB,bufferIdx,iuiCount))
          if beAggressive and not doOnce:
            imod.addInst("s_setprio ","1","Raise priority while processing macs")
            doOnce = True

    # integer i8
    elif kernel["ProblemType"]["DataType"].isInt8x4():
      for blockB in range(0, kernel["ThreadTile1"]):
        for blockA in range(0, kernel["ThreadTile0"]):
          imod.addCode(Code.MacInst(kernel,blockA,blockB,bufferIdx,iuiCount))
          if beAggressive and not doOnce:
            imod.addInst("s_setprio ","1","Raise priority while processing macs")
            doOnce = True

    # single precision
    elif kernel["ProblemType"]["DataType"].isSingle():
      for blockB in range(0, kernel["ThreadTile1"]):
        for blockA in range(0, kernel["ThreadTile0"]):
          imod.addCode(Code.MacInst(kernel,blockA,blockB,bufferIdx,iuiCount))
          if beAggressive and not doOnce:
            imod.addInst("s_setprio ","1","Raise priority while processing macs")
            doOnce = True
          if macIdx == kernel["PerformanceWaitLocation"]:
            imod.addCode(Code.WaitCnt(self.version, kernel["PerformanceWaitCount"],"extra wait for performance"))
          if macIdx == kernel["PerformanceSyncLocation"]:
            imod.addInst("s_barrier ","extra barrier for performance")
          macIdx += 1

    # double precision
    elif kernel["ProblemType"]["DataType"].isDouble():
      for blockB in range(0, kernel["ThreadTile1"]):
        for blockA in range(0, kernel["ThreadTile0"]):
          imod.addCode(Code.MacInst(kernel,blockA,blockB,bufferIdx,iuiCount))
          if beAggressive and not doOnce:
            imod.addInst("s_setprio ","1","Raise priority while processing macs")
            doOnce = True

    # single precision complex
    elif kernel["ProblemType"]["DataType"].isSingleComplex():
      for blockB in range(0, kernel["ThreadTile1"]):
        for blockA in range(0, kernel["ThreadTile0"]):
          imod.addCode(Code.MacInst(kernel,blockA,blockB,bufferIdx,iuiCount))
          if beAggressive and not doOnce:
            imod.addInst("s_setprio ","1","Raise priority while processing macs")
            doOnce = True

    # double precision complex
    elif kernel["ProblemType"]["DataType"].isDoubleComplex():
      for blockB in range(0, kernel["ThreadTile1"]):
        for blockA in range(0, kernel["ThreadTile0"]):
          imod.addCode(Code.MacInst(kernel,blockA,blockB,bufferIdx,iuiCount))
          if beAggressive and not doOnce:
            imod.addInst("s_setprio ","1","Raise priority while processing macs")
            doOnce = True
            
    else:
      printExit("Assembly doesn't support %s" % kernel["ProblemType"]["DataType"])

    if beAggressive and doOnce:
      imod.addInst("s_setprio ","0","Reset priority after macs")

    return imod
 
  ##############################################################################
  # At Least 1 Unroll
  # prefetch means this is in the prefetch code, either before unroll loop
  # or in the PAP code.
  # isPap means this is the PAP iteration, need to adjust the loop exit
  # isOptNLL : this is for the store-interleaved NLL optimization
  ##############################################################################
  def openSumAtLeastUnroll(self, kernel, prefetch, isPap, isOptNLL):
    kStr = ""
    if prefetch:
      kStr += inst("s_cmp_eq_u32", sgpr("LoopCounters+%u"%self.unrollIdx), \
          hex(0), "numIter%s == 0"%self.indexChars[self.unrollIdx])
      if not isPap:
        if self.doShadowInit:
          kStr += inst("s_cbranch_scc1 %s"\
              % self.getNamedLabel("ShadowInitStart"), \
              "skip to ShadowInitStart iter b/c numIter==0")
        else:
          loopChar = self.indexChars[ \
              kernel["ProblemType"]["IndicesSummation"][self.unrollIdx]]
          labelName = "label_%04d" % self.getLabelNum("LoopEnd%s"%loopChar)
          kStr += inst("s_cbranch_scc1 %s" % labelName,
              "skip to unrollLoop end loop%s iter b/c numIter==0" % loopChar)
      else:
        kStr += inst("s_cbranch_scc1 label_%04u"\
            % self.getLabelNum("SkipPrefetchAcrossPersistent"), \
            "skip prefetch loads since numIter==0")
    elif isOptNLL:
      skipOptNLL = self.getNamedLabel("OptNLL_End")
      tmpSgpr = self.getTmpSgpr(2)

      kStr += self.checkIsBetaZero(kernel, tmpSgpr, skipOptNLL)

      # check alpha
      if self.do["ApplyAlpha"]:
        if kernel["ProblemType"]["DataType"].isHalf():
          if not kernel["ProblemType"]["HighPrecisionAccumulate"]:
            kStr += inst("s_mov_b32", sgpr(tmpSgpr), "0x3c003c00", "Packed alpha==1.0")
            kStr += inst("s_cmp_eq_u32", sgpr("Alpha"), sgpr(tmpSgpr), "alpha == 1.0?")
          else: # HPA
            kStr += inst("s_cmp_eq_u32", sgpr("Alpha"), "1.0", "Alpha == 1.0 ?")

        elif kernel["ProblemType"]["DataType"].isBFloat16():
          kStr += inst("s_cmp_eq_u32", sgpr("Alpha"), "1.0", "Alpha == 1.0 ?")

        elif kernel["ProblemType"]["DataType"].isInt8x4():
          kStr += inst("s_cmp_eq_u32", sgpr("Alpha"), "1.0", "Alpha == 1.0 ?")

        elif kernel["ProblemType"]["DataType"].isSingle():
            #kStr += inst("s_mov_b32", sgpr(tmpS01), self.db["ValueCExpectedValue"], "Move expected value")
          kStr += inst("s_cmp_eq_u32", sgpr("Alpha"), "1.0", "Alpha == 1.0 ?")

        elif kernel["ProblemType"]["DataType"].isDouble():
          kStr += inst("s_mov_b32", sgpr(tmpSgpr+0), 0x00000000, "Low part of double 1.0")
          kStr += inst("s_mov_b32", sgpr(tmpSgpr+1), "0x3ff00000", "High part of double 1.0")
          kStr += inst("s_cmp_eq_u64", sgpr("Alpha",2), sgpr(tmpSgpr,2), "Alpha == 1.0 ?")

        elif kernel["ProblemType"]["DataType"].isSingleComplex():
          kStr += inst("s_mov_b32", sgpr(tmpSgpr+0), "1.0", "Real part of 1.0")
          kStr += inst("s_mov_b32", sgpr(tmpSgpr+1), "0.0", "Imaginary part of 1.0")
          kStr += inst("s_cmp_eq_u64", sgpr("Alpha",2), sgpr(tmpSgpr,2), "Alpha == 1.0 ?")
          
        elif kernel["ProblemType"]["DataType"].isDoubleComplex():
          kStr += inst("s_mov_b32", sgpr(tmpSgpr+0), "0x00000000", "lsb of real part of 1.0")
          kStr += inst("s_mov_b32", sgpr(tmpSgpr+1), "0x3ff00000", "msb of real part of 1.0")
          kStr += inst("s_cmp_eq_u64", sgpr("Alpha",2), sgpr(tmpSgpr,2), "Alpha.real == 1.0 ?")
          kStr += inst("s_cbranch_scc0 %s"%skipOptNLL, "branch if alpha.real != 1")
          kStr += inst("s_mov_b32", sgpr(tmpSgpr+0), "0x00000000", "lsb of imag part of 0.0")
          kStr += inst("s_mov_b32", sgpr(tmpSgpr+1), "0x00000000", "msb of imag part of 0.0")
          kStr += inst("s_cmp_eq_u64", sgpr("Alpha+2",2), sgpr(tmpSgpr,2), "Alpha.imag == 0.0 ?")

        kStr += inst("s_cbranch_scc0 %s"%skipOptNLL, "branch if alpha != 1")
        kStr += "\n"

      kStr += self.checkIsEdge(kernel, tmpSgpr, skipOptNLL)
      kStr += "\n"

      # Check tail loop required:
      #loopCounter = "LoopCounters+%u"%self.unrollIdx
      loopChar = self.indexChars[ \
          kernel["ProblemType"]["IndicesSummation"][self.unrollIdx]]
      kStr += scalarStaticDivideAndRemainder(tmpSgpr, tmpSgpr+1, "SizesSum+%u"%self.unrollIdx, \
                kernel["DepthU"], tmpSgpr+2, 2)
      kStr += inst("s_cmp_eq_u32", sgpr(tmpSgpr+1), \
          hex(0), "numIter%s == 0"%loopChar )
      kStr += inst("s_cbranch_scc0 %s"%skipOptNLL, \
          "skip if tail loop required")

      # OptNLL has no tail loop so can reclaim some regs here -
      # we need these to do the address calcs for the stores, etc
      # save the vgprPool for generating the normal path.
      self.savedVgprPool = deepcopy(self.vgprPool)

      added = [] # track registers added to pool
      if kernel["PrefetchGlobalRead"]:
        if not kernel["DirectToLdsA"]:
          added.append(self.vgprPool.addRange(self.startVgprG2LA, \
              self.startVgprG2LA+self.numVgprG2LA-1, "startOptNLL"))
          added.append(self.vgprPool.addRange(self.startVgprLocalWriteAddressesA, \
                       self.startVgprLocalWriteAddressesA, "startOptNLL"))
        if not kernel["DirectToLdsB"]:
          added.append(self.vgprPool.addRange(self.startVgprG2LB, \
              self.startVgprG2LB+self.numVgprG2LB-1, "startOptNLL"))
          added.append(self.vgprPool.addRange(self.startVgprLocalWriteAddressesB, \
                       self.startVgprLocalWriteAddressesB, "startOptNLL"))

      if kernel["BufferLoad"]:
        added.append(self.vgprPool.addRange(self.startVgprGlobalReadOffsetA, \
            self.startVgprGlobalReadOffsetB, "startOptNLL"))
      else:
        added.append(self.vgprPool.addRange(self.startVgprGlobalReadAddressesA, \
            self.startVgprGlobalReadAddressesB, "startOptNLL"))
      kStr += self.comment("reclaim VGPRS: " + ", ".join(added))

      # perhaps could work with LSU>1 by adding other indices here, but not tested
      assert (kernel["LocalSplitU"] == 1)
      kStr += self.notLocalSplitUGlobalWriteIndices(kernel)

    return kStr

  ##############################################################################
  ##############################################################################
  def closeSumAtLeastUnroll(self, kernel, prefetch, isOptNLL):
    kStr = ""
    if not prefetch:
      if isOptNLL:
        kStr += self.comment1("Stores for OptNLL")
        self.getNamedLabel("Summation_End")

        # add copyback if required
        if kernel["MatrixInstruction"]:
          instCycles = kernel["MatrixInstM"] // 2 # 32x32 is 64 cycles, 16x16 is 32 cycles, 4x4 is 8 cycles
          kStr += "s_nop %u\n" % instCycles
          ##for i in range(0, self.totalAgprs):
          ##  kStr += inst("v_accvgpr_read_b32", vgpr("ValuC+%u"%i), "acc%u"%i, "copy areg to vreg")
          kStr += self.MapAcctoArchRegs(kernel,option=0)

        # add stores for opt NLL
        (fullVw, elements) = self.notLocalFullTileElements(kernel)
        # optimized NLL has edge=beta=atomic=False by design
        ss = self.StoreState(self, kernel, fullVw, edge=False, beta=False, \
            atomic=False, elements=elements)

        # TODO - maybe this should be encapulated in the SS setup code
        tmpSgpr = self.getTmpSgpr(2)
        if len(kernel["PackedC0IndicesX"]) > 1:
          tmpVgpr= self.vgprPool.checkOut(3, "NLL address tmps")
        else:
          tmpVgpr= None # don't need tmps for other uses?
         # need to allocate vgprs for this path,
        assert(len(kernel["PackedC1IndicesX"]) == 1)

        ss.setupStoreElementsForBatch(kernel, fullVw, elements, None)

        for elementIdx in range(0, len(elements)):
          kStr += self.comment("store element %d : %s" % (elementIdx, str(elements[elementIdx])))
          addrCalc = ss.elementAddr[elementIdx]
          sumIdx = ss.elementSumIdx[elementIdx]

          kStr += addrCalc.emitAddressSetupCode(kernel, ss, tmpVgpr01=tmpVgpr, tmpS01=tmpSgpr, \
                              edge=False, beta=False, atomic=False, mask=None, elementIdx=elementIdx)
          kStr += self.addStore(kernel, ss, addrCalc, sumIdx, tmpSgpr, edge=False)

        kStr += "\n"
        kStr += str(self.functionEnd(kernel, False))
        #kStr += inst("s_branch %s"%summationEnd, "skip the OptNLL")

        label = self.getNamedLabel("OptNLL_End")
        kStr += "%s:%s" % (label, self.endLine)
      else:
        label = self.getLabelNum("PrefetchGlobalLastIterEnd")
        kStr += "label_%04u:%s" % (label, self.endLine)
    return kStr

  ##############################################################################
  ##############################################################################
  # incLower must be constant or SGRP unsigned value
  def incrementSrd(self, kernel, tP, incLower, incUpper, checkShadowLimitCopy=True):
    tc = tP["tensorChar"]
    kStr = ""

    kStr += inst("s_add_u32 ", \
         sgpr("Srd%s+0"%(tc)), \
         sgpr("Srd%s+0"%(tc)), \
         incLower, \
        "gra SRD += inc(lower)" )
    kStr += inst("s_addc_u32 ", \
         sgpr("Srd%s+1"%(tc)), \
         sgpr("Srd%s+1"%(tc)), \
         incUpper, \
        "gra SRD += inc(upper)" )

    # also have to move the boundary since we change the base
    # so less buffers to the edge:
    if self.use64bPbcLimit:
      kStr += inst("s_sub_u32", \
          sgpr("ShadowLimit%s+0"%tc), \
          sgpr("ShadowLimit%s+0"%tc), \
           incLower, \
            "limit -= inc)")
      kStr += inst("s_subb_u32", \
          sgpr("ShadowLimit%s+1"%tc), \
          sgpr("ShadowLimit%s+1"%tc), \
           incUpper, \
            "limit -= inc)" )
      if checkShadowLimitCopy:
        kStr += inst("s_cmp_eq_u32", sgpr("ShadowLimit%s+1"%tc), 0, "are we within 2^32?")
        kStr += inst("s_cmov_b32", sgpr("Srd%s+2"%tc), sgpr("ShadowLimit%s+0"%tc), "Move shadow to real if we are within 2^32")
    else:
      kStr += inst("s_sub_u32", \
           sgpr("Srd%s+2"%(tc)), \
           sgpr("Srd%s+2"%(tc)), \
           incLower, \
            "limit -= inc)" )

    return kStr


  ##############################################################################
  ##############################################################################
  # incLower must be constant or SGRP unsigned value
  def setTailSrd(self, kernel, tP, incLower):
    # In SuppressNoLoadLoop, the final loop iteration moves the SRD base forward
    # and the ShadowLimit backwards by one extra 'click' of GlobalReadIncs[AB].
    # Note the ShadowLimit may become negative - for example edge tiles where the
    # increment is > tile width.
    # The SuppressNoLoadLoop mode also forces the SRD limit to 0 on the final iteration.
    # The code here undoes the final click step by moving the base backwards and the
    # limit forwards (reading from the ShadowLimit).
    # It only works if use64bPbcLimit is enabled (since this enables use of the ShadowLimit)

    tc = tP["tensorChar"]
    kStr = ""
    incUpper = 0

    kStr += inst("s_sub_u32 ", \
         sgpr("Srd%s+0"%(tc)), \
         sgpr("Srd%s+0"%(tc)), \
         incLower, \
        "gra SRD -= inc(lower)" )
    kStr += inst("s_subb_u32 ", \
         sgpr("Srd%s+1"%(tc)), \
         sgpr("Srd%s+1"%(tc)), \
         incUpper, \
        "gra SRD -= inc(upper)" )

    # using Shadow limit here which only works with 64-bit PBC:
    assert(self.use64bPbcLimit)

    kStr += inst("s_add_u32", \
        sgpr("ShadowLimit%s+0"%tc), \
        sgpr("ShadowLimit%s+0"%tc), \
         incLower, \
          "limit -= inc)")
    kStr += inst("s_addc_u32", \
        sgpr("ShadowLimit%s+1"%tc), \
        sgpr("ShadowLimit%s+1"%tc), \
         incUpper, \
          "limit -= inc)" )
    kStr += inst("s_cmp_eq_u32", sgpr("ShadowLimit%s+1"%tc), 0, "are we within 2^32?")
    kStr += inst("s_cmov_b32", sgpr("Srd%s+2"%tc), sgpr("ShadowLimit%s+0"%tc), "Move shadow to real if we are within 2^32")

    return kStr

  ##############################################################################
  # Global Read: Increment A/B
  # loopIdx is summation idx:
  #   self.unrollIdx, or an idx from 0..NumIndicesSummation
  # prefetchIndex is >0 (1...PrefetchGlobalRead) if this increment follows a
  #   global prefetch or 0 otherwise
  # incs is number of increments to perform
  ##############################################################################
  def globalReadIncrement(self, kernel, loopIdx, tP, prefetchIndex, incs=1):
    if not self.do["GlobalInc"]: return ""
    tc = tP["tensorChar"]
    loopChar = self.indexChars[ \
          kernel["ProblemType"]["IndicesSummation"][loopIdx]]

    imod = Code.Module("globalReadIncrement%s"%tc)
    imod.addComment1("global read inc %s loop%s"%(tc,loopChar))

    if kernel["BufferLoad"]:
      # TODO - does this handle N-dim tensors correctly?
      #if tP["isB"]:
      #  kStr += inst("s_mov_b32", sgpr("OffsetB"), sgpr("SrdB+0"), "hack to save")
      if self.staggerU and loopIdx == self.unrollIdx:
        # add a wrap increment, if needed:
        incLower = self.getTmpSgpr(3)
        incUpper = incLower + 1
        tmpS =    incLower + 2
        if prefetchIndex:
          imod.addInst("s_add_u32", sgpr(tmpS), sgpr("LoopCounters+%u"%self.unrollIdx), prefetchIndex, "remove pf(%u)"%prefetchIndex)
          imod.addInst("s_cmp_eq_u32",  sgpr("StaggerUIter"), sgpr(tmpS), "Is this wrapIter? (pf)")
        else:
          imod.addInst("s_cmp_eq_u32",  sgpr("LoopCounters+%u"%self.unrollIdx), \
                    sgpr("StaggerUIter"), "Is this the wrapIter?")
        #kStr += self.assert_scc_is_1() # break at the wrap iteration
        imod.addInst("s_cselect_b32", sgpr(incLower), sgpr("WrapU%s+0"%tc), sgpr("GlobalReadIncs%s+%u"%(tc,self.unrollIdx)), \
                    "incLower <- ?")
        imod.addInst("s_cselect_b32", sgpr(incUpper), sgpr("WrapU%s+1"%tc), 0,
                    "incUpper <- ?")
        imod.addText(self.incrementSrd(kernel, tP, sgpr(incLower), sgpr(incUpper), checkShadowLimitCopy=True))
        if 0 and tP["isB"] and prefetchIndex==0:
          tv = self.vgprPool.checkOut(1, "hack")
          imod.addInst( "v_mov_b32", vgpr(tv), sgpr("LoopCounters"), "")
          imod.addText( self.assert_ne(vgpr(tv), sgpr("StaggerUIter"))) # break at the wrap iteration
          self.vgprPool.checkIn(tv)
      else:
        if loopIdx != self.unrollIdx:
          incUpper = sgpr(self.getTmpSgpr(1))
          # GRO may be negative for other summation if stride-other < stride-unroll.
          imod.addInst("s_ashr_i32", incUpper, sgpr("GlobalReadIncs%s+%u"%(tc,loopIdx)), 31, "sign-extend")
        else:
          incUpper = 0 # GRO is positive for loop unroll
        imod.addText( self.incrementSrd(kernel, tP, sgpr("GlobalReadIncs%s+%u"%(tc,loopIdx)), incUpper))
    else:
      graIdx = 0
      #for perp in range(0, tP["nrp"]):
      #  for para in range(0, tP["nrc"]):
      #    for s in range(0, tP["nrcv"]):
      for perp in range(0, tP["nrp"]):
        for sPerp in range(0, tP["nrpv"]):
          for para in range(0, tP["nrc"]):
            for sPara in range(0, tP["nrcv"]//tP["nrcvpi"]):
              if self.globalReadIncsUseVgpr:
                imod.addInst("_v_add_co_u32 ", \
                    vgpr("GlobalReadAddr%s+%u+0"%(tP["tensorChar"], graIdx)), \
                    "vcc", \
                    vgpr("GlobalReadAddr%s+%u+0"%(tP["tensorChar"], graIdx)),  \
                    vgpr("GlobalReadIncs%s+%u+0"%(tP["tensorChar"], 2*loopIdx)), \
                    "gra += inc%s%s (lower)"%(tP["tensorChar"], loopChar))
                imod.addInst("_v_addc_co_u32", \
                    vgpr("GlobalReadAddr%s+%u+1"%(tP["tensorChar"], graIdx)), \
                    "vcc", \
                    vgpr("GlobalReadAddr%s+%u+1"%(tP["tensorChar"], graIdx)), \
                    vgpr("GlobalReadIncs%s+%u+1"%(tP["tensorChar"], 2*loopIdx)), \
                    "vcc", \
                    "gra += inc%s%s (upper)"%(tP["tensorChar"], loopChar))
              else:
                imod.addInst("_v_add_co_u32 ", \
                    vgpr("GlobalReadAddr%s+%u+0"%(tP["tensorChar"], graIdx)), \
                    "vcc", \
                    vgpr("GlobalReadAddr%s+%u+0"%(tP["tensorChar"], graIdx)),  \
                    sgpr("GlobalReadIncs%s+%u"%(tP["tensorChar"], loopIdx)), \
                    "gra += inc%s%s (lower)"%(tP["tensorChar"], loopChar))
                imod.addInst("_v_addc_co_u32", \
                    vgpr("GlobalReadAddr%s+%u+1"%(tP["tensorChar"], graIdx)), \
                    "vcc", \
                    vgpr("GlobalReadAddr%s+%u+1"%(tP["tensorChar"], graIdx)), \
                    0,
                    "vcc", \
                    "gra += inc%s%s (upper)"%(tP["tensorChar"], loopChar))
              graIdx += self.rpga
      #kStr += dump(vgpr("GlobalReadAddrA+0"))
      #kStr += dump(vgpr("GlobalReadAddrA+1"))
      #kStr += "s_endpgm\n"

    return imod

  def globalReadIncrementAB(self, kernel, loopIdx, prefetchIndex, incs=1):
    imod = Code.Module("globalReadIncrementAB%s")
    imod.addCode(self.globalReadIncrement(kernel, loopIdx, self.tPA, prefetchIndex, incs))
    imod.addCode(self.globalReadIncrement(kernel, loopIdx, self.tPB, prefetchIndex, incs))
    return imod


  ##############################################################################
  # Global Read:
  # globalReadGuardK is called for loads in the tail loop
  # Must ensure each load is in bounds - either using buffer bounds 
  # or exec-mask checks.
  ##############################################################################
  def globalReadGuardK(self, kernel, tP):
    kStr = ""
    tc = tP["tensorChar"]
    problemType = self.kernel["ProblemType"]
    graIdx = 0
    g2lIdx = 0
    loadWidth = tP["globalReadInstruction"].totalWidth

    ########################################
    # Calculate Max Addr
    ########################################
    maxAddrSgpr = self.getTmpSgpr(4)
    tmpSgpr = maxAddrSgpr + 2

    if not kernel["BufferLoad"]:
      kStr += self.comment1("flat addressing - max read address = size[n] * stride[n-1]")
      dim = len(tP["ia"])-1 # dim
      sizeIdx = tP["ia"][dim]
      sizeIdxIsSum = sizeIdx in kernel["ProblemType"]["IndicesSummation"]
      if sizeIdxIsSum:
        sizeIdx -= kernel["ProblemType"]["NumIndicesC"]
      # TODO-multiply by largest stride
      kStr += self.s_mul_u64_u32(sgpr(maxAddrSgpr+0), sgpr(maxAddrSgpr+1),  \
                  sgpr("Sizes%s+%u"%("Sum" if sizeIdxIsSum else "Free", sizeIdx)),  \
                  sgpr("Stride%s%s"%(tc, self.indexChars[tP['ia'][-1]])), \
                  "64b tensor%s size in elements"%tc)
      kStr += inst("s_lshl_b64", \
        sgpr(maxAddrSgpr,2), \
        sgpr(maxAddrSgpr,2), \
        hex(log2(tP["bpe"])), "<- tensor%s size in bytes"%tc)

      kStr += inst("s_add_u32", \
          sgpr(maxAddrSgpr+0), \
          sgpr(self.sgprs["AddressA"] if tP["isA"] else self.sgprs["AddressB"]), \
          sgpr(maxAddrSgpr+0), \
          "prepend address lower")
      kStr += inst("s_addc_u32", \
          sgpr(maxAddrSgpr+1), \
          sgpr((self.sgprs["AddressA"] if tP["isA"] else self.sgprs["AddressB"])+1), \
          sgpr(maxAddrSgpr+1), \
          "prepend address upper")
      # sgpr->vgpr
      maxAddrVgpr = self.vgprPool.checkOut(2, "maxAddrVgpr")
      kStr += inst("v_mov_b32", vgpr(maxAddrVgpr+0), sgpr(maxAddrSgpr+0), "sgpr->vgpr")
      kStr += inst("v_mov_b32", vgpr(maxAddrVgpr+1), sgpr(maxAddrSgpr+1), "sgpr->vgpr")

      # full exec mask
      fullExec = tmpSgpr
      kStr += inst("s_mov_b64", sgpr(fullExec,2), \
          "0xFFFFFFFFFFFFFFFF", "to restore all threads active")
      bpeVgpr = self.vgprPool.checkOut(1, "bpeVgpr")
      kStr += inst("v_mov_b32", vgpr(bpeVgpr), hex(tP["bpe"]), "bpe")

      # can remove this?
      zeroVgpr = self.vgprPool.checkOut(1)
      kStr += inst("v_mov_b32", vgpr(zeroVgpr), hex(0), "zero")

    extraFields = ""
    if tP["NonTemporal"]%2==1:
      extraFields += " glc"
    if tP["NonTemporal"]//2==1:
      extraFields += " slc"
    if kernel["DirectToLds%s"%tc]:
      extraFields += " lds"

    directToLdsLoads = 0

    if problemType["ZeroPad%s"%tc]:
      addrV = self.vgprPool.checkOut(1)
    loopCnt = -1
    for perp in range(0, tP["nrp"]):
      for sPerp in range(0, tP["nrpv"]):
        for para in range(0, tP["nrc"]):
          for sPara in range(0, tP["nrcv"]//tP["nrcvpi"]):
            i = sPara + (tP["nrcv"] // tP["nrcvpi"]) * (para + tP["nrc"] * (sPerp + tP["nrpv"] * perp))
            loopCnt += 1
            graIdx = i * self.rpgo if kernel["BufferLoad"] else i * self.rpga
            g2lIdx = i * loadWidth

            r = 0
            # for each component in vector
            while r < loadWidth*self.bpr//tP["bpe"]:
              numElementsPerLoad = 1
              if kernel["ProblemType"]["DataType"].isHalf() or \
                 kernel["ProblemType"]["DataType"].isBFloat16():
                if tP["glvw"]>1 and kernel["AssertSummationElementMultiple"] % 2 == 0:
                  # Pack two FP16 values into a single load dword x2
                  numElementsPerLoad = 2
                regIdx = r // 2
              elif kernel["ProblemType"]["DataType"].isInt8x4() or \
                   kernel["ProblemType"]["DataType"].isSingle():
                regIdx = r
              elif kernel["ProblemType"]["DataType"].isDouble() or \
                   kernel["ProblemType"]["DataType"].isSingleComplex():
                regIdx = r*2
              elif kernel["ProblemType"]["DataType"].isDoubleComplex() :
                regIdx = r*4
              else:
                printWarning("DataType unsupported")
              kStr += self.comment1("g2l=%u, load component %u"%(g2lIdx, r))

              offset = 0

              if kernel["BufferLoad"]:
                # Use buffer limit to stay in-bounds - the limit was set to edge when SRD initialized
                # and each increment of SRD base in the unroll loop does a corresponding decrement
                # of the srd limit - so base+limit stays constant and also points at maximum
                # element that should be accessed.
                if kernel["UseSgprForGRO"]:
                  offsetVgpr = "GlobalReadOffset%s+0"%(tc)
                  if graIdx==0:
                    soffset = "0"
                  else:
                    soffset = sgpr("ScalarGlobalReadOffset%s+%u"%(tc, graIdx-1))
                else:
                  offsetVgpr = "GlobalReadOffset%s+%u"%(tc, graIdx)
                  soffset = "0"

                if problemType["ZeroPad%s"%tc]:
                  codeMod = Code.Module("guardZeroPad%u"%loopCnt)
                  offsetVgpr = self.addZeroPadGuard(kernel, tP, codeMod, offsetVgpr, soffset, tmpSgpr, addrV)
                  kStr += str(codeMod)


                if kernel["DirectToLds%s"%tc]:
                  if directToLdsLoads != 0:
                    ldsInc = kernel["NumThreads"]*4
                    kStr += inst("s_add_u32", "m0", "m0", ldsInc, \
                        "Move LDS write address to next line" )
                  directToLdsLoads+=1

                  # Assembler expects a destination VGPR even though not written
                  destVgpr=0
                else:
                  destVgpr="G2L%s+%u+%u"%(tc, g2lIdx, regIdx)

                offset = r * tP["bpe"]
                hi16 = 0
                if kernel["ProblemType"]["DataType"].isHalf() or \
                   kernel["ProblemType"]["DataType"].isBFloat16():
                  if numElementsPerLoad==2:
                    # Pack two FP16 values into a single load dword x2
                    r += 1 # skip next element since we loaded 2X here
                    comment="load packed 2X half buffer value"
                  elif not kernel["DirectToLds%s"%tc]:
                    hi16=loopCnt%2 if tP["glvw"]==1 else r%2
                    comment="load half buffer value"
                else:
                  comment="load one buffer value"

                bpl = numElementsPerLoad*self.bpeAB # bytesPerLoad

                kStr += self.chooseGlobalRead(True, \
                          bpl, destVgpr=destVgpr, \
                          addr0=vgpr(offsetVgpr), addr1=sgpr("Srd%s"%tc, 4), \
                          soffset=soffset, offset=offset, \
                          extraFields=extraFields, \
                          hi16=hi16, \
                          comment=comment).toStr()

              else: # Not buffer load, ie 'flat' load
                # mask if current address if in bounds
                kStr += inst("_v_cmpx_lt_u64", "vcc", \
                    vgpr("GlobalReadAddr%s+%u"%(tP["tensorChar"], graIdx),2), \
                    vgpr(maxAddrVgpr,2), \
                    "addr < maxAddr")

                # load one element from address
                kStr += self.chooseGlobalRead(False, \
                          self.bpeAB, destVgpr="G2L%s+%u+%u"%(tc, g2lIdx, regIdx), \
                          addr0=vgpr("GlobalReadAddr%s+%u"%(tc,graIdx),2), addr1="", \
                          soffset=0, offset=0, \
                          extraFields=extraFields, \
                          hi16=kernel["ProblemType"]["DataType"].isHalf() and r%2==1, \
                          comment="load one flat value").toStr()

                # restore full exec mask
                kStr += inst("s_or_saveexec_b64", "vcc", sgpr(fullExec,2), \
                    "all threads active")

                # increment address by 1 element (BPE)
                kStr += inst("_v_add_co_u32", \
                    vgpr("GlobalReadAddr%s+%u+0"%(tP["tensorChar"], graIdx)), \
                    "vcc", \
                    vgpr("GlobalReadAddr%s+%u+0"%(tP["tensorChar"], graIdx)),  \
                    vgpr(bpeVgpr), "gra += 1 (lower)")
                kStr += inst("_v_addc_co_u32", \
                    vgpr("GlobalReadAddr%s+%u+1"%(tP["tensorChar"], graIdx)), \
                    "vcc", \
                    vgpr("GlobalReadAddr%s+%u+1"%(tP["tensorChar"], graIdx)), \
                    vgpr(zeroVgpr), \
                    "vcc", \
                    "gra += 1 (upper)")
              r += 1 # next component (for half)
            # end R loop

    if self.db["ConservativeWaitCnt"] & 0x1:
        kStr += "s_barrier // debug\n"
        kStr += "s_waitcnt lgkmcnt(0) & vmcnt(0)\n"
        if self.version == (10,1,0):
          kStr += "s_waitcnt_vscnt null, 0\n"
        kStr += "s_barrier // debug\n"
        #kStr += self.assert_lt(vgpr("Serial"), 64) # examine second wavefront

    if problemType["ZeroPad%s"%tc]:
      self.vgprPool.checkIn(addrV)

    # TODO - can remove one of these m0 restores if A and B both TLU
    if kernel["DirectToLds%s"%tP["tensorChar"]]:
      kStr += inst("s_mov_b32", "m0", \
          hex(kernel["LdsNumElements"] * tP["bpe"]), \
          "Restore LDS clamp at %u bytes"%(kernel["LdsNumElements"] * tP["bpe"]))

    if not kernel["BufferLoad"]:
      self.vgprPool.checkIn(maxAddrVgpr)
      self.vgprPool.checkIn(bpeVgpr)
      self.vgprPool.checkIn(zeroVgpr)

    return kStr


  ##############################################################################
  # addZeroPadGuard
  # add to code module the code to guard subsequent load
  ##############################################################################
  def addZeroPadGuard(self, kernel, tP, codeMod, offsetVgpr, soffset, tmpSgpr, addrV):
    tc = tP["tensorChar"]
    problemType = self.kernel["ProblemType"]

    for i, zp in enumerate(problemType["ZeroPad%s"%tc]):
      zpTmp = tmpSgpr + i + 1
      sumDim = zp[1]
      sumChar = self.indexChars[sumDim]
      freeDimChar = self.indexChars[zp[0]]
      #assert (soffset==0) # need to add any offset here
      codeMod.addText("\n")
      codeMod.addInst("_v_add_u32", vgpr(addrV), vgpr(offsetVgpr), sgpr(zpTmp), "<- GRO + scaled elementCounter")
      if soffset != "0":
        codeMod.addInst("_v_add_u32", vgpr(addrV), vgpr(addrV), soffset, " add soffset ")

      codeMod.addInst("v_cmp_ge_u32", "vcc", vgpr(addrV), sgpr("ElementEdge%s%s"%(tc,sumChar)), "is in the trailing pad region?")

      # leadingEdge = ZeroPad_Leading ) *bpe
      codeMod.addInst("s_add_u32", sgpr(tmpSgpr), sgpr("ZeroPad%s%s_Leading"%(tc,freeDimChar)), \
          self.srdShiftLeft[tc], "add prePad")
      codeMod.addInst("s_lshl_b32", sgpr(tmpSgpr), sgpr(tmpSgpr), log2(self.bpeAB), "scale by bpe")
      codeMod.addInst("v_cmp_le_u32", sgpr(tmpSgpr,2), vgpr(addrV), sgpr(tmpSgpr), "is in the leading pad region?")
      codeMod.addInst("s_or_b64", "vcc", "vcc", sgpr(tmpSgpr,2), "combine leading / trailing pad into vcc")

      codeMod.addInst("v_cndmask_b32", vgpr(addrV), vgpr(offsetVgpr), -1, "vcc", "Set addresses in pad to large OOB value")
      #codeMod.addText(self.bomb())
      assert (i==0) # need to and/combine multiple compares here

    return addrV


  ##############################################################################
  # Global Read: Do It A/B
  ##############################################################################
  def globalReadDo(self, kernel, mode, tP):
    tc = tP["tensorChar"]
    problemType = self.kernel["ProblemType"]
    imod = Code.StructuredModule("globalReadDo%s_%u"%(tc,mode))
    if not self.do["GlobalRead%s"%tP["tensorChar"]]: return imod

    # sizeK % LOCAL_DEPTHU
    guardK = (mode==2)

    graIdx = 0
    g2lIdx = 0
    loadWidth = tP["globalReadInstruction"].totalWidth # load width in elements?
    bpl = self.bpeAB * tP["glvw"] # bytes per load
    ldsOffset = 0

    loopIdx = self.unrollIdx # TODO - does this handle multiple summation indices?
    if kernel["SuppressNoLoadLoop"]:
      if mode==1 and tP["isA"]:
        imod.header.addInst("s_cmp_eq_i32", \
              sgpr("LoopCounters+%u"%loopIdx), \
              "%u"% 1, \
              "%s"%"is this the last iteration")
        imod.header.addInst("s_cmov_b32", \
              sgpr("SrdA+2"), \
              0,
              "Set limit to 0 for last iteration")
        imod.header.addInst("s_cmov_b32", \
              sgpr("SrdB+2"), \
              0,
              "Set limit to 0 for last iteration")

    tmpSgpr = self.getTmpSgpr(2+len(problemType["ZeroPad%s"%tc]))
    # +0,+1 - general purpose tmp. i + 2 is the offset for zero-pad index X
    for i, zp in enumerate(problemType["ZeroPad%s"%tc]):
      zpTmp = tmpSgpr + i + 2
      imod.header.addComment1("Zeropad check:")
      freeDim = zp[0]
      sumDim = zp[1]
      sumChar = self.indexChars[sumDim]
      loopIdx = problemType["IndicesSummation"].index(sumDim)
      # TODO - fix for GSU, need LOCAL_DEPTHU*GSUp
      if guardK:
        imod.header.addInst("s_sub_u32", sgpr(zpTmp), self.size(tc,freeDim), \
          sgpr("LoopCounters+%u"%loopIdx), "compute elementCounter%s, step2"%(sumChar))
      else:
        imod.header.addInst("s_mul_i32", sgpr(zpTmp), sgpr("LoopCounters+%u"%loopIdx), \
          "DepthU", "compute elementCounter%s, step1"%(sumChar))
        imod.header.addInst("s_sub_u32", sgpr(zpTmp), self.size(tc,freeDim), \
          sgpr(zpTmp), "compute elementCounter%s, step2"%(sumChar))
      imod.header.addInst("s_mul_i32", sgpr(zpTmp), self.stride(tc,freeDim), sgpr(zpTmp), "scale by stride")
      imod.header.addInst("s_lshl_b32", sgpr(zpTmp), sgpr(zpTmp), log2(self.bpeAB), "scale by bpe")

    if tP["isA"] and (kernel["DirectToLdsA"] or kernel["DirectToLdsB"]):
      imod.header.addText(self.comment1("before DirectToLds load, ensure prior ds_reads have finished"))
      imod.header.addText(self.syncThreads(kernel))

    if kernel["DirectToLds%s"%tP["tensorChar"]]:
      # DirectToLds only enabled for TLU=1 cases, where the registers are directly copied into LDS
      assert (kernel["LocalWriteUseSgpr%s"%tc])
      if kernel["ExpandPointerSwap"]:
        imod.header.addInst("s_add_u32", "m0", sgpr("LocalWriteAddr%s"%tc), \
                      tP["localWriteSwapByteOffset"], "m0 <- LDS write address")
      else:
        imod.header.addInst("s_mov_b32", "m0", sgpr("LocalWriteAddr%s"%tc), "m0 <- LDS write address")


    if guardK:
      imod.middle.addText(self.globalReadGuardK(kernel, tP))
      return imod

    # else not-guardK below:

    extraFields = ""
    if tP["NonTemporal"]%2==1:
      extraFields += " glc"
    if tP["NonTemporal"]//2==1:
      extraFields += " slc"
    if kernel["DirectToLds%s"%tc]:
      extraFields += " lds"

    directToLdsLoads = 0

    loopCnt = -1
    if problemType["ZeroPad%s"%tc]:
      addrV = self.vgprPool.checkOut(1)
    for perp in range(0, tP["nrp"]):
      for sPerp in range(0, tP["nrpv"]):
        for para in range(0, tP["nrc"]):
          for sPara in range(0, tP["nrcv"]//tP["nrcvpi"]):
            i = sPara + (tP["nrcv"]//tP["nrcvpi"]) * (para + tP["nrc"] * (sPerp + tP["nrpv"] * perp))
            loopCnt += 1
            graIdx = i * self.rpgo if kernel["BufferLoad"] else i * self.rpga
            g2lIdx = i * loadWidth
            # Each load may contains a small bundle of instructions, package them together in loadModule:
            loadModule = Code.Module("load%u"%loopCnt)
            imod.middle.addCode(loadModule)

            if kernel["BufferLoad"]:
              if graIdx==0 or not kernel["UseSgprForGRO"]:
                offsetVgpr= "GlobalReadOffset%s+%u"%(tc, graIdx)
                soffset = "0"
              else:
                offsetVgpr= "GlobalReadOffset%s+0"%(tc)
                soffset = sgpr("ScalarGlobalReadOffset%s+%u"%(tc, graIdx-1))

              if problemType["ZeroPad%s"%tc]:
                codeMod = Code.Module("guardZeroPad%u"%loopCnt)
                offsetVgpr = self.addZeroPadGuard(kernel, tP, codeMod, offsetVgpr, soffset, tmpSgpr, addrV)
                loadModule.addCode(codeMod)

              if kernel["DirectToLds%s"%tc]:

                # Get offset (for checking, see comment below) and comment:
                (checkOffset, iDummy, comment) = \
                    self.calculateLdsWriteOffset(perp, para, sPerp, sPara, kernel, tP, 0)

                # Direct to LDS always writes consecutive LDS locations at m0 + 4 * TidInWave
                # Therefore we double-check here to ensure the desired LDS write offset
                # is moving at NumThreads*4.  This should already be guaranteed since
                # we only use direct-to-lds for non-transpose cases but double-check here.
                ldsInc = kernel["NumThreads"]*4
                #print ("checkOffset=", checkOffset, "ldsOffset=", ldsOffset, "ldsInc=", ldsInc)


                if directToLdsLoads != 0:
                  loadModule.addInst("s_add_u32", "m0", "m0", ldsInc, \
                      "Move LDS write address to next line" )
                directToLdsLoads+=1
                ldsOffset += ldsInc
                destVgpr=0
              else:
                destVgpr="G2L%s+%u"%(tc, g2lIdx)

              loadModule.addCode( self.chooseGlobalRead(kernel["BufferLoad"], \
                        bpl, destVgpr=destVgpr, \
                        addr0=vgpr(offsetVgpr), addr1=sgpr("Srd%s"%tc, 4), \
                        soffset=soffset, offset=0, \
                        extraFields=extraFields, \
                        hi16=kernel["ProblemType"]["DataType"].isHalf() and loopCnt%2==1, \
                        comment="G -> Reg %u_%u_%u_%u"%(para, sPara, perp, sPerp)))
              #print "IM=", type(imod.instList[-1]), imod.instList[-1], 
            else: # not buffer load
              # load one element from address
              loadModule.addCode( self.chooseGlobalRead(False, \
                        bpl, \
                        destVgpr="G2L%s+%u"%(tc, g2lIdx), \
                        addr0=vgpr("GlobalReadAddr%s+%u"%(tc,graIdx),2), addr1="", \
                        soffset=0, offset=0, \
                        extraFields=extraFields, \
                        hi16=kernel["ProblemType"]["DataType"].isHalf() and loopCnt%2==1, \
                        comment="G -> Reg %u_%u_%u_%u"%(para, sPara, perp, sPerp )))

    if self.db["ConservativeWaitCnt"] & 0x1:
        imod.footer.addInst( "s_barrier", "debug")
        imod.footer.addInst( "s_waitcnt", "lgkmcnt(0) & vmcnt(0)", "conservative wait")
        if self.version == (10,1,0):
          imod.footer.addInst( "s_waitcnt_vscnt", "null", "0", "stores")
        imod.footer.addInst( "s_barrier", "debug")
        #kStr += self.assert_lt(vgpr("Serial"), 64) # examine second wavefront

    # TODO - can remove one of these m0 restores if A and B both TLU
    if kernel["DirectToLds%s"%tP["tensorChar"]]:
      imod.footer.addInst("s_mov_b32", "m0", \
          hex(kernel["LdsNumElements"] * tP["bpe"]), \
          "Restore LDS clamp at %u bytes"%(kernel["LdsNumElements"] * tP["bpe"]))

    if problemType["ZeroPad%s"%tc]:
      self.vgprPool.checkIn(addrV)


    return imod

  ##############################################################################
  # Local Write: Swap Offsets A/B
  ##############################################################################
  def localWriteSwapOffsets(self, kernel, tP):
    if not self.do["LocalWrite"]: return ""
    kStr = ""
    tc = tP["tensorChar"]
#fixme-iui  need to use wrapping increment for double or triple buffering:
    if kernel["ExpandPointerSwap"]:
      tP["localWriteSwapByteOffset"] = 0 if tP["localWriteSwapByteOffset"] else kernel["LdsOffsetA_Blk"]*tP["bpe"]
    else:
      if kernel["LocalWriteUseSgpr%s"%tc]:
        kStr += inst("s_xor_b32", \
            sgpr("LocalWriteAddr%s"%tP["tensorChar"]), \
            hex(kernel["LdsOffsetA_Blk"]*tP["bpe"]), \
            sgpr("LocalWriteAddr%s"%tP["tensorChar"]), \
            "swap Red Blk SGPR")
      else:
        numLwa = self.numVgprLocalWriteAddressesA if tP["isA"] else self.numVgprLocalWriteAddressesB
        for i in range(0,numLwa):
          kStr += inst("v_xor_b32", \
              vgpr("LocalWriteAddr%s+%u"%(tc,i)), \
              hex(kernel["LdsOffsetA_Blk"]*tP["bpe"]), \
              vgpr("LocalWriteAddr%s+%u"%(tc,i)), \
              "swap Red Blk")
    return kStr

  ##############################################################################
  # Local Write: Reset Offsets A/B
  # used for global-read + tail-loop to reset to writing in red
  ##############################################################################
  def localWriteResetOffsets(self, kernel, tP):
    if not self.do["LocalWrite"]: return ""
    kStr = ""
    resetMask = hex(kernel["LdsOffsetA_Blk"]*tP["bpe"]-1 | self.LdsOOB)
    tc = tP["tensorChar"]
    if kernel["ExpandPointerSwap"]:
      tP["localWriteSwapByteOffset"] = 0
    else:
      if kernel["LocalWriteUseSgpr%s"%tc]:
        kStr += inst("s_and_b32", \
            sgpr("LocalWriteAddr%s"%tP["tensorChar"]), \
            resetMask, \
            sgpr("LocalWriteAddr%s"%tP["tensorChar"]), \
            "reset to Red")
      else:
        kStr += inst("v_and_b32", \
            vgpr("LocalWriteAddr%s"%tP["tensorChar"]), \
            resetMask, \
            vgpr("LocalWriteAddr%s"%tP["tensorChar"]), \
            "reset to Red")
    return kStr

  ##############################################################################
  # Local Write: Init Pointers A/B
  ##############################################################################
  def localWriteInitPointers(self, kernel, tP):
    return ""


  ##############################################################################
  # Calculate offset to use for LDS write
  # Intro:
  #   Each WI has a 2D tile index (coal, perp).
  #     - Code above computes global mem address by scaling one dim by the
  #       lda and adding the other.
  #     - Here we compute a linear LDS offset by scaling one dim by the MT
  #       dim and adding the other.
  #   Result is we map a tile from global memory into LDS.  Consecutive LDS
  #   locations contain elements from different summation 'rows' - therefore
  #   loading a row of LDS will feed computations for different C tile indices.
  #   LocalDotLayout>1 will place N elements from same summation 'row' in
  #   adjacent dims, which is handy for feeding dot instructions.
  # Notes:
  #   Total load insts is nrc * nrp which load the macro-tile.
  #   Par and coalesced are ~synonyms referring to same dimension
  #   Either nrpv or nrvc must be 1 - can't have vectors in both dimensions.
  #     Thus either sPerp or sPara is 0.
  # Inputs:
  #   perp : index of the load in perp dimension (0...nrp)
  #   par  : index of the load in the para dim (0...nrc)
  #   sPerp : component index of the perp vector (0...nrpv)
  #   sPara : component index of the par vector (0...nrcv)
  # Outputs:
  #   offsetBytes : Offset in bytes for the ds_write instruction
  #   i : ?
  #   comment : Comment with the text version of the formula
  #############################################################################
  def calculateLdsWriteOffset(self, perp, para, sPerp, sPara, kernel, tP, localWriteCnt):
    tc = tP["tensorChar"]
    ldl = kernel["LocalDotLayout"]
    mask = ldl-1
    #print "tc ", tc, " perp ", perp, " para ", para, " sPerp ", sPerp, " sPara ", sPara
    lscaOffset = para * kernel[tP["lsc"]]
    perp_masked = perp
    perp_rem = 0
    if (ldl > 1):
      if (kernel[tP["mt"]] >= kernel["SubGroup0"] * kernel["SubGroup1"] * tP["glvw"]):
        # Since it will take multiple fetches to get a full MT, we map low bits of perp to small,
        # horizontal shift to fill in gaps we made by spacing out the data for LDL.
        # Other cases will be handled by low bits of uReg in lwaFirstOffset().
        perp_masked = perp & ~mask
        perp_rem = perp & mask
    lspaOffset = perp_masked * kernel[tP["lsp"]]
    rem = 0

    # Add component offset to interleave from different regs
    # and compute mysterious "i"
    assert(sPerp==0 or sPara==0)  
    if tP["tlu"]:
      lspaOffset += sPerp & mask
      lscaOffset += sPara
      rem = (sPerp & ~mask) >> log2(ldl)
      if ldl > 1:
        #i = sPara + (tP["nrcv"]/tP["nrcvpi"]) * (para * tP["glvw"] + tP["nrc"] * (sPerp + tP["glvw"] * tP["nrpv"] * perp ))
        i = localWriteCnt
      else:
        i = sPara + (tP["nrcv"]//tP["nrcvpi"]) * (para + tP["nrc"] * (sPerp + tP["nrpv"] * perp_masked))
      #print "nrcv ", tP["nrcv"], " nrcvpi ", tP["nrcvpi"], " nrc ", tP["nrc"], " nrpv ", tP["nrpv"]
    else:
      lscaOffset += (sPara // ldl) * ldl
      lspaOffset += sPerp
      rem = sPara % ldl
      i = sPara + (tP["nrcv"]//tP["nrcvpi"]) * (para * tP["glvw"] + tP["nrc"] * (sPerp + tP["glvw"] * tP["nrpv"] * perp ))

    #if not tP["tlu"]:
    #  tmp = sPara
    #  sPara = sPerp
    #  sPerp = tmp
    # print("0lspaOffset", lspaOffset)
    # print("0lscaOffset", lscaOffset)

    if tP["tlu"]:
      lspaOffset *= (kernel[tP["mt"]] + kernel["LdsPad%s"%tc])
      lspaOffset += rem * ldl + perp_rem
    else:
      lscaOffset *= (kernel[tP["mt"]] + kernel["LdsPad%s"%tc])
      lscaOffset += rem
    # print("1lspaOffset", lspaOffset)
    # print("1lscaOffset", lscaOffset)
    #if tP["tlu"] == tP["grcv"]:
    #  lspaOffset *= tP["glvw"]
    #  lscaOffset *= tP["glvw"]

    # print("2lspaOffset", lspaOffset)
    # print("2lscaOffset", lscaOffset)
    offsetElements = (lspaOffset + lscaOffset)
    # print("offsetElements", offsetElements)
    offsetBytes = offsetElements*tP["bpe"]

    offsetBytes += tP["localWriteSwapByteOffset"]

    #print("offsetBytes", offsetBytes)
    #print "offset", offset

    comment = "lwo%s_%u_%u_%u_%u = (%s%d*%s)" \
        % (tP["tensorChar"], \
        para, sPara, perp, sPerp, \
        (("%u + "%sPara) if tP["wtc"] else ""), \
        para, tP["lsc"] )
    if not tP["tlu"]:
      comment += "*(MT%s+PAD)" % (tP["tileChar"])
    comment += " + (%s%d*%s)" % (
        (("%u + "%sPerp) if tP["wuc"] else ""), perp, \
        tP["lsp"])
    if tP["tlu"]:
      comment += "(*MT%s+PAD)" % (tP["tileChar"])
    comment += " = %u" % (offsetBytes)

    return (offsetBytes, i, comment)

  ##############################################################################
  # Local Write: Do It A/B
  ##############################################################################
  def localWriteDo(self, kernel, tP):
    if not self.do["LocalWrite"]: return ""
    tc = tP["tensorChar"]
    self.localWriteDoCnt += 1
    imod = Code.Module()
    if not kernel["DirectToLds%s"%tc]:
      instruction = tP["localWriteInstruction"]
      numBlocks = instruction.numBlocks
      numOffsets = instruction.numOffsets
      blockWidth = instruction.blockWidth
      #offsetMultiplier = instruction.offsetMultiplier
      g2lIdx = 0
      #kStr += dump(vgpr("LocalWriteAddr%s"%tP["tensorChar"]))
      if 0:
        print("\nLocalWrite", tP["tensorChar"])
        print("tlu", tP["tlu"])
        print("lsc", kernel[tP["lsc"]])
        print("lsp", kernel[tP["lsp"]])
        print("grcv", tP["grcv"])
        print("wtc", tP["wtc"])
        print("wuc", tP["wuc"])
        print("nrc", tP["nrc"])
        print("nrp", tP["nrp"])
        print("nwcv", tP["nwcv"])
        print("nwpv", tP["nwpv"])
        print("nrcvpi", tP["nrcvpi"])
        print("nwcvpi", tP["nwcvpi"])

      tmpLocalWriteAddr = -1

      loopCnt = 0
      # if transposing, positions of sPerp and sPara are transposed
      instructionCnt = -1
      for perp in range(0, tP["nrp"]):
        instructionCnt += 1
        localWriteCode = imod.addCode(Code.Module("LocalWrite%u perp=%d"%(instructionCnt,perp)))
        lwa = "LocalWriteAddr%s"%tc  # default
        if kernel["FractionalLoad"] and perp==tP["nrp"]-1:
          # add inline here:
          overhang = kernel["fractionalPerpOverhang%s"%tc]
          if overhang:
            if kernel["FractionalLoad"]==1:
              # Use already-computed vpr:
              lwa = "LocalWriteAddrOverhang%s"%tc
            elif kernel["FractionalLoad"]==2:
              if tmpLocalWriteAddr == -1:
                tmpLocalWriteAddr = self.vgprPool.checkOut(1)

              validWI = overhang*kernel[tP["lsc"]]//tP["glvw"]
              #print "%s: overhang=%u element validWI=%u" % (tc, overhang, validWI)
              localWriteCode.addText(self.comment1("LastPerp.  overhang=%u, mask WI>%u" % (overhang, validWI)))
              localWriteCode.addInst("v_cndmask_b32", \
                          vgpr(tmpLocalWriteAddr), \
                          1.0, \
                          vgpr("LocalWriteAddr%s"%tc), \
                          sgpr("PerpOverhangVcc%s"%tc,2), \
                          "Mask load so out-of-gr-tile bounds returns 0. Note 1.0f=0x3f80000 which is large non-neg int")
              lwa = tmpLocalWriteAddr
        for para in range(0, tP["nrc"]):
          if para>=1:
            localWriteCode = imod.addCode(Code.Module("LocalWrite%u perp=%d para=%d"%(instructionCnt,perp,para)))
          for s in range(0, max(tP["nwcv"],tP["nwpv"])//tP["nwcvpi"]):

            sPerp = 0
            sPara = 0
            if tP["tlu"]:
              if tP["wtc"] == tP["grcv"]:
                sPerp = s
              elif tP["wuc"] == tP["grcv"]:
                sPara = s
            else:
              if tP["wtc"] == tP["grcv"]:
                sPara = s
              elif tP["wuc"] == tP["grcv"]:
                sPerp = s
            # print("perp:{0} para:{1} sPerp:{2} sPara:{3} loopCnt:{4}".format(perp,para,sPerp,sPara,loopCnt))
            (offset, i, comment) = self.calculateLdsWriteOffset(perp, para, sPerp, sPara, kernel, tP, loopCnt)
            # print("offset: %u"%(offset))
            g2lIdx = i*blockWidth

            paramList = []
            paramList.append(vgpr(lwa))
            for blockIdx in range(0, numBlocks):
              if blockWidth == 1:
                paramList.append(vgpr("G2L%s+%u"%(tP["tensorChar"], g2lIdx)))
              else:
                paramList.append( vgpr("G2L%s+%u"%(tP["tensorChar"], g2lIdx), \
                    blockWidth))
              if self.db["ForceInputValue%s"%tc]:
                localWriteCode.addInst("v_mov_b32", vgpr("G2L%s+%u"%(tc, g2lIdx)), self.db["ForceValue%s"%tc], "ForceInputValue")
            for oIdx in range(0, numOffsets):
              paramList.append(offset)

            #print "offset", offset

            paramTuple = tuple(paramList)
            #comment = "Reg -> L %u_%u_%u_%u"%(para, sPara, perp, sPerp)
            #comment += " #%u"%self.localWriteDoCnt
            nonTemporal = 0
            highBits = False
            if kernel["ProblemType"]["DataType"].isHalf():
              if s%2==1:
                highBits = True
              if tP["glvw"]==1 and instructionCnt%2==1:
                highBits = True
            localWriteCode.addCode(Code.LocalWriteInst( \
                tP["localWriteInstruction"].toCodeInst(paramTuple, \
                nonTemporal, highBits),comment))

            loopCnt+=1
      if tmpLocalWriteAddr != -1:
        self.vgprPool.checkIn(tmpLocalWriteAddr)


    # localWriteDoCnt<=2 is prefetch if PrefetchGlobalRead:
    if 0 and tP["isB"]: # post-lds-write
    #if 0 and self.localWriteDoCnt >= 0:
      localWriteCode.addInst( "s_waitcnt lgkmcnt(0) & vmcnt(0)", "")
      if self.version == (10,1,0):
        localWriteCode.addInst( "s_waitcnt_vscnt", "null", "0", "")
      localWriteCode.addInst("s_barrier", "dump LDS" )
      localWriteCode.addText(self.assert_ne(sgpr("WorkGroup0"),1))
      #localWriteCode.addText(self.assert_eq(sgpr("LoopCounters+0"), 1))
      #localWriteCode.addText(self.bomb())

    return imod

  ##############################################################################
  # Local Read: Swap Offsets A/B
  # internalPointerSwap: swap internally tracked offsets - rather than
  #    emit specific instructions to do the pointer swap
  ##############################################################################
  def localReadSwapOffsets(self, kernel, internalPointerSwap, tP):
    tc=tP["tensorChar"]
    if not self.do["LocalRead%s"%tc]: return ""
    kStr = ""

    if internalPointerSwap:
      tP["localReadSwapByteOffset"] = 0 if tP["localReadSwapByteOffset"] else kernel["LdsOffsetA_Blk"]*tP["bpe"]
      kStr += self.comment("local read swap internal offset -> %u" % tP["localReadSwapByteOffset"])
    else:
      kStr += inst("v_xor_b32", \
          vgpr("LocalReadAddr%s"%tP["tensorChar"]), \
          hex(kernel["LdsOffsetA_Blk"]*tP["bpe"]), \
          vgpr("LocalReadAddr%s"%tP["tensorChar"]), \
          "swap Red Blk")
    return kStr

  ##############################################################################
  # Local Read: Reset Offsets A/B
  # x % n == n & (n-1) for n power of 2
  # tP[localReadOffset] maintains running count of offsets
  # This is called from the tail loop to reset read offsets?
  ##############################################################################
  def localReadResetOffsets(self, kernel, tP):
    tc=tP["tensorChar"]
    if not self.do["LocalRead%s"%tc]: return ""
    kStr = ""
    if tP["localReadInstruction"].numOffsets == 1:
      tP["localReadSwapByteOffset"] = 0
      kStr += self.comment("localReadResetOffsets")
      tP["localReadOffset"] = 0
      kStr += self.comment1("handled internally")
    kStr += inst("v_and_b32", \
        vgpr("LocalReadAddr%s"%tP["tensorChar"]), \
        hex(kernel["LdsOffsetA_Blk"]*tP["bpe"]-1), \
        vgpr("LocalReadAddr%s"%tP["tensorChar"]), \
        "reset Red,Blk -> Red")
    return kStr

  ##############################################################################
  # Local Read: Init Pointers A/B
  ##############################################################################
  def localReadInitPointers(self, kernel, tP):
    tc=tP["tensorChar"]
    if not self.do["LocalRead%s"%tc]: return ""
    kStr = ""
    if self.localReadInstructionA.numOffsets == 1:
      kStr += self.comment("localReadInitPointers")
      tP["localReadOffset"] = 0
    else:
      kStr += inst("v_and_b32", \
          vgpr("LocalReadAddr%s"%tP["tensorChar"]), \
          hex(kernel["LdsOffset%s_Blk"%tP["tensorChar"]]*tP["bpe"]-1), \
          vgpr("LocalReadAddr%s"%tP["tensorChar"]), \
          "init Red,Blk -> Red")
    return kStr

  ##############################################################################
  # Local Read: Increment A/B
  ##############################################################################
  def localReadInc(self, kernel, iui, tP):
    tc=tP["tensorChar"]
    if not self.do["LocalRead%s"%tc]: return ""
    kStr = ""
    tc = tP["tensorChar"]
    if self.inTailLoop:
      inc = kernel["LocalSplitU"]*(kernel["MacroTile%u"%tP["tensorIdx"]]+kernel["LdsPad%s"%tc])*tP["bpe"]
      tmpSgpr = self.getTmpSgpr(1)
      kStr += inst("s_mov_b32", sgpr(tmpSgpr), hex(inc), "inc")
      kStr += inst("_v_add_co_u32", \
          vgpr("LocalReadAddr%s"%tP["tensorChar"]), \
          "vcc", \
          sgpr(tmpSgpr), \
          vgpr("LocalReadAddr%s"%tP["tensorChar"]), \
          "lr%s += %u (LSU*(MT+PAD)*bpe)"%(tP["tensorChar"], inc) )
    else:
      if tP["localReadInstruction"].numOffsets == 1:
        tP["localReadOffset"] += kernel["LocalSplitU"]*(kernel["MacroTile%u"%tP["tensorIdx"]] + kernel["LdsPad%s"%tc])
        kStr += self.comment1("N/A, lro->%d"%tP["localReadOffset"])
      else:
        inc = kernel["LocalSplitU"]*(kernel["MacroTile%u"%tP["tensorIdx"]]+kernel["LdsPad%s"%tc])
        kStr += inst("_v_add_co_u32", \
            vgpr("LocalReadAddr%s"%tP["tensorChar"]), \
            "vcc", \
            hex(inc), \
            vgpr("LocalReadAddr%s"%tP["tensorChar"]), \
            "lr%s += %u (LSU+(MT+Pad)*bpe"%(tP["tensorChar"], inc) )
    return kStr

  ##############################################################################
  # Local Read: Do It A/B
  # iui = Inner Unroll Idx
  # epsi = expand pointer swap index. Only used for PAP
  ##############################################################################
  def localReadDo(self, kernel, bufferIdx, iui, epsi, tP):

    tc=tP["tensorChar"]
    if not self.do["LocalRead%s"%tc]: return ""
    imod = Code.Module("LocalReadDo%s"%tc)
    self.localReadDoCnt += 1
    instruction = tP["localReadInstruction"]
    numOffsets = instruction.numOffsets
    blockWidth = instruction.blockWidth
    offsetMultiplier = 1 # instruction.offsetMultiplier
    #totalReads = (kernel["ThreadTile%u"%tP["tensorIdx"]]/blockWidth) / numOffsets
    valuIdx = 0
    numVectorsPerTile = (kernel["ThreadTile%u"%tP["tensorIdx"]]//kernel["VectorWidth"])
    if (kernel["MatrixInstruction"]):
      numVectorsPerTile = 1 # TODO Fix for > tile
    #print "numVectorsPerTile", numVectorsPerTile
    numReadsPerVector = (kernel["VectorWidth"] * tP["bpe"]) // (blockWidth*4) # bytes/register
    if kernel["MatrixInstruction"]:
      if tc == "A":
        numReadsPerVector = kernel["ThreadTile0"] # TODO controls instruction tile shape, recalc if definition changes
      else:
        numReadsPerVector = kernel["MatrixInstN"] * kernel["MatrixInstB"] // globalParameters["WavefrontWidth"]
    #print "numReadsPerVector", numReadsPerVector
    for vIdx in range(0, numVectorsPerTile):
      for rIdx in range(0, numReadsPerVector):
        localReadCode = imod.addCode (Code.Module("LocalRead%s Valu%u"%(tc,valuIdx)))
        paramList = []
        destVgpr = vgpr("Valu%s_X%u_I%u+%u"%(tc, bufferIdx, iui, valuIdx), blockWidth)
        paramList.append(destVgpr)
        paramList.append(vgpr("LocalReadAddr%s"%tc))
        for oIdx in range(0, numOffsets):
          if kernel["MatrixInstruction"]:
            paramList.append(((rIdx*blockWidth * kernel["MatrixInstN"] + kernel["SubGroup%u"%tP["tensorIdx"]]*(vIdx*numOffsets+oIdx)*kernel["VectorWidth"] \
              + tP["localReadOffset"])*tP["bpe"]+tP["localReadSwapByteOffset"])//offsetMultiplier)
          else:
            paramList.append(((rIdx*blockWidth + kernel["SubGroup%u"%tP["tensorIdx"]]*(vIdx*numOffsets+oIdx)*kernel["VectorWidth"] \
              + tP["localReadOffset"])*tP["bpe"]+tP["localReadSwapByteOffset"])//offsetMultiplier)
        paramTuple = tuple(paramList)
        comment = "L -> Reg lro=%d swapByteOffset=%u ti=%u vIdx=%u rIdx=%u oIdx=%u buffer=%u iui=%u"\
            %(tP["localReadOffset"],tP["localReadSwapByteOffset"],kernel["SubGroup%u"%tP["tensorIdx"]], vIdx, rIdx, oIdx, bufferIdx, iui)
        localReadCode.addCode(Code.LocalReadInst(instruction.toCodeInst(paramTuple), comment))
        valuIdx += blockWidth

        # TODO - handle vector-load
        if self.db["CheckValue1%s"%tc]:
            localReadCode.addInst("s_waitcnt lgkmcnt(0)", "CheckValue1 wait for LDS read")
            if self.version == (10,1,0):
              localReadCode.addInst( "s_waitcnt_vscnt", "null", "0", "")
            if kernel["ProblemType"]["DataType"].isHalf():
              localReadCode.append(self.assert_eq(destVgpr, hex(0x3c003c00))) # packed 1s
            elif kernel["ProblemType"]["DataType"].isInt8x4() or \
                 kernel["ProblemType"]["DataType"].isSingle():
              localReadCode.addText(self.assert_eq(destVgpr, 1.0))

    #if tP["isB"]:
    #  kStr += self.dumpLds(kernel, 0, 16)
    #  kStr += "s_endpgm\n"
    #if tP["isA"]:
    #kStr += "s_waitcnt lgkmcnt(0)\n"
    #if tP["isA"]:
    #  kStr += dump(vgpr("Valu%s%s+%u"%("Blk" if bufferColor else "", tP["tensorChar"], 0)))
    #if tP["isB"]:
    #  kStr += dump(vgpr("Valu%s%s+%u"%("Blk" if bufferColor else "", tP["tensorChar"], 0)))

    if 0 and tP["isA"] and self.localReadDoCnt==3:
      # skip over tmp used above, so it doesn't get trashed
      tmpVgpr = self.vgprPool.checkOut(3)
      localReadCode.append(self.bomb(self.localReadDoCnt + 10, tmpVgpr+1))
      self.vgprPool.checkIn(tmpVgpr)
    return imod

  ##############################################################################
  # Save the local read pointers, for example when creating a duplicated
  # optimized path (like optNLL)
  ##############################################################################
  def saveLocalPointers(self, kernel):
    self.tPA["savedLocalReadOffset"] = self.tPA["localReadOffset"]
    self.tPB["savedLocalReadOffset"] = self.tPB["localReadOffset"]

  ##############################################################################
  # Restore the saved local read pointers
  # Must be paired with an earlier call to savePointers
  ##############################################################################
  def restoreLocalPointers(self, kernel):
    self.tPA["localReadOffset"] = self.tPA["savedLocalReadOffset"]
    self.tPB["localReadOffset"] = self.tPB["savedLocalReadOffset"]
    del self.tPA["savedLocalReadOffset"]
    del self.tPB["savedLocalReadOffset"]

  ##############################################################################
  # Shift Vector Components d0,1
  ##############################################################################
  def shiftVectorComponents(self, kernel, tP):
    kStr = ""

    # glvw
    vw = tP["glvw"]
    numVectors = kernel[tP["tt"]]//vw
    # labels
    svrLabels = []
    sviLabels = []
    for i in range(0, vw):
      r = (i+1) % vw
      label = self.getLabelNum("ShiftVectorComponents%u_R%u"%(tP["idx"], r) )
      svrLabels.append(label)
      tmpLabels = []
      for v in range(0, numVectors):
        label = self.getLabelNum("ShiftVectorComponents%u_R%u_V%u"%(tP["idx"], r, v) )
        tmpLabels.append(label)
      sviLabels.append(tmpLabels)

    # wgMT value
    tmpSgpr = self.getTmpSgpr(2)
    tmpVgpr = self.vgprPool.checkOut(2)
    wgMT = self.vgprPool.checkOut(1)
    kStr += inst("v_mov_b32", vgpr(wgMT), sgpr(tP["wg"]), "")
    kStr += inst("v_mul_i32_i24", vgpr(wgMT), hex(-kernel[tP["mt"]]), vgpr(wgMT), \
        "wg*MT")
    kStr += inst("_v_add_co_u32", vgpr(wgMT), "vcc", sgpr("SizesFree+%u"%tP["idx"]), \
        vgpr(wgMT), "wgMT = Size - wg*MT")
    kStr += inst("v_mov_b32", vgpr(tmpVgpr), hex(kernel[tP["mt"]]), "MT")
    kStr += inst("v_cmp_lt_u32", sgpr(tmpSgpr,2), vgpr(wgMT), \
        vgpr(tmpVgpr), "wgMT < MT" )
    kStr += inst("v_cndmask_b32", vgpr(wgMT), vgpr(tmpVgpr), \
        vgpr(wgMT), sgpr(tmpSgpr,2), "wgMT = (wgMT < MT) ? wgMT : MT" )
    dummy = self.vgprPool.checkOut(1)

    # qReg
    qReg = self.vgprPool.checkOut(1)
    divisor = kernel["VectorWidth"] # vw
    kStr += vectorStaticDivide(qReg, wgMT, divisor, \
        tmpVgpr, tmpSgpr)

    # rReg
    rReg = self.vgprPool.checkOut(1)
    divisor = vw
    kStr += vectorStaticRemainder(dummy, rReg, wgMT, divisor, \
        tmpVgpr, tmpSgpr)

    # qReg %/ SG
    sReg = self.vgprPool.checkOut(1)
    eReg = self.vgprPool.checkOut(1)
    divisor = kernel[tP["sg"]]
    kStr += vectorStaticDivideAndRemainder(sReg, eReg, qReg, divisor, \
        tmpVgpr, tmpSgpr)

    if tP["isA"]:
      # thread = serial % SG0
      thread = self.vgprPool.checkOut(1)
      divisor = kernel["SubGroup0"]
      kStr += vectorStaticRemainder(dummy, thread, "Serial", divisor, \
          tmpVgpr, tmpSgpr)
      #kStr += dump(vgpr(thread))
      #kStr += dump(vgpr(thread))
    else:
      # thread = (serial / SG0) % SG1
      sd0 = self.vgprPool.checkOut(1)
      divisor = kernel["SubGroup0"]
      kStr += vectorStaticDivide(sd0, "Serial", divisor, \
          tmpVgpr, tmpSgpr) # thread = serial / SG0
      divisor = kernel["SubGroup1"]
      thread = self.vgprPool.checkOut(1)
      kStr += vectorStaticRemainder(dummy, thread, sd0, divisor, \
          tmpVgpr, tmpSgpr) # thread = (serial / SG0) % SG1
      self.vgprPool.checkIn(sd0)

    # which glvw vector of thread to shift? wgMT / (SG0*VW) -> (wgMT%VW) / glvw
    # (wgMT/(WG0*VW))*(VW/glvw) + (wgMT%VW) / glvw
    if True:#tP["tensorIdx"] > kernel["VectorWidth"]:
      mvReg = self.vgprPool.checkOut(1)
      divisor = kernel[tP["sg"]]*kernel["VectorWidth"]
      kStr += vectorStaticDivide(mvReg, wgMT, divisor, \
          tmpVgpr, tmpSgpr)
      if vw < kernel["VectorWidth"]:
        kStr += inst("v_lshlrev_b32", vgpr(mvReg), hex(log2(kernel["VectorWidth"]//vw)), vgpr(mvReg), "vId *= VW/glvw")
    #kStr += dump(vgpr(mvReg))

    vReg = self.vgprPool.checkOut(1)
    divisor = kernel["VectorWidth"]
    kStr += vectorStaticRemainder(dummy, vReg, wgMT, divisor, \
        tmpVgpr, tmpSgpr)
    vRegD = self.vgprPool.checkOut(1)
    kStr += inst("v_mov_b32", vgpr(vRegD), vgpr(vReg), "duplicate")
    divisor = vw
    kStr += vectorStaticDivide(vReg, vRegD, divisor, \
        tmpVgpr, tmpSgpr)
    #kStr += dump(vgpr(vReg))

    if True:#tP["tensorIdx"] > kernel["VectorWidth"]:
      kStr += inst("_v_add_co_u32", vgpr(vReg), "vcc", vgpr(mvReg), vgpr(vReg), "vId = 2 components")
      self.vgprPool.checkIn(mvReg)
      self.vgprPool.checkIn(vRegD)

    kStr += inst("v_cmp_eq_u32", sgpr(tmpSgpr,2), vgpr(thread), \
        vgpr(eReg), "mask" )
    kStr += inst("v_mov_b32", vgpr(tmpVgpr+0), sgpr(tmpSgpr+0), "")
    kStr += inst("v_mov_b32", vgpr(tmpVgpr+1), sgpr(tmpSgpr+1), "")

    # for each remainder, jump
    for r in range(1, vw):
      kStr += inst("v_cmp_eq_u32", "vcc", vgpr(rReg), \
          hex(r), "wgMT%%VW == %u"%r )
      kStr += inst("s_cbranch_vccnz label_%04u"\
          % svrLabels[(r-1)%vw], \
          "shift d%u r=%u"%(tP["idx"], r))
      #kStr += inst("s_mov_b32", sgpr(sgprLoc), hex(location), \
      #    "location=%u"%location) location *= 2
      #kStr += inst("v_or_b32", vgpr(vgprPath), sgpr(sgprLoc), \
      #    vgpr(vgprPath), "path+=location")
    kStr += inst("s_branch label_%04u"%svrLabels[vw-1], \
        "no shifting" )

    # code blocks for shifting
    for r in range(1, vw):
      kStr += self.comment3("shift d%u r=%u"%(tP["idx"], r))
      kStr += "label_%04u:%s" % (svrLabels[r-1], self.endLine)
      #if r==3 and tP["isA"]:
      #  kStr += dump(vgpr("Serial"))

      # for each vector index, jump
      for vectorIdx in range(0, numVectors):
        kStr += inst("v_cmp_eq_u32", "vcc", vgpr(vReg), \
            hex(vectorIdx), "wgMT/(SG*VW) == %u"%vectorIdx )
        kStr += inst("s_cbranch_vccnz label_%04u"\
            % sviLabels[(r-1)%vw][vectorIdx], \
            "shift d%u, r=%u, v=%u"%(tP["idx"], r, vectorIdx))

      # code blocks for shifting vector
      for vectorIdx in range(0, numVectors):
        kStr += self.comment("shift d%u r=%u v=%u"%(tP["idx"], r, vectorIdx))
        kStr += "label_%04u:%s" % (sviLabels[r-1][vectorIdx], self.endLine)
        # mask if last thread in thread#-tile column
        kStr += inst("_v_cmpx_eq_u32", sgpr(tmpSgpr,2), vgpr(thread), \
          vgpr(eReg), "serial % SG == (wgMT/VECTOR_WIDTH)%SG" )
        tto = kernel["ThreadTile%u"%((tP["idx"]+1)%2)] # thread tile orthogonal
        for tt in range(0, tto):
          for s in range(0, r):
            if tP["isA"]: # shift d0
              dst = (s) \
                  + vectorIdx * vw + tt * kernel["ThreadTile0"]
              src = (s+vw-r) \
                  + vectorIdx * vw + tt * kernel["ThreadTile0"]
              comment = "rC[%u+%u*VW+%u*TT%s] = rC[%u+%u*VW+%u*TT%s]" \
                  % (s, vectorIdx, tt, self.tileChar0, \
                  s+vw-r, vectorIdx, tt, self.tileChar0 )
            else: # shift d1
              dst = (tt) \
                  + vectorIdx*vw*kernel["ThreadTile0"] + s * kernel["ThreadTile0"]
              src = (tt) \
                  + vectorIdx * vw*kernel["ThreadTile0"] + (s+vw-r) * kernel["ThreadTile0"]
              comment = "rC[%u+%u*TT%s*VW+%u*TT%s] = rC[%u+%u*TT%s*VW+%u*TT%s]" \
                % (tt, vectorIdx, self.tileChar0, s, self.tileChar0, \
                tt, vectorIdx, self.tileChar0, \
                s+vw-r, self.tileChar0)

            kStr += "// src=%u, dst=%u\n" % (src,dst)

            # f16
#jgolds I think this should be bpeCinternal
            if self.bpeCinternal == 2:
              srcVgpr = self.startVgprValuC+src*self.bpeCinternal//self.bpr
              dstVgpr = self.startVgprValuC+dst*self.bpeCinternal//self.bpr
              kStr += "// %u, %u, %u, %u, %u, %u\n" % (r, vectorIdx, tt, s, dst, src)
              if tP["isA"]: # f16 d0
                if r % 2 == 0: # even shift can use mov_b32
                  if s % 2 == 0:
                    kStr += inst("v_mov_b32", vgpr(dstVgpr), \
                        vgpr(srcVgpr), comment)
                  else:
                    pass # above command performs two moves
                else: # odd shift
                  srcLo = src % 2 == 0 # even
                  dstLo = dst % 2 == 0 # even
                  kStr += "// srcLo=%u, dstLo=%u\n" % (srcLo,dstLo)
                  if dstLo: # hi src to lo dst; can clobber hi bits
                    kStr += inst("v_lshrrev_b32", vgpr(dstVgpr), \
                        hex(16), vgpr(srcVgpr), "hi16 -> lo16")
                  else: # dstHi; cannot clobber lo bits
                    tmpSrcVgpr = self.vgprPool.checkOut(1)
                    # zero out dst hi bits -> dst
                    kStr += inst("v_and_b32", vgpr(dstVgpr), \
                        "0x0000FFFF", vgpr(dstVgpr), "zero out dst hi16")
                    if srcLo: # lo src to hi dst
                      # left shift src 16 bits -> tmpSrc
                      kStr += inst("v_lshlrev_b32", vgpr(tmpSrcVgpr), \
                          hex(16), vgpr(srcVgpr), "left shift src 16 bits")
                    else: # hi src to hi dst
                      # zero out src lo bits -> tmpSrc
                      kStr += inst("v_and_b32", vgpr(srcVgpr), \
                          "0xFFFF0000", vgpr(tmpSrcVgpr), "zero out src lo16")
                    # dst = tmpSrc | dst
                    kStr += inst("v_or_b32", vgpr(dstVgpr), \
                        vgpr(tmpSrcVgpr), vgpr(dstVgpr), "dst = tmpSrc | dst")
                    self.vgprPool.checkIn(tmpSrcVgpr)

              else: # f16 d1
                if tt%2==0:
                  kStr += inst("v_mov_b32", vgpr(dstVgpr), \
                      vgpr(srcVgpr), comment)
                else:
                  pass # above shift moves two f16

            # f32 or larger
            else:
              for i in range(0, self.bpeCinternal//self.bpr):
                kStr += inst("v_mov_b32", vgpr(self.startVgprValuC+dst*self.bpeCinternal//self.bpr+i), \
                    vgpr(self.startVgprValuC+src*self.bpeCinternal//self.bpr+i), comment)

        # end shift reset mask and jump out
        kStr += inst("s_mov_b64", sgpr(tmpSgpr,2), \
            "0xFFFFFFFFFFFFFFFF", "to restore all threads active")
        kStr += inst("s_or_saveexec_b64", "vcc", sgpr(tmpSgpr,2), \
            "all threads active")
        kStr += inst("s_branch label_%04u"%svrLabels[vw-1], \
            "done shifting" )
    #kStr += inst("s_mov_b32", sgpr(sgprLoc), hex(location), "location=%u"%location) location *= 2
    #kStr += inst("v_or_b32", vgpr(vgprPath), sgpr(sgprLoc), vgpr(vgprPath), "path+=location")
    kStr += "label_%04u: // end shift0%s" % (svrLabels[vw-1], self.endLine)
    #kStr += inst("s_mov_b64", "exec","0xFFFFFFFFFFFFFFFF","")
    #kStr += dump(vgpr(vgprPath))

    # checkin scratch vgprs
    self.vgprPool.checkIn(wgMT)
    self.vgprPool.checkIn(tmpVgpr)
    self.vgprPool.checkIn(qReg)
    self.vgprPool.checkIn(rReg)
    self.vgprPool.checkIn(sReg)
    self.vgprPool.checkIn(eReg)
    self.vgprPool.checkIn(thread)
    self.vgprPool.checkIn(dummy)
    self.vgprPool.checkIn(vReg)
    return kStr

  ##############################################################################
  # Complex Declare Tmp Registers - SKIP
  ##############################################################################
  def complexDeclareTmpRegisters(self, kernel):
    kStr = ""
    return kStr
    #if kernel["ProblemType"]["DataType"].value == DataType.complexSingle:
    #  kStr += "  float type_mac_tmp" + self.endLine
    #if kernel["ProblemType"]["DataType"].value == DataType.complexDouble:
    #  kStr += "  double type_mac_tmp" + self.endLine
    #return kStr

  ##############################################################################
  # isLds = true if querying about LDS operations (which can use dword operations)
  #     isLds=False if we want element step for the VALU add operations
  ##############################################################################
  def getLocalSplitUElementStep(self, kernel, isLds):

    if isLds and \
       kernel["VectorWidth"]*self.bpeCinternal >= 8 and \
       kernel["GlobalWriteVectorWidth"]*self.bpeCinternal >= 8:
      useDwordX2 = 1
    else:
      useDwordX2 = 0

    #useDwordX2 = 0

    if kernel["ProblemType"]["DataType"].isHalf() and not kernel["ProblemType"]["HighPrecisionAccumulate"]:
      assert(kernel["VectorWidth"]%2 == 0)
      elementStep = 2*(useDwordX2+1)
    elif kernel["ProblemType"]["DataType"].isInt8x4() or \
         kernel["ProblemType"]["DataType"].isBFloat16() or \
         kernel["ProblemType"]["DataType"].isSingle():
      elementStep = 1*(useDwordX2+1)
    elif kernel["ProblemType"]["DataType"].isDouble() or \
         kernel["ProblemType"]["DataType"].isSingleComplex():
      if isLds:
        assert (useDwordX2==1)
      elementStep = 1
    elif kernel["ProblemType"]["DataType"].isDoubleComplex():
      if isLds:
        assert (useDwordX2==1)
      elementStep = 1

    return (elementStep, useDwordX2)

  ##############################################################################
  # LocalSplitU: Local Write
  ##############################################################################
  def localSplitULocalWrite(self, kernel):
    kStr = ""
    # wait for summation to be done with lds before writing reduction values
    kStr += self.syncThreads(kernel, "pre-lsu local write")

    tmpVgpr = self.vgprPool.checkOut(2)
    lr0 = self.vgprPool.checkOut(1)
    lr1 = self.vgprPool.checkOut(1)
    sg = self.vgprPool.checkOut(1)
    copy = self.vgprPool.checkOut(1)
    tmpSgpr = self.getTmpSgpr(1)

    # lr0 = serial % SG0
    kStr += vectorStaticDivideAndRemainder(lr1, lr0, "Serial", \
        kernel["SubGroup0"], tmpVgpr, tmpSgpr)

    # lr1 = (serial / SG0) % SG1
    # sg  = (serial / SG0) / SG1
    kStr += inst("v_mov_b32", vgpr(copy), vgpr(lr1), "copy for divide")
    kStr += vectorStaticDivideAndRemainder(sg, lr1, copy, \
        kernel["SubGroup1"], tmpVgpr, tmpSgpr)

    # lr0 *= VW
    kStr += inst("s_mov_b32", sgpr(tmpSgpr), hex(kernel["VectorWidth"]*self.bpeCinternal), "VW")
    kStr += inst("v_mul_lo_u32", vgpr(lr0), sgpr(tmpSgpr), vgpr(lr0), \
        "lr0 *= VW")
    # lr1 *= VW*MT0
    kStr += inst("s_mov_b32", sgpr(tmpSgpr), \
        hex(kernel["VectorWidth"]*kernel["MacroTile0"]*self.bpeCinternal), "VW*MT0")
    kStr += inst("v_mul_lo_u32", vgpr(lr1), sgpr(tmpSgpr), vgpr(lr1), \
        "lr1 *= VW*MT0")
    # sg  *= MT0*MT1
    kStr += inst("s_mov_b32", sgpr(tmpSgpr), \
        hex(kernel["MacroTile0"]*kernel["MacroTile1"]*self.bpeCinternal), "MT0*MT1")
    kStr += inst("v_mul_lo_u32", vgpr(sg), sgpr(tmpSgpr), vgpr(sg), \
        "sg *= MT0*MT1")

    # thread offset
    addr = lr0
    kStr += inst("_v_add_co_u32", vgpr(addr), "vcc", vgpr(lr1), vgpr(addr),  "")
    kStr += inst("_v_add_co_u32", vgpr(addr), "vcc", vgpr(sg), vgpr(addr),  "threadOffset")
    self.vgprPool.checkIn(lr0)
    self.vgprPool.checkIn(lr1)
    self.vgprPool.checkIn(sg)
    self.vgprPool.checkIn(copy)
    self.vgprPool.checkIn(tmpVgpr)

    # dump addr
    #kStr += dump(vgpr(addr))

    # do writes
    # LDS Layout example (for Sgemm, LSU=4, TT=8x8, WG=[8,4,4]), 128 WI/WG
    # VectorWidth = GlobalWriteVectorWidth = 4
    # SubGroup0 (WI:00-32)  : LDS 0x0000-
    # SubGroup1 (WI:33-64)  : LDS 0x2000-
    # SubGroup2 (WI:65-95)  : LDS 0x4000-
    # SubGroup3 (WI:96-127) : LDS 0x6000-

    # Interleave within a subgroup is interesting...
    #       Start LDS Addr
    # WI00 - 0x000
    # WI01 - 0x010
    # ...
    # WI07 - 0x070
    # WI08 - 0x400
    # WI09 - 0x410
    # ...
    # WI0F - 0x470
    # WI10 - 0x800
    # ...
    # ...
    # WI1f - 0xc70
    # WI20 - 0x1000  (start SubGroup1)

    # so a zoom-in on the pattern at beginning of LDS, for the case above:
    #   WI (hex) |x00-|x01-|...   |x07-|0x0-|0x1-|...|0x7-|0x0-| ... ... ||0x8-|
    # ValuC      |0123|0123|...   |0123|4567|4567|...|4567|89AB| ... ... ||0123
    #            |                     |                  |               |
    # LDS Addr  0x0                  0x80               0x100           0x400

    # Perhaps could optimize this into something simpler with fewer bank conflicts
    (elementStep, useDwordX2) = self.getLocalSplitUElementStep(kernel, True)
    for j in range(0, kernel["ThreadTile1"]//kernel["VectorWidth"]):
      for i in range(0, kernel["ThreadTile0"]//kernel["VectorWidth"]):
        for s in range(0, kernel["VectorWidth"]):
          for vc in range(0, kernel["VectorWidth"], elementStep):
            # for half, write 2 elements (4 bytes)
            # for single, write 1 element (4 bytes)
            # double doesn't work yet
            writeOffset = vc \
                + i*kernel["SubGroup0"]*kernel["VectorWidth"] \
                + s*kernel["MacroTile0"] \
                + j*kernel["MacroTile0"]*kernel["SubGroup1"]*kernel["VectorWidth"]
            regIdx = vc \
                + i*kernel["VectorWidth"] \
                + s*kernel["ThreadTile0"] \
                + j*kernel["ThreadTile0"]*kernel["VectorWidth"]
            writeOffset /= elementStep
            if useDwordX2:
              regIdx = regIdx*self.bpeCinternal // 4
              kStr += inst("ds_write_b64", vgpr(addr), vgpr("ValuC+%u"%regIdx,2), \
                           "offset:%u"%(elementStep*writeOffset*self.bpeCinternal), 
                           "j=%u i=%u s=%u vc=%u"%(j,i,s,vc))
            else:
              regIdx //= elementStep
              kStr += inst("ds_write_b32", vgpr(addr), vgpr("ValuC+%u"%regIdx), \
                           "offset:%u"%(elementStep*writeOffset*self.bpeCinternal), 
                           "j=%u i=%u s=%u vc=%u"%(j,i,s,vc))
            # ds_write value
            #kStr += dump(vgpr(regIdx))
    kStr += inst("s_waitcnt", "lgkmcnt(0)", "wait for all writes")
    if self.version == (10,1,0):
      kStr += inst("s_waitcnt_vscnt", "null", "0", "writes")
    kStr += self.syncThreads(kernel, "post-lsu local write")
    #kStr += self.dumpLds(kernel, 0, 16)
    #kStr += self.bomb(5)
    return kStr

  ##############################################################################
  # LocalSplitU: Local Read
  ##############################################################################
  def localSplitULocalRead(self, kernel):
    kStr = ""
    tmpSgpr = self.getTmpSgpr(1)
    baseAddr = self.vgprPool.checkOut(1)
    kStr += staticMultiply(vgpr(baseAddr), vgpr("Serial"), kernel["GlobalWriteVectorWidth"]*self.bpeAB, sgpr(tmpSgpr))
    (elementStep, useDwordX2) = self.getLocalSplitUElementStep(kernel, True)
    # Load values for each subgroup
    for r in range(0, kernel["LocalSplitU"]):
      for i in range(0, kernel["NumGlobalWriteVectorsPerThread"]):
        for s in range(0, kernel["GlobalWriteVectorWidth"], elementStep):
          offset = s + i*kernel["NumThreads"]*kernel["GlobalWriteVectorWidth"] + r * kernel["MacroTile0"]*kernel["MacroTile1"]
          regIdx = s + i*kernel["GlobalWriteVectorWidth"] + r*kernel["GlobalWriteVectorWidth"]*kernel["NumGlobalWriteVectorsPerThread"]
          if useDwordX2:
            regIdx = regIdx * self.bpeCinternal // 4
            kStr += inst("ds_read_b64", vgpr("ValuC+%u"%regIdx,2), \
                vgpr(baseAddr), "offset:%u"%(offset*self.bpeCinternal), "r=%u i=%u s=%u"%(r,i,s))
          else:
            regIdx //= elementStep
            kStr += inst("ds_read_b32", vgpr("ValuC+%u"%regIdx), \
                vgpr(baseAddr), "offset:%u"%(offset*self.bpeCinternal), "r=%u i=%u s=%u"%(r,i,s))
    kStr += inst("s_waitcnt", "lgkmcnt(0)", "wait for all reads")
    if self.version == (10,1,0):
      kStr += inst("s_waitcnt_vscnt", "null", "0", "writes")
    self.vgprPool.checkIn(baseAddr)
    return kStr

  ##############################################################################
  # LocalSplitU: Reduction
  ##############################################################################
  def localSplitUReduction(self, kernel):
    kStr = ""
    (elementStep, useDwordX2) = self.getLocalSplitUElementStep(kernel, False)
    for r in range(1, kernel["LocalSplitU"]):
      for i in range(0, kernel["NumGlobalWriteVectorsPerThread"]):
        for s in range(0, kernel["GlobalWriteVectorWidth"],elementStep):
          cIdx = s + i*kernel["GlobalWriteVectorWidth"]
          regIdx = s + i*kernel["GlobalWriteVectorWidth"] \
              + r*kernel["GlobalWriteVectorWidth"]*kernel["NumGlobalWriteVectorsPerThread"]

          if kernel["ProblemType"]["DataType"].isHalf() and not kernel["ProblemType"]["HighPrecisionAccumulate"]:
            cIdx //= elementStep
            regIdx //= elementStep
            kStr += inst("v_pk_add_f16", vgpr("ValuC+%u"%cIdx), \
                vgpr("ValuC+%u" % regIdx), vgpr("ValuC+%u"%cIdx), "c[%u] += c[%u]"%(cIdx, regIdx) )
          elif kernel["ProblemType"]["DataType"].isInt8x4():
            cIdx //= elementStep
            regIdx //= elementStep
            # assume v_add_i32 can be used in place of v_add_f32
            # may need to add saturation directive to v_add_i32 instruction to clamp integer arithmetic
            kStr += inst("v_add_i32", vgpr("ValuC+%u"%cIdx), \
                vgpr("ValuC+%u" % regIdx), vgpr("ValuC+%u"%cIdx), "c[%u] += c[%u]"%(cIdx, regIdx) )
          elif kernel["ProblemType"]["DataType"].isSingle():
            cIdx //= elementStep
            regIdx //= elementStep
            kStr += inst("v_add_f32", vgpr("ValuC+%u"%cIdx), \
                vgpr("ValuC+%u" % regIdx), vgpr("ValuC+%u"%cIdx), "c[%u] += c[%u]"%(cIdx, regIdx) )
          elif kernel["ProblemType"]["DataType"].isDouble():
            cIdx *= 2
            regIdx *= 2 # for doubles, each element takes two regs
            kStr += inst("v_add_f64", vgpr("ValuC+%u"%cIdx,2), \
                vgpr("ValuC+%u" % regIdx,2), vgpr("ValuC+%u"%cIdx,2), "c[%u] += c[%u]"%(cIdx, regIdx) )
          elif kernel["ProblemType"]["DataType"].isSingleComplex():
            cIdx *= 2
            regIdx *= 2
            kStr += inst("v_add_f32", vgpr("ValuC+%u"%cIdx), \
                vgpr("ValuC+%u" % regIdx), vgpr("ValuC+%u"%cIdx), "c[%u] += c[%u], real part"%(cIdx, regIdx) )
            kStr += inst("v_add_f32", vgpr("ValuC+%u"%(cIdx+1)), \
                vgpr("ValuC+%u" % (regIdx+1)), vgpr("ValuC+%u"%(cIdx+1)), "c[%u] += c[%u], imaginary part"%(cIdx+1, regIdx+1) )
          elif kernel["ProblemType"]["DataType"].isDoubleComplex():
            cIdx *= 4
            regIdx *= 4
            kStr += inst("v_add_f64", vgpr("ValuC+%u"%cIdx), \
                vgpr("ValuC+%u" % regIdx), vgpr("ValuC+%u"%cIdx), "c[%u] += c[%u], real part"%(cIdx, regIdx) )
            kStr += inst("v_add_f64", vgpr("ValuC+%u"%(cIdx+2)), \
                vgpr("ValuC+%u" % (regIdx+2)), vgpr("ValuC+%u"%(cIdx+2)), "c[%u] += c[%u], imaginary part"%(cIdx+2, regIdx+2) )
          else:
            assert(0) # unsupported data type, need to modify here and LSU write/read code
    return kStr

  ##############################################################################
  # computeStoreSrd
  # Add tile assignment fields to store srd
  # This is based on WG not the WI/TT assignment
  ##############################################################################
  def computeStoreSrdStart(self, kernel):
    kStr = ""

    tmpS0 = self.getTmpSgpr(3)
    tmpS1 = tmpS0+1
    wgMT1 = tmpS0+2

    # Compute and save wg1*MT1 - the element offset that is top of the macro-tile in output space
    assert kernel["BufferStore"]
    kStr += "\n"
    kStr += inst("s_mul_i32", \
        sgpr(wgMT1), \
        hex(kernel["MacroTile1"]), \
        sgpr("WorkGroup1"), \
        "<- wg1*MT1")

    # Overall strategy is to set the SRD to the top-left of the macro-tile.
    # TT offsets are from this base (and include the column)

    # In non-packed mode:
    # higher-order tensor dims are static since this kernel operates within
    # the 2D Tensor formed by Index0 and Indexa.
    # Index0 and Index1 vary for each work-item (aka 'dynamic') so roll these into the VGPR

    # In packed mode:
    # Higher-order dimensions may be packed into coord0 / coord1 - see rowstart calculation below

    # Walk through addressing components (each tensor index) in C
    # For static dims add to SrdC / SrdD to compute a new base.
    # For dynamic (based on TT assignment) - save in coutRowPtr in computeStoreVgprs,
    # which saves the TT assignment for each WI scaled by StrideC0
    # TODO - future opportunities for store vgpr and other optimization
    #  - coutRowPtr and tid1 are strongly related - can we merge or remove one of these?
    # Packed follows same philosophy but may have more vector components
    indices = list(range(0, kernel["ProblemType"]["NumIndicesC"]))
    numDim = len(indices)
    for i in range(1, numDim):
      if i == kernel["ProblemType"]["Index0"]:
        # Used if the output is transposed?
        addToSrd = False
      elif i == kernel["ProblemType"]["Index1"]:
        coord = sgpr(wgMT1)
        addToSrd = True
      elif not isPackedIndex(kernel, i):
        # group index, this is higher-order Tensor dimension, just add to SRD base:
        coord = sgpr("WorkGroup2")
        addToSrd = True
      else:
        # could be packed higher-order index, just ignore
        coord = None
        addToSrd = False

      if addToSrd:
        # These are constant across all workitems, just add to the SRD:
        strideC = "StrideC%s"%self.indexChars[i]
        kStr += self.s_mul_u64_u32(sgpr(tmpS0), sgpr(tmpS1), coord, sgpr(strideC), "CScale %s by Stride"%coord)
        #kStr += assert_no_shift_of(tmpS1, log2(self.bpeCexternal), "Need temp")
        kStr += inst("s_lshl_b64", sgpr(tmpS0,2), sgpr(tmpS0,2), log2(self.bpeCexternal), "scale by bpe")

        kStr += inst("s_add_u32",  sgpr("SrdC+0"), sgpr("SrdC+0"), sgpr(tmpS0), "add lo to SRD")
        kStr += inst("s_addc_u32", sgpr("SrdC+1"), sgpr("SrdC+1"), sgpr(tmpS1), "add hi to SRD")

        if not kernel["LdcEqualsLdd"]:
          # These are constant across all workitems, just add to the SRD:
          stride = "StrideD%s" % (self.indexChars[i])
          kStr += self.s_mul_u64_u32(sgpr(tmpS0), sgpr(tmpS1), coord, sgpr(stride), "Scale %s by Stride"%coord)
          #kStr += assert_no_shift_of(tmpS1, log2(self.bpeCexternal), "Need temp")
          kStr += inst("s_lshl_b64", sgpr(tmpS0,2), sgpr(tmpS0,2), log2(self.bpeCexternal), "scale by bpe")

        kStr += inst("s_add_u32",  sgpr("SrdD+0"), sgpr("SrdD+0"), sgpr(tmpS0), "add lo to SRD")
        kStr += inst("s_addc_u32", sgpr("SrdD+1"), sgpr("SrdD+1"), sgpr(tmpS1), "add hi to SRD")

        kStr += "\n"

    for cdir in (0,1):
      indices = kernel["PackedC%uIndicesX"%cdir]
      packedSizes = "PackedSize%u"%cdir
      if len(indices) > 1:
        for i,idx in enumerate(indices[1:]):
          if i==0:
            kStr += inst("s_mul_i32", sgpr(packedSizes), self.size('C', indices[0]), \
                      self.size('C', idx), "first packed size")
          else:
            kStr += inst("s_mul_i32", sgpr(packedSizes), sgpr(packedSizes), \
                      self.size ('C', idx), "first packed size")


    return kStr

  ##############################################################################
  # computeStoreVgprs
  # Compute workitem/TT offsets in VGPRS
  # and coord0/coord1
  # tid0Scale specifies the number of output elements in 0/coalesced dim
  # that should be written by each work-item in each batch element.
  ##############################################################################
  def computeStoreVgprs(self, kernel, divisor, tid0Scale, tid1Scale):

    kStr = ""
    kStr += self.comment1("computeStoreVgprs")

    tmpS0 = self.getTmpSgpr(3)
    tmpS1 = tmpS0+1
    wgMT1 = tmpS0+2

    if self.prefetchAcrossPersistent:
      wg0="PrevWorkGroup0"
      wg1="PrevWorkGroup1"
    else:
      wg0="WorkGroup0"
      wg1="WorkGroup1"

    # tid0, tid1: element offsets from the start of macroTile in 0 and 1 direction
    # These will live for entire GlobalWrite loop - allocate before tmps
    # to avoid fragmentation
    tid0 = self.vgprPool.checkOut(1)
    tid1 = self.vgprPool.checkOut(1)

    if kernel["BufferStore"]:
      self.cinRowPtr  = self.vgprPool.checkOut(1, "cinRowPtr")
      if not kernel["LdcEqualsLdd"]:
        self.coutRowPtr = self.vgprPool.checkOut(1, "coutRowPtr")

    if kernel["MatrixInstruction"]:
      tmpV0 = self.vgprPool.checkOut(5) #v2 v5 v75
      tmpV1 = tmpV0+1                   #v4
      tmpV2 = tmpV0+2                   #v3
      tmpV3 = tmpV0+3                   #v6 v74
      tmpV4 = tmpV0+4
      mfma_addr0 = self.vgprPool.checkOut(1) #To store output address offset for non-edge case
      mfma_addr1 = self.vgprPool.checkOut(1) #but should not use address offset here
      if 0:
        kStr += vectorStaticDivide(tmpV0, "Serial", globalParameters["WavefrontWidth"], tmpV1, tmpS0)
        #kStr += staticMultiply(vgpr(tmpV1), vgpr(tmpV0), globalParameters["WavefrontWidth"], tmpS0) # BBlocks
        kStr += staticMultiply(vgpr(tmpV1), vgpr(tmpV0), kernel["MacroTile1"] // 4, tmpS0) # ABlocks
        kStr += inst("v_and_b32", vgpr(tmpV0), hex(kernel["MatrixInstM"]-1), vgpr("Serial"), "vectorStaticDiv vgprTmp = vgprSerial % 32") # TODO 32???
        kStr += inst("v_add_u32", vgpr(tid1), vgpr(tmpV0), vgpr(tmpV1), "store coord1")
        kStr += inst("v_mul_lo_u32", vgpr(self.cinRowPtr), vgpr(tid1), sgpr("StridesC"), "rowstart VGPR")
        kStr += "\n"
        kStr += inst("v_and_b32", vgpr(tmpV1), hex(globalParameters["WavefrontWidth"]-1), vgpr("Serial"), "")
        kStr += vectorStaticDivide(tmpV3, tmpV1, kernel["MatrixInstM"], tmpV4, tmpS0)
        kStr += staticMultiply(vgpr(tmpV3), vgpr(tmpV3), 4, sgpr(tmpS0)) # Always 4?
        kStr += inst("v_add_u32", vgpr(tmpV0), vgpr(tmpV2), vgpr(tmpV0), "")
        kStr += "\n"
        kStr += inst("s_mul_i32", sgpr(tmpS0), hex(kernel["MacroTile0"]), sgpr("WorkGroup0"), "wgp0 * MT0")
        kStr += inst("v_add_co_u32", vgpr(tmpV3), "vcc", sgpr(tmpS0), vgpr(tmpV3), "")
        kStr += inst("v_mov_b32", vgpr(tid0), vgpr(tmpV3), "store coord0")
        kStr += inst("v_add_lshl_u32", vgpr(mfma_addr0), vgpr(tmpV3), vgpr(self.cinRowPtr), hex(2), "c base") # Always 4?
        kStr += "\n"
        kStr += inst("v_mul_lo_u32", vgpr(tmpV1), hex(32), sgpr("StridesC"), "scale by 32 for second column of 64/simd (B-tile/256)")
        kStr += inst("v_add_u32", vgpr(tmpV0), vgpr(tmpV1), vgpr(self.cinRowPtr), "")
        kStr += inst("v_add_lshl_u32", vgpr(mfma_addr1), vgpr(tmpV3), vgpr(tmpV0), hex(2), "c base") # Always 4?
        self.mfma_addr0 = mfma_addr0
        self.mfma_addr1 = mfma_addr1
      else:
        #determine  column block groups of each SIMD for given MFMA & WG
        # calculate starting column block-id for each SIMD 
        kStr += vectorStaticDivideAndRemainder(tid1, tid0, "Serial", globalParameters["WavefrontWidth"], \
          tmpV0, tmpS0)
        numColBlocks = 1 if kernel["MatrixInstN"] == 4  else globalParameters["WavefrontWidth"] // (kernel["InstSplit"] * kernel["MIWG0"])
        if numColBlocks > 1:
          kStr += inst("v_mul_lo_u32", vgpr(tid1),hex(numColBlocks),vgpr(tid1), \
                      "Col-id = tid1*MatrixInstN")
        #if (kernel["InstSplit"] > 1):
          # tid1&tid0 << InstSplit to handle single Block (instSplit>1) case
        #  kStr += inst("v_lshrrev_b32", vgpr(tid1),
        #                hex(log2(kernel["InstSplit"])), vgpr(tid1), \
        #                "vectorStaticDiv tid1 = tid1<<log2(InstSplit)")
        # determine column start address for each block
        kStr += inst("v_mul_lo_u32", vgpr(tid1),
                      hex(kernel["MatrixInstN"]), vgpr(tid1), "col element offset for each block")
        startStride = 1 if kernel["ProblemType"]["UseInitialStridesCD"] else 0
        # determine col VGPR statt address
        kStr += inst("v_mul_lo_u32", vgpr(self.cinRowPtr),
                      vgpr(tid1), sgpr("StridesC+%u"%(startStride)), \
                      "Col-block-offset = Col-id*Stride")
        if not kernel["LdcEqualsLdd"]:
          kStr += inst("v_mul_lo_u32", vgpr(self.coutRowPtr),
                        vgpr(tmpV1), sgpr("StridesD+%u"%(startStride)), \
                        "Col-block-offset = Col-id*Stride")

        kStr += inst("v_and_b32", vgpr(tmpV1), hex(kernel["MatrixInstN"]-1), vgpr("Serial"), "colId-perBlock= vgprSerial%MatrixInstN")
        #TODO fix-me for ldc!=ldd
        kStr += inst("v_mul_lo_u32", vgpr(tmpV2), vgpr(tmpV1), sgpr("StridesC"), "")
        kStr += inst("v_add_u32", vgpr(self.cinRowPtr), vgpr(tmpV2),vgpr(self.cinRowPtr),"rowStart VGPR")
        kStr += inst("v_add_u32", vgpr(tid1), vgpr(tmpV1),vgpr(tid1),"coord1 offset in MacroTile")

        kStr += "\n"
        if (kernel["MatrixInstM"] != 4):
          kStr += inst("v_lshrrev_b32", vgpr(tmpV3),
                      hex(log2(kernel["MatrixInstM"])), vgpr(tid0), \
                      "vectorStaticDiv vgprTmp = tid0 / matrixInstM")
          # determine row-id of each block(MFMA 'B') 2 rows for mfma32x32 4 rows for mfma16x16
          # for MFMA_4x4 16 blks are mapped along rows and cols determied by miwg0  (miwg0/4 = numRows in 16 blocks and remaining in col dimension)
          rowIdPerColblock = globalParameters["WavefrontWidth"]//kernel["MatrixInstM"]
          kStr += inst("v_lshlrev_b32", vgpr(tid0), hex(rowIdPerColblock), vgpr(tmpV3), "tmpV3 = tmpV3 << 2 (4xMatrixInstN per block")   # mulitple by 4 for row-starting id for each matrixN columns (static for mfma32/mfma16)
        else:
           assert(0) 	#TODO fix me for MFMA 4x4 instruction 
        kStr += "\n"
        kStr += inst("s_mul_i32", sgpr(tmpS0), hex(kernel["MacroTile0"]), sgpr("WorkGroup0"), "wgp0 * MT0")
        kStr += inst("v_add_co_u32", vgpr(tid0), "vcc", sgpr(tmpS0), vgpr(tid0), "coord0 = (tid0 / matrixInstM)<<2 + wg0*MT0")
        #kStr += inst("v_add_lshl_u32", vgpr(mfma_addr0), vgpr(tmpV3), vgpr(self.cinRowPtr), hex(log2(kw.bpeCexternal)), "init cb addr <-  cinRowStart + coord0, scaled by BPE") # Always 4?
        #TODO review below code
        kStr += inst("s_mul_i32", \
            sgpr(wgMT1), \
            hex(kernel["MacroTile1"]), \
            sgpr(wg1), \
            "<- wg1*MT1")
        kStr += inst("_v_add_co_u32", \
            vgpr(tid1), \
            "vcc", \
            sgpr(wgMT1), \
            vgpr(tid1), \
            "coord1 = tid1*VW + wg1*MT1")
        #kStr += inst("v_add_lshl_u32", vgpr(mfma_addr1), vgpr(tmpV3), vgpr(tmpV0), hex(log2(kw.bpeCexternal)), "c base") # Always 4? 
        self.mfma_addr0 = mfma_addr0
        self.mfma_addr1 = mfma_addr1
      self.vgprPool.checkIn(tmpV0)
    else:
      tmpV0 = self.vgprPool.checkOut(2)
      kStr += vectorStaticDivideAndRemainder(tid1, tid0, "Serial", divisor, \
          tmpV0, tmpS0)
      kStr += staticMultiply(vgpr(tid0), vgpr(tid0), tid0Scale, sgpr(tmpS1))
      if tid1Scale != 1:
        kStr += staticMultiply(vgpr(tid1), vgpr(tid1), tid1Scale, sgpr(tmpS1))
      self.vgprPool.checkIn(tmpV0)

      if kernel["BufferStore"]:
        # compute rowStart- this is just tid1 scaled by appropriate stride.
        # rowPtr is offset from the beginning of the tile/SRD not the tensor base
        # when incremented, it moves in units of (col) Stride to get to a new row
        # it is used for address computation, not element range detection.
        # rowPtr is in the element space and must be scaled by bpe if bytes are required.
        # Do this before code below which overwries the tid1:
        # TODO-packed
        # Eventually need to modify if supporting packed coord1, to start just assert if that case is detected
        #--
        packedC1 = kernel["PackedC1IndicesX"]
        assert (len(packedC1) == 1) # would need to extract/scale indices from coord1
        strideC1 = "StrideC%s" % (self.indexChars[packedC1[0]])
        kStr += inst("v_mul_lo_u32", vgpr(self.cinRowPtr),
                    vgpr(tid1), sgpr(strideC1), \
                    "rowStart vgpr")
        if not kernel["LdcEqualsLdd"]:
          strideD1 = "StrideD%s" % (self.indexChars[packedC1[0]])
          kStr += inst("v_mul_lo_u32", vgpr(self.coutRowPtr),
                      vgpr(tid1), sgpr(strideD1), \
                      "rowStart vgpr")
        kStr += "\n"

        #kStr += self.assert_ne(sgpr("WorkGroup1"),1)

      # Compute coord0 and coord1
      # These are element offsets from the beginning of the tensor.
      # These are 'flattened' meaning they span packed tensor dims.
      # They need to be preserved so can use in comparisons against
      # product-of-packed sizes to determine OOB cases. (for Edge tiles only)
      kStr += inst("s_mul_i32", \
          sgpr(tmpS0), \
          hex(kernel["MacroTile0"]), \
          sgpr(wg0), \
          "%s = wg0*MT0"%sgpr(tmpS0))

      # coord = tid*VW + workgroup offset
      kStr += inst("_v_add_co_u32", \
          vgpr(tid0), \
          "vcc", \
          sgpr(tmpS0), \
          vgpr(tid0), \
          "coord0 = tid0*VW + wg0*MT0")
      kStr += inst("s_mul_i32", \
          sgpr(wgMT1), \
          hex(kernel["MacroTile1"]), \
          sgpr(wg1), \
          "<- wg1*MT1")
      kStr += inst("_v_add_co_u32", \
          vgpr(tid1), \
          "vcc", \
          sgpr(wgMT1), \
          vgpr(tid1), \
          "coord1 = tid1*VW + wg1*MT1")

    
    self.coord0 = tid0
    self.coord1 = tid1

    return kStr


  ##############################################################################
  # globalWriteWorkGroupInit:
  ##############################################################################
  def globalWriteWorkGroupInit(self, kernel):
    kStr = ""
    if kernel["BufferStore"]:
      kStr += self.allocPostLoopSrd(kernel, "D")
      kStr += self.allocPostLoopSrd(kernel, "C")
      kStr += self.computeStoreSrdStart(kernel)
    return kStr

  ##############################################################################
  # LocalSplitU: Global Write Indices
  ##############################################################################
  def localSplitUGlobalWriteIndices(self, kernel):
    kStr = ""

    # lr0 = serial % SG0
    kStr += self.computeStoreVgprs(kernel, \
              divisor = kernel["MacroTile0"] // kernel["GlobalWriteVectorWidth"], \
              tid0Scale=kernel["GlobalWriteVectorWidth"], \
              tid1Scale=1)

    if kernel["BufferStore"]:
      #print "----AddressC-LocalSplitU"
      #print self.vgprPool.state()
      self.addrD = -1
      self.addrC = -1
    else:
      self.addrD = self.vgprPool.checkOut(2)
      kStr += inst("v_mov_b32", \
          vgpr(self.addrD+0), \
          sgpr("AddressD+0"), \
          "sgpr -> vgpr")
      kStr += inst("v_mov_b32", \
          vgpr(self.addrD+1), \
          sgpr("AddressD+1"), \
          "sgpr -> vgpr")
      self.addrC = self.vgprPool.checkOut(2)
      kStr += inst("v_mov_b32", \
          vgpr(self.addrC+0), \
          sgpr("AddressC+0"), \
          "sgpr -> vgpr")
      kStr += inst("v_mov_b32", \
          vgpr(self.addrC+1), \
          sgpr("AddressC+1"), \
          "sgpr -> vgpr")

    return kStr

  ##############################################################################
  ##############################################################################
  def allocPostLoopSrd(self, kernel, ch):
    kStr = ""
    # Buffer-load uses one base read pointer stored in the SRD - set it here:
    kStr += inst("s_mov_b32", sgpr("Srd%s+0"%ch), sgpr("Address%s+0"%ch), "init SRD base address (lower)" )
    kStr += inst("s_mov_b32", sgpr("Srd%s+1"%ch), sgpr("Address%s+1"%ch), "init SRD base address (upper) + other fields" )
    kStr += inst("s_mov_b32", sgpr("Srd%s+2"%ch), hex(0x80000000), "")
    kStr += inst("s_mov_b32", sgpr("Srd%s+3"%ch), "Srd127_96", "Set bits 127_96 in post-loop SRD")
    kStr += "\n"
    return kStr


  ##############################################################################
  # Not LocalSplitU: Global Write Indices
  ##############################################################################
  def notLocalSplitUGlobalWriteIndices(self, kernel):
    #print "GlobalWriteIndices"
    if not self.do["PostLoop"]: return ""
    kStr = ""

    kStr += self.computeStoreVgprs(kernel,
              divisor = kernel["SubGroup0"],\
              tid0Scale=kernel["VectorWidth"], \
              tid1Scale=kernel["VectorWidth"])

    if kernel["BufferStore"]:
      #print "----AddressC-nonLSU-----"
      #print self.vgprPool.state()
      self.addrD = -1
      self.addrC = -1
    else:
      self.addrD = self.vgprPool.checkOut(2)
      kStr += inst("v_mov_b32", \
          vgpr(self.addrD+0), \
          sgpr("AddressD+0"), \
          "sgpr -> vgpr")
      kStr += inst("v_mov_b32", \
          vgpr(self.addrD+1), \
          sgpr("AddressD+1"), \
          "sgpr -> vgpr")
      self.addrC = self.vgprPool.checkOut(2)
      kStr += inst("v_mov_b32", \
          vgpr(self.addrC+0), \
          sgpr("AddressC+0"), \
          "sgpr -> vgpr")
      kStr += inst("v_mov_b32", \
          vgpr(self.addrC+1), \
          sgpr("AddressC+1"), \
          "sgpr -> vgpr")
    return kStr

  ##############################################################################
  # Release any resources used by the global write
  def cleanupGlobalWrite(self, kernel):
    self.vgprPool.checkIn(self.coord0)
    self.vgprPool.checkIn(self.coord1)

    if kernel["MatrixInstruction"]:
      self.vgprPool.checkIn(self.mfma_addr0)
      self.vgprPool.checkIn(self.mfma_addr1)

    if kernel["BufferStore"]:
      self.vgprPool.checkIn(self.cinRowPtr)
      if not kernel["LdcEqualsLdd"]:
        self.vgprPool.checkIn(self.coutRowPtr)
    if not kernel["BufferStore"]:
      self.vgprPool.checkIn(self.addrD)
      self.vgprPool.checkIn(self.addrC)

    if self.betaVgpr != None:
      self.vgprPool.checkIn(self.betaVgpr)

  ##############################################################################
  # Return max global write vector width, in elements
  def maxGwvw(self, kernel):
    atomic = kernel["GlobalSplitU"] > 1

    if kernel["BufferStore"]:
      if atomic:
        return kernel["VectorAtomicWidth"]
      else:
        return 1000  # no limit
    else:
      if atomic:
        return 1  # flat vector atomic is not tested
      else:
        return 1000  # no limit

  ##############################################################################
  # Partition thread-tile into writeElements for store code
  # This function creates the writeElement mapping for full tiles
  # (ie non-edge cases)
  ##############################################################################
  def notLocalFullTileElements(self, kernel):
    elements = []
    if kernel["MatrixInstruction"]:
      ##TODO remove and use VectorWidth once VW mapping of TT is done
      fullVw = kernel["VectorWidth"] if kernel["VectorStore"] else 1
      elementsLoadedPerfullVw = kernel["NumThreads"]*fullVw
      elementsLoadedPervw = kernel["NumThreads"]*kernel["StoreVectorWidth"]
      if elementsLoadedPervw > elementsLoadedPerfullVw:
        fullVw = kernel["StoreVectorWidth"]
    else:
      fullVw = kernel["VectorWidth"] if kernel["VectorStore"] else 1
    fullVw = min(fullVw, self.maxGwvw(kernel))

    if kernel["MatrixInstruction"]:
      #vg20 C registers holds coalscing C elements (MT0x1) in subgroup0  consecutive lanes 
      #MFMA acc registers holds strided C elements (1XN) in N consecutive lanes
      # below code trying to use vg20 [d1,d0,vc1,vc0] co-ordinates and map C lements into vg20 co-ordinates
      # TODO needs work on d1 mapping its not really  clean yet.  d1= holds B blocks and TT1/vectorWdith column blocks
      #numRowsPerStore = 1 if kernel["MatrixInstM"] == 4 else globalParameters["WavefrontWidth"] // kernel["MatrixInstM"]
      ## number of rregisters required for row/block
      #numStoresperRowBlock = kernel["MatrixInstM"]//numRowsPerStore 
      numStoresperInstruction = 4 if kernel["MatrixInstM"] == 4  else (kernel["MatrixInstM"] * kernel["MatrixInstN"] * kernel["MatrixInstB"]) //(globalParameters["WavefrontWidth"])
      numStoresperBlock = 4 if kernel["MatrixInstM"] == 4 else  numStoresperInstruction//kernel["MatrixInstB"]
      #TODO HACK to support latest
      numRowBlocksperInstruction = 1 if kernel["MatrixInstM"] == 4  else (kernel["MIWG0"] // kernel["MatrixInstM"])
      #this variable really tracks number of regster 'blocks' required  for each column block
      # for mfma_4x4 we only need 4 register and thats been accounted numStoresperInstruction
      numcolBlocksperInstruction = 1 if kernel["MatrixInstN"] == 4  else globalParameters["WavefrontWidth"] // (kernel["InstSplit"] * kernel["MIWG0"])
      #re-adjust columnBlock for  4x4mfma
      #TODO introduce another dimension for MatrixInstruction[B} > 1 and ThreadTile1/vectorWidth>1
      for tt1 in range(0, (((kernel["ThreadTile1"]//kernel["MatrixInstN"])//kernel["VectorWidth"])*numcolBlocksperInstruction)) :
        for vc1 in range(0, kernel["VectorWidth"]):
          for tt0 in range(0, (kernel["ThreadTile0"] * numRowBlocksperInstruction * numStoresperBlock)//fullVw):
            for vc0 in range(0, kernel["StoreVectorWidth"], fullVw):
              element = (tt1, tt0, vc1, vc0)
              elements.append(element)
    else:
      # Full tile loop:
      for tt1 in range(0, kernel["ThreadTile1"]//kernel["VectorWidth"]):
        for vc1 in range(0, kernel["VectorWidth"]):
          for tt0 in range(0, kernel["ThreadTile0"]//kernel["VectorWidth"]):
            for vc0 in range(0, kernel["VectorWidth"], fullVw): # note step by fullVw
              element = (tt1, tt0, vc1, vc0)
              elements.append(element)

    return (fullVw, elements)

  ##############################################################################
  # Not LocalSplitU: Global Write
  # Determine write batching pattern
  # element() specifies TT 'coordinate' to write
  # vectorWidths specifies width of vector to store
  # TODO - why does this use VectorWidth to control store width?  Could be GlobalWriteVectorWidth?
  #
  # Function creates one mapping for full tiles and one for edge tiles,
  # then calls globalWriteElements to generate the code for the new tiles.
  ##############################################################################
  def notLocalSplitUGlobalWrite(self, kernel):
    if not self.do["PostLoop"]: return ""
    elements = [[] for y in range(2)] # 2D array for Full, Edge

    (fullVw, elements[False]) = self.notLocalFullTileElements(kernel)

    # Edge tile loop - note if we know AF0EM we can can use a larger vector
    # and reduce the boundary checks accordingly.  But if no AF0EM guarantee
    # then use a conservative 1
    edgeVw = kernel["VectorWidth"] if kernel["VectorStore"] else 1
    edgeVw = min(edgeVw, self.maxGwvw(kernel), kernel["AssertFree0ElementMultiple"])
    assert(kernel["VectorWidth"]%edgeVw == 0)
    #if kernel["MatrixInstruction"]:
      ##TODO remove and use VectorWidth once VW mapping of TT is done
      #elementsLoadedPeredgeVw = kernel["NumThreads"]*edgeVw
      #elementsLoadedPervw = kernel["NumThreads"]*kernel["StoreVectorWidth"]
      #if elementsLoadedPervw > elementsLoadedPeredgeVw:
      #  edgeVw = kernel["StoreVectorWidth"]

    if kernel["MatrixInstruction"]:
      #numRowsPerStore = 1 if kernel["MatrixInstM"] == 4 else globalParameters["WavefrontWidth"] // kernel["MatrixInstM"]
      ## number of rregisters required for row/block
      #numStoresperRowBlock = kernel["MatrixInstM"]//numRowsPerStore 
      numStoresperInstruction = 4 if kernel["MatrixInstM"] == 4  else (kernel["MatrixInstM"] * kernel["MatrixInstN"] * kernel["MatrixInstB"]) //(globalParameters["WavefrontWidth"])
      numStoresperBlock = 4 if kernel["MatrixInstM"] == 4 else  numStoresperInstruction//kernel["MatrixInstB"]
      numRowBlocksperInstruction = 1 if kernel["MatrixInstM"] == 4  else (kernel["MIWG0"] // kernel["MatrixInstM"])
      numcolBlocksperInstruction = 1 if kernel["MatrixInstN"] == 4  else globalParameters["WavefrontWidth"] // (kernel["InstSplit"] * kernel["MIWG0"])
      #re-adjust columnBlock for  4x4mfma
      #TODO introduce another dimension for MatrixInstruction[B} > 1 and ThreadTile1/vectorWidth>1
      for tt1 in range(0, (((kernel["ThreadTile1"]//kernel["MatrixInstN"])//kernel["VectorWidth"])*numcolBlocksperInstruction)) :
        for vc1 in range(0, kernel["VectorWidth"]):
          for tt0 in range(0, (kernel["ThreadTile0"] * numRowBlocksperInstruction * numStoresperBlock)//kernel["StoreVectorWidth"]):
            for vc0 in range(0, kernel["StoreVectorWidth"], edgeVw):
              element = (tt1, tt0, vc1, vc0)
              elements[True].append(element)
    else:
      for tt1 in range(0, kernel["ThreadTile1"]//kernel["VectorWidth"]):
        for vc1 in range(0, kernel["VectorWidth"]):
          for tt0 in range(0, kernel["ThreadTile0"]//kernel["VectorWidth"]):
            for vc0 in range(0, kernel["VectorWidth"], edgeVw):
              element = (tt1, tt0, vc1, vc0)
              elements[True].append(element)

    vectorWidths = [fullVw, edgeVw]
    kStr =  self.globalWriteElements(kernel, vectorWidths, elements)
    self.cleanupGlobalWrite(kernel)
    return kStr

  ##############################################################################
  # LocalSplitU: Global Write
  ##############################################################################
  def localSplitUGlobalWrite(self, kernel):
    if not self.do["PostLoop"]: return ""

    fullVw = kernel["GlobalWriteVectorWidth"] if kernel["VectorStore"] else 1
    fullVw = min(fullVw, self.maxGwvw(kernel))
    elements = [[] for y in range(2)] # 2D array for Full, Edge
    # Full tile loop:
    for tt1 in range(0, kernel["NumGlobalWriteVectorsPerThread"]):
      for vc1 in range(0, 1):
        for tt0 in range(0, 1):
          for vc0 in range(0, kernel["GlobalWriteVectorWidth"], fullVw): # note step by fullVw
            element = (tt1, tt0, vc1, vc0)
            elements[False].append(element)

    # Edge tile loop - note if we know AF0EM we can can use a larger vector
    # and reduce the boundary checks accordingly.  But if no AF0EM guarantee
    # then use a conservative 1
    edgeVw = kernel["GlobalWriteVectorWidth"] if kernel["VectorStore"] else 1
    edgeVw = min(edgeVw, self.maxGwvw(kernel), kernel["AssertFree0ElementMultiple"])
    assert(kernel["GlobalWriteVectorWidth"]%edgeVw == 0)
    for tt1 in range(0, kernel["NumGlobalWriteVectorsPerThread"]):
      for vc1 in range(0, 1):
        for tt0 in range(0, 1):
          for vc0 in range(0, kernel["GlobalWriteVectorWidth"], edgeVw):
            element = (tt1, tt0, vc1, vc0)
            elements[True].append(element)

    vectorWidths = [fullVw, edgeVw]
    kStr =  self.globalWriteElements(kernel, vectorWidths, elements)
    self.cleanupGlobalWrite(kernel)
    return kStr




  ##############################################################################
  # StoreState
  # tracks state that is preserved across globalWriteBatch calls:
  # init is called before globalWriteBatch
  # the KernelWriter object
  ##############################################################################
  class StoreState:

    ##############################################################################
    # Setup store config for number of sgpr and vgpr needed
    # These are set based on edge, atomic, etc - do not change during
    # the generation of the store code.
    ##############################################################################
    class StoreConstConfig:
      def __init__(self, kernelWriter, kernel, ss, gwvw, edge, beta, atomic):

        self.gwvw = gwvw


        if ss.optSingleColVgpr:
          # use one vgpr (allocated in ss.sharedColVgprs) for all addressing
          # - need 0 additional vgpr per element.
          self.numVgprsPerAddr = 0
        else:
          self.numVgprsPerAddr = kernelWriter.rpgo if kernel["BufferStore"] else kernelWriter.rpga

        if ss.optSharedMask:
          self.numSgprsPerElement = 0
          self.fixedSgprsPerBatch = 2
        else:
          self.numSgprsPerElement = 2
          self.fixedSgprsPerBatch = 6

        if self.numSgprsPerElement:
          self.numElementsPerBatchLimitedBySgprs = \
              (kernelWriter.maxSgprs - kernelWriter.startSgprTmpPool - self.fixedSgprsPerBatch - 1) // self.numSgprsPerElement
        else:
          self.numElementsPerBatchLimitedBySgprs = 9999 # no limit

        if self.numElementsPerBatchLimitedBySgprs<=0:
          kernelWriter.overflowedResources = 2
          self.numElementsPerBatchLimitedBySgprs = 1 # dummy value
            #assert self.numElementsPerBatchLimitedBySgprs > 0, "numElementsPerBatchLimitedBySgprs=0 for %s"%self.kernelName


        if atomic:
          # flat atomics have another VGPR to allow different data for return#
          regsPerElement = 2 if kernel["BufferStore"] else 3
          # The atomic loop processes multiple elements in single instruction
          # so will use VGPR from consec elements? TODO
          self.numVgprsPerDataPerVI = (1.0*regsPerElement*kernelWriter.bpeCexternal)/kernelWriter.bpr
        elif beta:
          self.numVgprsPerDataPerVI = (1.0*kernelWriter.bpeCexternal)/kernelWriter.bpr
        else:
          self.numVgprsPerDataPerVI = 0.0

        # indicates each vector element is actually half -
        # changes vgpr allocation so two elements share a data vgpr
        # Really only used if gwvw=1 - edge cases
        self.halfDataRegPerVI = True if gwvw*self.numVgprsPerDataPerVI < 1.0 else False

    # StoreState constructor:
    def __init__(self, kernelWriter, kernel, gwvw, edge, beta, atomic, elements):
      self.kernelWriter = kernelWriter
      self.kernel = kernel

      #--
      # optStoreAddrVgpr works in cases where the data is written row by row to memory.A
      # In this case we can use a single vgpr for addressing:
      #  - the horizontal addresses are fixed offsets from the base
      #  - as we move to a new row, increment the appropriate SRDs

      # optSingleColVgpr: optimize coord0/column address calculations:
      #  - Use the load/store instruction offset
      # optSharedColVgpr:
      #  - Each col gets it's own address, but rows in the same col share VGPR.

      # optSrdIncForRow: optimize coord1/row address calculations:
      #  - Move the SRD bewtween memory operations to get to new row
      #    atomic needs to reset the SRD to handle retry loop.  Then might work.

      self.optSingleColVgpr = 0
      self.optSharedColVgpr = 0
      self.optSrdIncForRow  = 0

      # opt*ColVgpr doesn't work for edge since each element requires own addr VGPR so
      #    we can perform bounds check and set to -1 for OOB accesses.
      # if optSingleColVgpr = optSharedColVgpr = 0, then each element gets
      #  1-2 VGPRs to track address.  Address calcs are performed independently
      #  for each element.

      # atomic contains multiple memory operations which need to preserve
      # the address for each load.  Memops in same row can use offsets
      # and share a base register but Memops in different rows need
      # different registers or need to inteliigently reset the SRD.
      if kernel["BufferStore"] and not edge and not atomic:
        if len(kernel["PackedC0IndicesX"]) > 1:
          # packed mode needs a unique VGPR address calc for each column.
          self.optSharedColVgpr = 1
        else:
          self.optSingleColVgpr = 1

        if not atomic and len(kernel["PackedC1IndicesX"]) == 1:
          self.optSrdIncForRow = 1

      self.optSharedMask  = kernel["BufferStore"] and not edge and not atomic


      # can't have both of these enabled:
      assert (not (self.optSingleColVgpr and self.optSharedColVgpr))

      # need another set of col VGPR to preserve scaled LDD
      assert (not (self.optSharedColVgpr and not kernel["LdcEqualsLdd"]))

      # packed1 not yet supported.  Would need to:
      # - extract packed dimensions from coord1 into 
      assert( len(kernel["PackedC1IndicesX"]) == 1)

      self.cfg = self.StoreConstConfig(kernelWriter, kernel, self, gwvw, edge, beta, atomic)

      # Use to detect new rows:
      self.lastCoordOffset1 = 0

      # vgpr holding current coord, setup initial state
      self.coord1Vgpr = kernelWriter.coord1

      if self.optSharedColVgpr:
        numCols = len([e for e in elements if e[0] == 0 and e[2] == 0]) # count #elements with row d1=v1==0
        self.numAddrVgpr = numCols
        self.sharedColVgprs = kernelWriter.vgprPool.checkOut(self.numAddrVgpr, "sharedColVgprs for packed elements")
      elif self.optSingleColVgpr:
        self.numAddrVgpr = 1
        self.sharedColVgprs = kernelWriter.vgprPool.checkOut(1, "sharedColVgprs")
      else:
        self.numAddrVgpr = 0
        self.sharedColVgprs = None

      # For detecting when we are running first batch
      self.firstBatch = True


    ##############################################################################
    # Setup data structures to feed store loops:
    #   self.elementAddr, self.elementData, self.elementMask, self.elementSumIdx
    # batchElements is a list of (d0,d1,v0,v1) for which stores to perform
    # batchElementSgprs is SGPRs to use for mask.  If None, elementMask is
    #  not initialized.
    #
    # Also create an AddrCalc for each memory operation.
    ##############################################################################
    def setupStoreElementsForBatch(self, kernel, gwvw, batchElements, batchElementSgprs):

      self.elementAddr = []
      self.elementData = []  # VGPR to use for element data, needed for atomic or beta
      self.elementMask = []  # SGPR to use for element mask
      self.elementSumIdx = []

      kw = self.kernelWriter

      lastData = 0
      for elementIdx in range(0, len(batchElements)):
        # Create the AddrCalc for each memory load/store
        # This is the control code that sets up the dest, source, offsets, etc and
        # identifies cases where the AddrCalc is a new row and therefore needs some
        # additional math.  Each AddrCalc contains isolated state sufficient to
        # perform any needed range checks and address calculations for the element.
        #
        # The AddrCalc creation code here maintains state across elements (including
        # across write batches) to remove replicated calculations.
        #
        # Later the AddrCalc::emitAddressSetupCode will emit the necessary code
        # Also allocate VGPR resources here, if needed.

        element = batchElements[elementIdx]
        (d1,d0,vc1,vc0) = element

        if kernel["LocalSplitU"] > 1:
          strideD1 = (kernel["NumThreads"]*kernel["VectorWidth"]//kernel["MacroTile0"])
        else:
          if kernel["MatrixInstruction"]:
            # for 'B' blocks in MFMA d1 represents next block dimension 
            # offset requires stride calculation for next Block
            strideD1 = kernel["MatrixInstN"]*kernel["VectorWidth"] + vc1
          else:
            strideD1 = (kernel["SubGroup1"]*kernel["VectorWidth"])

        coordOffset1 = d1*strideD1 + vc1

        newCoord1 = (self.firstBatch and elementIdx==0) or (coordOffset1 != self.lastCoordOffset1)

        # gpr and offset assignments for element
        if kernel["MatrixInstruction"]:
          # TODO Currently only works for 32x32x1x2, revisit calc and element loop
          # coordOffset0 = (d0 // 32) * 32 + ((d0 // 4) % 4) * 8 + (d0 % 4) # BBlocks
          #coordOffset0 = (d0 // 32) * 32 + ((d0 // (4 // kernel["VectorWidth"]))) * 8 + (d0 % (4 // kernel["VectorWidth"])) * kernel["VectorWidth"]  # ABlocks
          #TODO 4x4 MFMA requires fix
          numRowsPerReg = 1 if kernel["MatrixInstM"] == 4 else (globalParameters["WavefrontWidth"] // kernel["MatrixInstM"]) 
          coordOffset0 = d0 * numRowsPerReg * kernel["StoreVectorWidth"] + vc0
        else:
          coordOffset0 = d0 * kernel["SubGroup0"]*kernel["VectorWidth"] + vc0

        if self.optSingleColVgpr:
          # use same address vgpr for all
          addr = self.sharedColVgprs
        elif self.optSharedColVgpr:
          elementCol = (d0*gwvw + vc0) / gwvw
          assert (modf(elementCol)[0] < 0.001)
          elementCol = trunc(elementCol)
          addr = self.sharedColVgprs+elementCol
          #print ("d0=", d0, "vc0=", vc0, "elementCol=", elementCol)
        else:
          # allocate new VGPR for each element:
          addr = kw.vgprPool.checkOut(self.cfg.numVgprsPerAddr, \
              "writeBatch-addr for ei=%u"%(elementIdx), preventOverflow=True)

        self.elementAddr.append(kw.AddrCalc(kw, self, addr, element, coordOffset0, \
          self.kernelWriter.coord1, coordOffset1, coordOffset1 - self.lastCoordOffset1, newCoord1))
        # if numVgprsPerDataPerVI == 0.5, then two consecutive elements
        # should have same data pointer, next should move.

        if self.cfg.numVgprsPerDataPerVI > 0:
          if self.cfg.halfDataRegPerVI:
            if elementIdx%2 == 0:
              # allocate for two elements:
              data = kw.vgprPool.checkOut(int(2*self.cfg.numVgprsPerDataPerVI*self.cfg.gwvw), \
                      "writeBatch-data for ei=%u and ei=%u"%(elementIdx,elementIdx+1), preventOverflow=True)
              lastData = data
            else:
              data = lastData
              del lastData
          else:
            data = kw.vgprPool.checkOut(int(self.cfg.numVgprsPerDataPerVI*self.cfg.gwvw), \
                  "writeBatch-data for ei=%u"%elementIdx, preventOverflow=False)
        else:
          data = 0

        self.elementData.append(data)
        if batchElementSgprs != None:
          mask = batchElementSgprs + elementIdx * self.cfg.numSgprsPerElement # elementSgprs+0
          self.elementMask.append(mask)

        #print "Edge=", edge, element
        if kernel["LocalSplitU"] > 1:
          sumIdx = kw.startVgprValuC + vc0 + d1*kernel["VectorWidth"]
        else:
          bestVw = kernel["VectorWidth"]
          elementsLoadedPerVw = kernel["NumThreads"]*bestVw
          elementsLoadedPerbestVw = kernel["NumThreads"]*kernel["StoreVectorWidth"]
          if elementsLoadedPerVw < elementsLoadedPerbestVw:
            bestVw = kernel["StoreVectorWidth"]
          if kernel["MatrixInstruction"]:
            # calculate how many row registers need for each block
            # for MFMA 4x4, we would write all blocks ijn single storevectorWidth write 
            numberofDstRgs = (kernel["MatrixInstN"] * kernel["MatrixInstM"]) // globalParameters["WavefrontWidth"]
            sumIdx = kw.startVgprValuC + vc0 + d0*bestVw + vc1*kernel["ThreadTile0"]*numberofDstRgs + d1*kernel["ThreadTile0"]*numberofDstRgs*kernel["VectorWidth"]
          else:
            sumIdx = kw.startVgprValuC + vc0 + d0*kernel["VectorWidth"] + vc1*kernel["ThreadTile0"] + d1*kernel["VectorWidth"]*kernel["ThreadTile0"]
        self.elementSumIdx.append(sumIdx) # sumIdx is an element idx, need to div/2 for half
        self.lastCoordOffset1 = coordOffset1

    def __del__(self):
      if (self.sharedColVgprs != None):
        self.kernelWriter.vgprPool.checkIn(self.sharedColVgprs)


  ##############################################################################
  # Fields associated with computing address
  ##############################################################################
  class AddrCalc:
    # rowInc is number of rows to add to the base address
    # coord0Vgpr : This is VGPR that holds coord0.  Coord0 is element-space
    #    packed index for the 0 coordinate of the C/D matrix.
    # coord1Vgpr : VGPR which tracks the last coord1 calculation.
    #          If this is new coord1, just overwrite it with latest calc.
    def __init__(self, kernelWriter, ss, addrVgpr, element, \
        coordOffset0, coord1Vgpr, coordOffset1, rowInc, newCoord1):
      self.kernelWriter = kernelWriter

      # vgprs for address, could be more than one (for flat)
      # If LdcEqualsLdd and if the store batch needs a load (beta or atomic),
      # then the value in the addrVgpr will be recomputed with LDD
      # after all loads have completed.
      self.addrVgpr = addrVgpr
      self.coord1Vgpr = coord1Vgpr # vpgpr that stores coord1Vgpr

      self.element = element
      self.coordOffset0 = coordOffset0
      self.coordOffset1 = coordOffset1
      self.rowInc = rowInc
      self.rowIncDirtyRowPtr = 0 # rowInc was used to modify rowPtr, need to recompute addr
      self.newCoord1 = newCoord1 # vgpr that stores newCoord1

      if ss.optSingleColVgpr:
        # optimized stores use the load offset for coordOffset0 calculations.
        self.globalOffset = coordOffset0 * kernelWriter.bpeCexternal
      else:
        # else non-opt stores include the coord0 offset into VGPR address calcs
        self.globalOffset = 0

    """
    Use minimally efficient instructions to add stride*scale
    """
    def addScaled(self, destV, src0, src1, scale1, tmpS01, comment=""):
      kStr = ""
      if scale1 == 1:
        kStr += inst("_v_add_u32", destV, src0, \
                  src1, comment)
      else:
        kStr += inst("s_mul_i32", sgpr(tmpS01), src1, scale1, "scale stride")
        kStr += inst("_v_add_u32", destV, src0,  \
                        sgpr(tmpS01), comment)
      return kStr


    """
    Emit code that computes the coord0 and coord1 for this element
    sets self.coord0Vgpr with the address that holds the coord0 value for this element.
    Input:
      - tmpVgpr is a 1 temporary VGPR used for coord0 calculation on edges
        If LdcEqualsLdd we could re-use addrVgpr here and perhaps save the temp.

    """
    def emitAddressCoordIncrement(self, kernel, ss, tmpVgpr, tmpS01, edge):
      
      kStr = ""
      kw = self.kernelWriter
      (d1,d0,vc1,vc0) = self.element
      self.coord0Vgpr = None # will set below

      #kStr += self.kernelWriter.comment1("store addr=v%u coordOffset0=%u"% \
      #    (self.addr, self.coordOffset0))
      kStr += self.kernelWriter.comment1("(d1,vc1,d0,vc0)=(%u,%u,%u,%u)"\
          % (d1,vc1,d0,vc0))
      if ss.optSingleColVgpr:
        self.coord0Vgpr = self.addrVgpr
      elif not ss.optSharedColVgpr or (d1 == vc1 == 0):
        # not share mode or first row always does the address calc math:
        if self.coordOffset0 == 0:
          self.coord0Vgpr = kw.coord0
        elif self.coordOffset0 <= 64:
          self.coord0Vgpr = tmpVgpr
          kStr += inst("_v_add_co_u32", vgpr(self.coord0Vgpr), "vcc", vgpr(kw.coord0), self.coordOffset0, \
                    "coord0.1: coord0 += d0*sg0*VW + vc0")
        else:
          self.coord0Vgpr = tmpVgpr
          kStr += inst("s_mov_b32", sgpr(tmpS01), self.coordOffset0, "coordOffset0 d0=%u vc0=%u"%(d0, vc0))
          kStr += inst("_v_add_co_u32", vgpr(self.coord0Vgpr), "vcc", vgpr(kw.coord0), sgpr(tmpS01), \
                    "coord0.2: coord0 += d0*sg0*VW + vc0")

        if self.newCoord1:
          if not kernel["BufferStore"] or edge: #TODO, do we need edge?
            if self.rowInc== 0:
              None
            elif self.rowInc <= 64:
              # rowInc fits in instruction:
              kStr += inst("_v_add_co_u32", vgpr(self.coord1Vgpr), "vcc", \
                        vgpr(self.kernelWriter.coord1), self.rowInc, \
                        "coord1.1: coord1Vgpr += d1*sg1*VW + vc1")
            else:
              kStr += inst("s_mov_b32", sgpr(tmpS01), self.rowInc, "rowInc d1=%u vc1=%u"%(d0, vc0))
              kStr += inst("_v_add_co_u32", vgpr(self.coord1Vgpr), "vcc", \
                        vgpr(self.kernelWriter.coord1), sgpr(tmpS01), \
                        "coord1.2: coord1 += d1*sg1*VW + vc1")
      return kStr

    # storeChar is 'C' or 'D'
    def emitExtractAndScalePackedDims(self, kernel, ss, beta, atomic, tmpVgpr, storeChar):
      kStr = ""
      kw = self.kernelWriter
      packedIndices = kernel["PackedC0IndicesX"]
      packedBits = self.coord0Vgpr # start with coord0, will move to temp below
      for i,idx in enumerate(packedIndices[:-1]):
        # vgprTmp assignments:
        #   - tmp+0 may be the incoming packed coordinate 0, used on replay too
        #   - tmp+1 is DIV output
        #   - tmp+2 is scratch
        idxChar= globalParameters["IndexChars"][idx]
        kStr += kw.comment1("extract %s"%kw.size('A', idx))
        assert(tmpVgpr+1 != packedBits) # bad since we still need packedBits below for remainder (can't overwrite here)
        kStr += "V_MAGIC_DIV %s, %s, %s, %s\n" % \
                 (tmpVgpr+1, vgpr(packedBits), \
                  sgpr("MagicNumberSize%s"%idxChar), sgpr("MagicShiftSize%s"%idxChar))
        # tmpVgpr+1 returns the quotient, tmpVgpr+2 is overwritten

        # compute remainder, packedBits % sizeIdx - this is the 'extracted' index that must be scaled
        # remainder is mul and sub
        kStr += inst("v_mul_lo_u32", vgpr(tmpVgpr+2), vgpr(tmpVgpr+1), kw.size('A', idx), \
                     "remainder part 1")
        kStr += inst("_v_sub_u32", vgpr(tmpVgpr+2), vgpr(packedBits), vgpr(tmpVgpr+2),
                      "remainder part 2")

        if i==0:
          kStr += inst("v_mul_lo_u32", vgpr(self.addrVgpr), vgpr(tmpVgpr+2), \
                    kw.stride(storeChar, idx), "addrCalc <- scaled extracted dim")
        else:
          kStr += inst("v_mul_lo_u32", vgpr(tmpVgpr+2), vgpr(tmpVgpr+2), \
                    kw.stride(storeChar, idx), "scale extracted dim")
          kStr += inst("_v_add_u32", vgpr(self.addrVgpr), vgpr(self.addrVgpr), \
                    vgpr(tmpVgpr+2), "addrCalc += scaled extracted dim ")

        if i < len(packedIndices)-2:
          # TODO - might be able to eliminate this
          kStr += inst("v_mov_b32", vgpr(tmpVgpr+0), vgpr(tmpVgpr+1), \
                    "Copy remaining bits for next divide")
          packedBits = tmpVgpr+0

      if len(packedIndices)>1:
        # if we unpacked something, then scale it to BPE
        kStr += kw.comment1("extract final %s"%kw.size('A', packedIndices[-1]))
        kStr += inst("v_mul_lo_u32", vgpr(tmpVgpr+2), vgpr(tmpVgpr+1), \
                  kw.stride(storeChar, packedIndices[-1]), "scale final extracted dim")
        kStr += inst("_v_add_u32", vgpr(self.addrVgpr), vgpr(self.addrVgpr), \
                  vgpr(tmpVgpr+2), "addrCalc += scaled extracted dim ")

        kStr += inst("_v_add_lshl_u32", vgpr(self.addrVgpr), \
                  vgpr(kw.cinRowPtr), \
                  vgpr(self.addrVgpr), \
                  hex(log2(kw.bpeCexternal)), \
                  "packed: add rowPtr and scaleToBpe")

      return kStr

    """
    Needs 3 temporary VGPRs
    """
    def emitScaleToBpe(self, kernel, ss, beta, atomic, tmpVgpr, firstInBatch):
      kStr = ""
      kw = self.kernelWriter
      (d1,d0,vc1,vc0) = self.element

      # set when we generate code that updates the address
      # optSingleColVgpr and optSharedColVgpr attempt to minimize these updates
      updatedAddr = False

      # scale and set final address:
      if kernel["LdcEqualsLdd"] or beta or atomic:
        if ss.optSingleColVgpr:
          # This is first element in the first batch, create a byte address that will
          # be re-used by subsequent elements:
          # if this element is firstInBatch - may need to set up a bpe-scaled row pointer for the batch:
          #  - for not LdcEqualsLdd - need row-ptr start of each batch
          #  - or always init rowptr at the start of the first batch (so can be re-used in each batch)
          if (not kernel["LdcEqualsLdd"] or ss.firstBatch) and firstInBatch:
            updatedAddr = True
            kStr += inst("_v_add_lshl_u32", \
              vgpr(self.addrVgpr), \
              vgpr(kw.cinRowPtr), \
              vgpr(kw.coord0), \
              hex(log2(kw.bpeCexternal)), \
              "optSingleColVgpr scaleToBpe: sharedAddrVgpr <- cinRowPtr + coord0, scaled by BPE")
        elif ss.optSharedColVgpr:
          # Need an address calculation for the first address in each row:
          if d1==0 and vc1==0:
            packedIndices = kernel["PackedC0IndicesX"]
            if len(packedIndices) > 1:
              updatedAddr = True
              kStr += self.emitExtractAndScalePackedDims(kernel, ss, beta, atomic, tmpVgpr, 'C')
            else:
              updatedAddr = True
              kStr += inst("_v_add_lshl_u32", \
                vgpr(self.addrVgpr), \
                vgpr(kw.cinRowPtr), \
                vgpr(self.coord0Vgpr), \
                hex(log2(kw.bpeCexternal)), \
                "optSharedColVgpr scaleToBpe for first row: col addr <- cinRowPtr + coord0, scaled by BPE")
        else:

          # Generate final address calculation (to bytes) for each element
          # The unpacking takes 8-10 instructions so could be worth optimizing someday :
          # each col has same offset so could create a class to hold column-specific state including
          # the byte address offset for that col and the mask in/out.
          packedIndices = kernel["PackedC0IndicesX"]
          if len(packedIndices) > 1:
            updatedAddr = True
            kStr += self.emitExtractAndScalePackedDims(kernel, ss, beta, atomic, tmpVgpr, 'C')
          else:
            updatedAddr = True
            kStr += inst("_v_add_lshl_u32", \
                vgpr(self.addrVgpr), \
                vgpr(kw.cinRowPtr), \
                vgpr(self.coord0Vgpr), \
                hex(log2(kw.bpeCexternal)), \
                "scaleToBpe: accumulate d0 lower and *= bpe into Cin addr")

        # if not optSrdIncForRow then we may have moved the row pointer
        # and depending on paths above may not have refreshed addrVgpr already.
        # if so - do it here:
        if self.rowIncDirtyRowPtr and not updatedAddr:
          kStr += inst("_v_add_lshl_u32", \
            vgpr(self.addrVgpr), \
            vgpr(kw.cinRowPtr), \
            vgpr(kw.coord0), \
            hex(log2(kw.bpeCexternal)), \
            "scaleToBpe: Update address with new rowPtr")

      return kStr

    """
    Generate code to set up the address vgpr
    Input:
      tmpVgpr : two temp vgprs
    Output:
      Returns kStr with appropriate setup code
      Sets self.coord0Vgpr with vgpr that contains the coord0 for this element.  This enables
        optimization - if no setup code is required the coord0 can be the input.
    """
    # TODO - mask should be part of AddrCalc state not passed as parm
    def emitAddressSetupCode(self, kernel, ss, tmpVgpr01, tmpS01, edge, beta, atomic, mask, elementIdx):
      kStr = ""
      kw = self.kernelWriter

      kStr += self.emitAddressCoordIncrement(kernel, ss, tmpVgpr01, tmpS01, edge)

      # Move the row ptr VGPR
      # optSrdIncForRow moves the SRD so don't move here
      if not ss.optSrdIncForRow and kernel["BufferStore"]:
        if self.rowInc > 0:
          self.rowIncDirtyRowPtr = 1
          assert (not kernel["ProblemType"]["UseInitialStridesCD"])
          assert (len(kernel["PackedC1IndicesX"])==1)

          strideChar = self.kernelWriter.indexChars[kernel["PackedC1IndicesX"][0]]
          kStr += self.addScaled(vgpr(kw.cinRowPtr),  vgpr(kw.cinRowPtr),  \
                    sgpr("StrideC%s"%strideChar), self.rowInc, tmpS01, "ROWINC- Move cinRowPtr to next row")
          if not kernel["LdcEqualsLdd"]:
            kStr += self.addScaled(vgpr(kw.coutRowPtr), vgpr(kw.coutRowPtr), \
                      sgpr("StrideD%s"%strideChar), self.rowInc, tmpS01, "Move coutRowPtr to next row")

      # Now do the edge check and compute the address in bytes:
      if kernel["BufferStore"]:
        if edge:
          # Set address to -1 if OOB on either dimension
          # and only check the x/coord0 index here, save a couple inst
          sizeBoundary = [0,0]
          sizeBoundary[0] = \
              sgpr("PackedSize0") if len(kernel["PackedC0IndicesX"]) > 1 \
              else kw.size('C', kernel["ProblemType"]["Index0"])
          sizeBoundary[1] = \
              sgpr("PackedSize1") if len(kernel["PackedC1IndicesX"]) > 1 \
              else kw.size('C', kernel["ProblemType"]["Index1"])

          kStr += inst("v_cmp_lt_u32",  sgpr(tmpS01,2), vgpr(self.coord0Vgpr), \
                    sizeBoundary[0], "coord0 < size0" )
          kStr += inst("v_cmp_lt_u32",  sgpr(mask,2), vgpr(self.coord1Vgpr), \
                    sizeBoundary[1], "coord1 < size1" )
          kStr += inst("s_and_b64",  sgpr(mask,2), sgpr(tmpS01,2), sgpr(mask,2), "in0 && in1" )

          kStr += self.emitScaleToBpe(kernel, ss, beta, atomic, tmpVgpr01, elementIdx==0)

          if kernel["LdcEqualsLdd"] or beta or atomic:
              kStr += inst("v_cndmask_b32", vgpr(self.addrVgpr), -1, vgpr(self.addrVgpr), \
                        sgpr(mask,2), "clip if OOB. offset" )
        else:
          kStr += self.emitScaleToBpe(kernel, ss, beta, atomic, tmpVgpr01, elementIdx==0)

      return kStr


    def emitLddChange(self, kernel, ss, edge, mask, isLastElement):
      kStr = ""
      kw = self.kernelWriter

      # Set write address for D - this overwrites self.addrVgpr
      if kernel["BufferStore"]:
        if ss.optSingleColVgpr:
          if isLastElement:
            kStr += inst("_v_add_lshl_u32", \
              vgpr(self.addrVgpr), \
              vgpr(kw.coutRowPtr), \
              vgpr(kw.coord0), \
              hex(log2(kw.bpeCexternal)), \
              "LddChange: init cb addr <-  coutRowPtr + coord0, scaled by BPE")
        elif ss.optSharedColVgpr:
          (d1,d0,vc1,vc0) = self.element
          assert(0) # need a new VGPR for LDD != LDC here.
          # since we are re-using the column VGPRs in the next batch
        else: # not ss.optSingleColVgpr or optSharedColVgpr
          kStr += inst("_v_add_lshl_u32", \
              vgpr(self.addrVgpr), \
              vgpr(kw.coutRowPtr), \
              vgpr(self.coord0Vgpr), \
              hex(log2(kw.bpeCexternal)), \
              "LddChange: accumulate d0 lower and *= bpe into addr")

        if edge:
          kStr += inst("v_cndmask_b32", vgpr(self.addrVgpr), -1, \
                    vgpr(self.addrVgpr), sgpr(mask,2), \
                    "LDD clip if OOB. offset")

      return kStr

    """
    Generate code to move to the next row(s)
    If optSrdIncForRow, this will move the SRD forward
    If not, this could generate some other instructions
    """
    def incrementToNextRow(self, kernel, tc, ss, stmp):
      kStr = ""
      numRows = self.rowInc
      if ss.optSrdIncForRow:
        if numRows:
          packedC1 = kernel["PackedC1IndicesX"]
          assert(len(packedC1) == 1)  # would need to extract each dim and scale
          strideCD1 = "Stride%s%s"%(tc,self.kernelWriter.indexChars[packedC1[0]])
          if numRows > 1:
            kStr += inst("s_mul_i32", sgpr(stmp), \
                         sgpr(strideCD1), \
                         numRows*self.kernelWriter.bpeCexternal, \
                         "scale Stride%s *= numRows(%u) * bpe"%(tc,numRows))
          else:
            kStr += inst("s_lshl_b32 ", \
                  sgpr(stmp), \
                  sgpr(strideCD1), \
                  log2(self.kernelWriter.bpeCexternal), \
                  "incToNextRow: Scale by BPE")

          kStr += inst("s_add_u32 ", \
               sgpr("Srd%s+0"%(tc)), \
               sgpr("Srd%s+0"%(tc)), \
               sgpr(stmp), \
               "incToNextRow: gra SRD += inc(lower)" )
          kStr += inst("s_addc_u32 ", \
               sgpr("Srd%s+1"%(tc)), \
               sgpr("Srd%s+1"%(tc)), \
               0, \
               "incToNextRow: gra SRD += inc(upper)" )

        None

      return kStr

  ##############################################################################
  # checkIsBetaZero
  # tmpSgpr is one temp sgpr
  # betaLabel is label to branch to if beta != 0
  ##############################################################################
  def checkIsBetaZero(self, kernel, tmpSgpr, betaLabel):
    kStr = ""
    if kernel["ProblemType"]["UseBeta"]:
      if self.bpeCinternal <= self.bpr: # 1 register to check for Beta==0
        kStr += inst("s_cmpk_eq_u32", sgpr("Beta"), hex(0), "Beta == 0")
      else: # multiple registers to check for Beta==0
        kStr += inst("s_mov_b32", sgpr(tmpSgpr), sgpr("Beta+0"), "tmp = Beta[0]")
        for i in range(1, self.bpeCinternal//self.bpr):
          kStr += inst("s_or_b32", sgpr(tmpSgpr), sgpr("Beta+%u"%i), sgpr(tmpSgpr), "tmp |= Beta[%u] " % i)
        kStr += inst("s_cmpk_eq_u32", sgpr(tmpSgpr), hex(0), "Beta == 0")
      kStr += inst("s_cbranch_scc0 %s" % betaLabel, \
          "Branch if Beta is not zero")
      kStr += "\n"
    return kStr

  ##############################################################################
  # checkIsEdge
  # tmpSgpr must have at least 6 free SGPR
  # isEdgeTarget is the branch target if edges are required
  ##############################################################################
  def checkIsEdge(self, kernel, tmpSgpr, isEdgeTarget):
    kStr = ""
    tmpS01 = tmpSgpr
    tmpS23 = tmpS01 + 2
    tmpS45 = tmpS23 + 2

    if self.prefetchAcrossPersistent:
      wg0="PrevWorkGroup0"
      wg1="PrevWorkGroup1"
    else:
      wg0="WorkGroup0"
      wg1="WorkGroup1"

    # check edge0 ###
    # s23 = rMT0 = Size0 % MT0
    #--
    sizeBoundary = [0,0]
    sizeBoundary[0] = \
        sgpr("PackedSize0") if len(kernel["PackedC0IndicesX"]) > 1 \
        else self.size('C', kernel["ProblemType"]["Index0"])
    sizeBoundary[1] = \
        sgpr("PackedSize1") if len(kernel["PackedC1IndicesX"]) > 1 \
        else self.size('C', kernel["ProblemType"]["Index1"])

    kStr += scalarStaticDivideAndRemainder(tmpS23, tmpS01, sizeBoundary[0], \
        kernel["MacroTile0"], tmpS45, 2)
    # s23 = nwg0-1
    kStr += inst("s_add_u32", sgpr(tmpS23), hex(-1), sgpr("NumWorkGroups0"), "" )
    kStr += inst("s_cmp_ge_u32", sgpr(wg0), sgpr(tmpS23), "wg0 >= nwg0-1 ?")
    kStr += inst("s_cselect_b32", sgpr(tmpS01), sgpr(tmpS01), 0, "set rMT0")
    # s01 now = myMT0 = wg0 < nwg0-1 ? MT0 : rMT0

    # if rMT0 > 0 goto label_B?_E1
    if self.do["EdgeWrite"]:
      kStr += inst("s_cmpk_gt_u32", sgpr(tmpS01), hex(0), "rMT0 > 0")
      if self.db["ForceEdgeStores"]:
        kStr += inst("s_cmp_eq_u32", sgpr(tmpS01), sgpr(tmpS01), "ForceEdgeStores!")
      kStr += inst("s_cbranch_scc1 %s" % isEdgeTarget, "jump if edges required")

    # check edge1 ###
    # TODO-packed - this only needs to change to handle packing into C1 index
    # change would be similar to above - multiply by product of packed sizes in C1
    # --

    # s23 = rMT1 = Size1 % MT1
    kStr += scalarStaticDivideAndRemainder(tmpS23, tmpS01, sizeBoundary[1], \
        kernel["MacroTile1"], tmpS45, 2)
    # s01 now = myMT1 = wg1 < nwg1-1 ? MT1 : rMT1

    # s23 = nwg1-1
    kStr += inst("s_add_u32", sgpr(tmpS23), hex(-1), sgpr("NumWorkGroups1"), "" )
    kStr += inst("s_cmp_ge_u32", sgpr(wg1), sgpr(tmpS23), "wg1 >= nwg1-1")
    kStr += inst("s_cselect_b32", sgpr(tmpS01), sgpr(tmpS01), 0, "set rMT1")

    # if rMT1 > 0 goto label_B?_E1
    if self.do["EdgeWrite"]:
      kStr += inst("s_cmpk_gt_u32", sgpr(tmpS01), hex(0), "rMT1 > 0")
      kStr += inst("s_cbranch_scc1 %s" % isEdgeTarget, "jump if edges required")

    return kStr


  ##############################################################################
  # Global Write Elements
  ##############################################################################
  def globalWriteElements(self, kernel, vectorWidths, elements):
    if not self.do["PostLoop"]: return ""
    kStr = ""
    atomic = kernel["GlobalSplitU"] > 1


    # write possibilities and labels
    betas = [False, True] if kernel["ProblemType"]["UseBeta"] else [False]
    edges = [False, True] if self.do["EdgeWrite"] else [False]
    writeLabels = {}
    for beta in betas:
      writeLabels[beta] = {}
      for edge in edges:
        writeLabels[beta]["EdgeCheck0"] = self.getNamedLabel("GW_B%u_E%u_EdgeCheck0" % ( 1 if beta else 0, 1 if edge else 0) )
        writeLabels[beta]["EdgeCheck1"] = self.getNamedLabel("GW_B%u_E%u_EdgeCheck1" % ( 1 if beta else 0, 1 if edge else 0) )
        writeLabels[beta][edge] = self.getNamedLabel("GW_B%u_E%u" % ( 1 if beta else 0, 1 if edge else 0) )
      if not beta:
        betaLabel = self.getNamedLabel("GW_Beta")
    endLabel = self.getLabelNum("GW_End")

    # Layout
    """
    if B1 goto label_B1
    if E1 goto label_B0_E1
    label_B0_E0:
    writes
    goto label_End
    label_B0_E1:
    writes
    goto label_End
    label_B1:
    if E1 goto label_B1_E1
    label_B1_E0:
    writes
    goto label_End
    label_B1_E1:
    writes
    goto label_End
    label_End
    """
    self.betaVgpr = None
    # Also can push alpha/beta recalc back to host for HPA mode?
    if kernel["ProblemType"]["DataType"].isHalf():
      if kernel["ProblemType"]["HighPrecisionAccumulate"]:
        alphaVgprTmp = self.vgprPool.checkOut(1, "alpha")
        # alpha, beta are packed halfs in half mode (f16.hi == f16.lo) - setup on host
        kStr += inst("v_mov_b32", vgpr(alphaVgprTmp), sgpr("Alpha"), "sgpr -> vgpr b/c op_sel")
        kStr += inst("v_cvt_f32_f16", vgpr(alphaVgprTmp), vgpr(alphaVgprTmp), "convert alpha to fp32")
        kStr += inst("v_readfirstlane_b32", sgpr("Alpha"), vgpr(alphaVgprTmp), "restore alpha sgpr")
        self.vgprPool.checkIn(alphaVgprTmp, "alpha")

      if beta:
#jgolds look at moving these converted values back to scalar regs and free up the VGPRs
# TODO - for hpa the host should pass in an F32 alpha so we don't have to do it here
        if kernel["ProblemType"]["HighPrecisionAccumulate"]:
          self.betaVgpr = self.vgprPool.checkOut(1, "beta")
          kStr += inst("v_mov_b32", vgpr(self.betaVgpr), sgpr("Beta"), "sgpr -> vgpr b/c op_sel")
          kStr += inst("v_cvt_f32_f16", vgpr(self.betaVgpr), vgpr(self.betaVgpr), "convert beta to fp32")
          if self.betaInSgpr:
            kStr += inst("v_readfirstlane_b32", sgpr("Beta"), vgpr(self.betaVgpr), "restore beta sgpr")
            self.vgprPool.checkIn(self.betaVgpr, "beta")
            self.betaVgpr = None

    ########################################
    # Vgprs
    if kernel["BufferStore"]:
      numTmpVgpr = 2
      if len(kernel["PackedC0IndicesX"]) > 1:
        numTmpVgpr += 1
    else:
      numTmpVgpr = 2 + 3 # GLOBAL_OFFSET_C needs 3, plus 2 tmps?
    tmpVgpr = self.vgprPool.checkOut(numTmpVgpr,"store tmps")

    ########################################
    # Sgprs

    # allocate tmps for the store header (before the batch implementations)
    tmpSgpr = self.getTmpSgpr(6)

    # branch B1 or B0
    betaLabel = self.getNamedLabel("GW_Beta")
    kStr += self.checkIsBetaZero(kernel, tmpSgpr, betaLabel)

    for beta in betas:
      # start B1
      if beta:
        kStr += "%s:\n"%(betaLabel)

      ########################################
      # branch if Edge0 or Edge1
      kStr += self.checkIsEdge(kernel, tmpSgpr, "%s" % writeLabels[beta][True])

      # by now we either jumped to E1 or stayed at E0
      for edge in edges:
        kStr += "%s:%s"%(writeLabels[beta][edge], self.endLine)

        edgeI = edge
        #edgeI = True  # set to True to disable vector stores
        gwvw = vectorWidths[edgeI]
        #print "globalWriteElements: edge=", edge, "beta=", beta, "atomic=", atomic

        ########################################
        # Calculate Vgprs for Write Batching
        ########################################

        self.ss = self.StoreState(self, kernel, gwvw, edge, beta, atomic, elements[edgeI])

        # how many vgprs are needed for zero elements
        # 2 for addressC in vgpr for addition - already checked out
        # 2 for coord0,1 of thread - already checked out
        # 2 for tmp - already checked out

        # 5 = how many vgprs are needed per element (flat)
        #  - 2 for addr
        #  - 3 for GLOBAL_OFFSET_C calculation (can overlap below, therefore max)
        #  - if beta gwvw*rpe for new value
        #  - if atomic 2*rpe for old and cmp values

        numVgprsPerElement = self.ss.cfg.numVgprsPerAddr + int(ceil(self.ss.cfg.numVgprsPerDataPerVI * gwvw))

        #print self.vgprPool.state()
        # Use VGPR up to next occupancy threshold:
        #numVgprAvailable = self.getMaxRegsForOccupancy(self.vgprPool.available())
        numVgprAvailable = self.vgprPool.availableBlock(numVgprsPerElement)

        # Grow the register pool if needed - we need enough regs for at least one element
        # Unfortunate since this means the write logic is setting the VGPR requirement
        # for the entire kernel but at least we have a functional kernel.
        # Before growing the pool, see if we can shrink the write vector width instead?
        # TODO : the vgprSerial is needed for-ever and if we grow here will split the
        # range of the tmps.  Maybe want to move vgprSerial to first vgpr?
        minElements = 2 if kernel["ProblemType"]["DataType"].isHalf() else 1
        minNeeded = minElements*numVgprsPerElement
        shrinkDb = 0
        if shrinkDb:
          print("numVgprAvailable=", numVgprAvailable, "minElements=", minElements, "minNeeded=", minNeeded)
        if numVgprAvailable < minNeeded:
          gwvwOrig = gwvw
          currentOccupancy = self.getOccupancy(kernel, self.vgprPool.size())
          futureOccupancy = self.getOccupancy(kernel, \
              self.vgprPool.size() - numVgprAvailable + minNeeded)

          if shrinkDb:
            print("currentOccupancy=%u futureOccupancy=%u VGPRs=%u numVgprAvail=%u vgprPerElem=%u" \
                % (currentOccupancy, futureOccupancy, self.vgprPool.size(), \
                   numVgprAvailable, minElements*numVgprsPerElement))
          if futureOccupancy > currentOccupancy:
            if shrinkDb:
              print("warning: %s growing VGPR for GlobalWrite batching - this may bloat VGPR usage" % \
                    (self.kernelName))
              print("   numVgprAvailable=", numVgprAvailable, \
                    "numVgprsPerElement=", numVgprsPerElement, "atomic=", atomic, \
                    "beta=", beta, "gwvw=", gwvw)
          elif gwvw != gwvwOrig:
            self.ss.gwvw = gwvw # make both representations consistent
            if shrinkDb:
              print("info: %s shrank gwvw from %u to %u but kept occupancy same=%u." \
                  % (self.kernelName, gwvwOrig, gwvw, currentOccupancy))


          if numVgprAvailable < minElements*numVgprsPerElement:
            print("info: growing pool += %d * %d for GlobalWrite\n" \
                % (minElements,numVgprsPerElement))
            print(self.vgprPool.state())
            tl = []
            for i in range(0,minElements):
              tl.append(self.vgprPool.checkOut(numVgprsPerElement, "grow-pool for GlobalWrite"))
            for t in tl:
              self.vgprPool.checkIn(t)
            numVgprAvailable = self.vgprPool.available()
            print(self.vgprPool.state())

        # set atomicW after we potentially resize GWVW
        atomicW = min(gwvw, kernel["VectorAtomicWidth"])

        #print "NumVgprAvailable", numVgprAvailable
        if numVgprsPerElement:
          numElementsPerBatch = numVgprAvailable // numVgprsPerElement
        else:
          numElementsPerBatch = len(elements[edgeI]) # max, do 'em all

        if shrinkDb:
          print("NumElementsPerBatch=", numElementsPerBatch, "LimitedBySgprs=", self.ss.cfg.numElementsPerBatchLimitedBySgprs, \
              "WARNING" if self.ss.cfg.numElementsPerBatchLimitedBySgprs < numElementsPerBatch else "okay")
        if self.ss.cfg.numElementsPerBatchLimitedBySgprs < numElementsPerBatch:
          numElementsPerBatch = self.ss.cfg.numElementsPerBatchLimitedBySgprs

        if kernel["ProblemType"]["DataType"].isHalf():
          # only do an even number of halves - since these share hi/lo pieces of some registers?
          if numElementsPerBatch > 1:
            numElementsPerBatch = int(numElementsPerBatch/2)*2
          else:
            # The globalWriteBatch routine below can't handle odd elements per batch
            # and 0 elements per batch is illegal.
            # so if we don't have *GPR resources to handle a larger batch then need
            # to mark overflowedResources rather than generate a kernel that won't work.
            # It might be possible to fix globalWriteBatch to handle this case but these
            # are likely to be low-performing so likely not worth optimizing.
            if shrinkDb:
              print("WARNING: half requires at least two elements per batch")
            self.overflowedResources = 3

        assert numElementsPerBatch > 0, "numElementsPerBatch=0 for %s"%self.kernelName

        #numElementsPerBatch=min(2,numElementsPerBatch) # hack to control number of batches
        if atomic and (self.ss.optSingleColVgpr or self.ss.optSharedColVgpr):
          # hack to avoid re-using address vgpr across rows
          # atomics need to perform several memory operations
          # if the batch spans multiple rows, need multiple address vgpr
          # which is not currently supported in the two opt*ColVgpr modes
          firstRow = [e for e in elements[edgeI] if e[0]==0 and e[2]==0]
          numElementsPerBatch=min(len(firstRow),numElementsPerBatch)

        # if no atomics and no edge, then write whole vectors
        #if not atomic and not edge:
        #  numVectorsPerBatch = numElementsPerBatch / kernel["GlobalWriteVectorWidth"]
        #  #print "  NumVectorsPerBatch", numVectorsPerBatch
        #  numElementsPerBatch = numVectorsPerBatch * kernel["GlobalWriteVectorWidth"]
        numBatches = max(1, ceil_divide(len(elements[edgeI]),numElementsPerBatch))
        #print("NumBatches", numBatches, "NumElementsPerBatch", numElementsPerBatch, "numVgprsPerElement", numVgprsPerElement, "len(elements[edgeI])", len(elements[edgeI]))



        numSgprs = self.ss.cfg.fixedSgprsPerBatch + self.ss.cfg.numSgprsPerElement*numElementsPerBatch
        kStr += self.comment("allocate %u sgpr. perBatch=%u perElement=%u elements=%u"%\
            (numSgprs, self.ss.cfg.fixedSgprsPerBatch, self.ss.cfg.numSgprsPerElement, numElementsPerBatch))
        tmpSgpr = self.getTmpSgpr(numSgprs)
        elementSgprs = tmpSgpr + self.ss.cfg.fixedSgprsPerBatch

        for batchIdx in range(0, numBatches):
          elementStartIdx = batchIdx * numElementsPerBatch
          elementStopIdx = min( elementStartIdx + numElementsPerBatch, len(elements[edgeI]) )
          elementsThisBatch = elements[edgeI][elementStartIdx:elementStopIdx]
          #print("BATCH[%u/%u]: elements[edgeI][%u:%u] VGPRs=%u" % (batchIdx, numBatches, elementStartIdx, elementStopIdx,numVgprsPerElement ))
          # elementVgprs can be large and should be perfectly tuned to the number of available
          # VGPRS.  We do not want to accidentally overflow and grow the pool here:

          kStr += self.globalWriteBatch(kernel, self.ss, batchIdx, beta, edge, atomic, gwvw, atomicW, \
              elementsThisBatch, self.coord0, self.coord1, self.addrD, self.addrC, \
              tmpVgpr, \
              elementSgprs, tmpSgpr)

        # TODO - if this is the last tile, don't need to jump to next instruction
        kStr += inst("s_branch", "label_%04u"%endLabel, "jump to end")

    # End label
    kStr += "label_%04u:%s"%(endLabel, self.endLine)
    self.vgprPool.checkIn(tmpVgpr)
    return kStr


  ##############################################################################
  # chooseGlobalRead :
  # create the load instruction for requested vector width and other parms
  # return an Inst class
  #
  # bpl = bytes per load op
  ##############################################################################
  def chooseGlobalRead(self, useBuffer, bpl, destVgpr, \
                       addr0, addr1, soffset, offset, extraFields, hi16=0, comment="load C"):

  # rpv = regs per vector
    rpv = bpl/4.0

    if self.version == (10,1,0):
      extraFields += " glc, slc, dlc"

    if useBuffer:
      tailFields = "offen offset:%u"%offset
      if extraFields != "":
        tailFields += ", %s"% extraFields
      if bpl==2 and hi16:
        return Code.GlobalReadInst("buffer_load_short_d16_hi", vgpr(destVgpr, rpv*2), addr0, \
                  addr1, soffset, tailFields, comment)
      elif bpl==2 and not hi16:
        return Code.GlobalReadInst("buffer_load_short_d16", vgpr(destVgpr, rpv*2), addr0, \
                  addr1, soffset, tailFields, comment)
      elif bpl==4:
        return Code.GlobalReadInst("buffer_load_dword", vgpr(destVgpr, rpv), addr0, \
                  addr1, soffset, tailFields, comment)
      elif bpl==8:
        return Code.GlobalReadInst("buffer_load_dwordx2", vgpr(destVgpr, rpv), addr0, \
                  addr1, soffset, tailFields, comment)
      elif bpl==16:
        return Code.GlobalReadInst("buffer_load_dwordx4", vgpr(destVgpr, rpv), addr0, \
                  addr1, soffset, tailFields, comment)
      else:
        assert ("chooseGlobalRead: bad bpl")

    else:
      if bpl==2 and hi16:
        return Code.GlobalReadInst("flat_load_short_d16_hi", vgpr(destVgpr, rpv*2), addr0, extraFields, comment )
      elif bpl==2 and not hi16:
        return Code.GlobalReadInst("flat_load_short_d16", vgpr(destVgpr, rpv*2), addr0, extraFields, comment )
      elif bpl==4:
        return Code.GlobalReadInst("flat_load_dword", vgpr(destVgpr, rpv), addr0, extraFields, comment )
      elif bpl==8:
        return Code.GlobalReadInst("flat_load_dwordx2", vgpr(destVgpr, rpv), addr0, extraFields, comment )
      elif bpl==16:
        return Code.GlobalReadInst("flat_load_dwordx4", vgpr(destVgpr, rpv), addr0, extraFields, comment )
      else:
        assert ("chooseGlobalRead: bad bpl")

  ##############################################################################
  def chooseGlobalWrite(self, useBuffer, bps, srcVgpr, rpv, \
                        addr0, addr1, offset, extraFields, hi16=0):
    """
    create the store instruction for requested vector width and other parms
   
    rpv = regs per vector
    """

    kStr = ""

    if useBuffer:
      if bps==2 and hi16:
        kStr += inst("buffer_store_short_d16_hi", vgpr(srcVgpr, rpv*2), addr0, \
                  addr1, 0, "offen", "offset:%u"%offset, extraFields, "store D")
      elif bps==2 and not hi16:
        kStr += inst("buffer_store_short", vgpr(srcVgpr, rpv*2), addr0, \
                  addr1, 0, "offen", "offset:%u"%offset, extraFields, "store D")
      elif bps==4:
        kStr += inst("buffer_store_dword", vgpr(srcVgpr, rpv), addr0, \
                  addr1, 0, "offen", "offset:%u"%offset, extraFields, "store D")
      elif bps==8:
        kStr += inst("buffer_store_dwordx2", vgpr(srcVgpr, rpv), addr0, \
                  addr1, 0, "offen", "offset:%u"%offset, extraFields, "store D")
      elif bps==16:
        kStr += inst("buffer_store_dwordx4", vgpr(srcVgpr, rpv), addr0, \
                  addr1, 0, "offen", "offset:%u"%offset, extraFields, "store D")
      else:
        assert ("bad bps")
    else:
      if bps==2 and hi16:
        kStr += inst("flat_store_short_d16_hi", addr0, vgpr(srcVgpr*2), extraFields, "store D" )
      elif bps==2 and not hi16:
        kStr += inst("flat_store_short", addr0, vgpr(srcVgpr, rpv*2), extraFields, "store D" )
      elif bps==4:
        kStr += inst("flat_store_dword", addr0, vgpr(srcVgpr, rpv), extraFields, "store D" )
      elif bps==8:
        kStr += inst("flat_store_dwordx2", addr0, vgpr(srcVgpr, rpv), extraFields, "store D" )
      elif bps==16:
        kStr += inst("flat_store_dwordx4", addr0, vgpr(srcVgpr, rpv), extraFields, "store D" )
      else:
         assert ("bad bps")

    return kStr

  ##############################################################################
  ##############################################################################
<<<<<<< HEAD
  def addStore(self, kernel, ss, addrCalc, sumIdx, tmpS01):
    """
    Add stores for the element with addrCalc and sumIdx.
    tmpS01 is a single :temp sGPR
    """
=======
  def addStore(self, kernel, ss, addrCalc, sumIdx, tmpS01, edge):
>>>>>>> 394e6ae2
    kStr = ""
    if self.do["GlobalWrite"]:
      # perform vector stores here, so no VI indexing.
      # if GWVW > Vw, might need to support loops to
      # implement wider stores
      ntStr = ""
      if kernel["NonTemporalC"]%2==1:
        ntStr += " glc"
      if kernel["NonTemporalC"]//2==1:
        ntStr += " slc"

      bps = kernel["ProblemType"]["DataType"].numBytes() * ss.cfg.gwvw
      rpv = kernel["ProblemType"]["DataType"].numRegisters() * ss.cfg.gwvw
      if kernel["BufferStore"]:
        addr0 = vgpr(addrCalc.addrVgpr)
        addr1 = sgpr("SrdD", 4)
      else:
        addr0 = vgpr(addrCalc.addrVgpr,2)
        addr1 = ""

      #if kernel["MatrixInstruction"] and not edge:
      # addr0 = vgpr(self.mfma_addr0)
        #if (sumIdx // 32) % 2 == 0: # BBlocks
      #  if (sumIdx // 32) % 2 == 0: # ABlocks
      #    addr0 = vgpr(self.mfma_addr0)

      useBuffer = kernel["BufferStore"]
      if ss.optSrdIncForRow and addrCalc.rowInc:
        kStr += addrCalc.incrementToNextRow(kernel, "D", ss, tmpS01)
      if kernel["ProblemType"]["DataType"].isHalf() or kernel["ProblemType"]["DataType"].isBFloat16():
        if not kernel["ProblemType"]["HighPrecisionAccumulate"]:
          kStr += self.chooseGlobalWrite(useBuffer, bps, sumIdx//2, rpv, \
                    addr0, addr1, addrCalc.globalOffset, ntStr, hi16=sumIdx%2)
        else:
          kStr += self.chooseGlobalWrite(useBuffer, bps, sumIdx, rpv, \
                    addr0, addr1, addrCalc.globalOffset, ntStr, hi16=0)
      elif kernel["ProblemType"]["DataType"].isInt8x4() or kernel["ProblemType"]["DataType"].isSingle():
        kStr += self.chooseGlobalWrite(useBuffer, bps, sumIdx, rpv, \
                  addr0, addr1, addrCalc.globalOffset, ntStr)
      elif kernel["ProblemType"]["DataType"].isDouble() or kernel["ProblemType"]["DataType"].isSingleComplex():
        kStr += self.chooseGlobalWrite(useBuffer, bps, sumIdx*2, rpv, \
                  addr0, addr1, addrCalc.globalOffset, ntStr)
      elif kernel["ProblemType"]["DataType"].isDoubleComplex():
        rps = kernel["ProblemType"]["DataType"].numRegisters()
        kStr += self.chooseGlobalWrite(useBuffer, bps, sumIdx*rps, rpv, \
                  addr0, addr1, addrCalc.globalOffset, ntStr)

    return kStr


  ##############################################################################
  # choose the ADD instruction for combining external C with internal C
  # used in atomic=1 case to compute expected external data
  ##############################################################################
  def chooseAddForAtomic(self, kernel, dst, src0, src1, comment):
    kStr = ""
    if kernel["ProblemType"]["DataType"].isHalf():
      if kernel["ProblemType"]["HighPrecisionAccumulate"]:
        kStr += inst("v_mad_mix need madmix bozo", \
                  dst, src0, src1, \
                  comment)
      else:
        kStr += inst("v_pk_add_f16", \
                  dst, src0, src1, \
                  comment)
    elif kernel["ProblemType"]["DataType"].isInt8x4():
      # assume v_add_i32 can be used in place of v_add_f32
      # need to add saturation directive to v_add_i32 instruction to clamp integer arithmetic
      kStr += inst("v_add_i32", \
                dst, src0, src1, \
                comment)
    elif kernel["ProblemType"]["DataType"].isSingle():
      kStr += inst("v_add_f32", \
                dst, src0, src1, \
                comment)
    else:
      assert(0) # no double GSU yet

    return kStr

  ##############################################################################
  ##############################################################################
  def applyAlpha(self, kernel, gwvw, elementSumIdx, elementIdx, tmpS01):
    kStr = ""

    if self.do["ApplyAlpha"]:
      for vi in range(0, gwvw):
        sumIdxV = elementSumIdx[elementIdx] + vi
        if kernel["ProblemType"]["DataType"].isHalf():
          if not kernel["ProblemType"]["HighPrecisionAccumulate"]:
            if sumIdxV%2:
              kStr += inst("v_pk_mul_f16", vgpr("ValuC+%u"%(sumIdxV//2)), sgpr("Alpha"), vgpr("ValuC+%u"%(sumIdxV//2)), "*= alpha sumIdx=%u vi=%u"%(elementSumIdx[elementIdx], vi))
          else: # HPA
            kStr += inst("v_mul_f32", vgpr("ValuC+%u"%sumIdxV), sgpr("Alpha"), vgpr("ValuC+%u"%sumIdxV), "*= alpha")

        elif kernel["ProblemType"]["DataType"].isInt8x4():
          # below assume we use v_mul_lo_u32. Could also use v_mul_i32_i24.
#           kStr += inst("v_mul_i32_i24", vgpr("ValuC+%u"%sumIdxV), sgpr("Alpha"), vgpr("ValuC+%u"%sumIdxV), "*= alpha" )
          kStr += inst("v_mul_lo_u32", vgpr("ValuC+%u"%sumIdxV), sgpr("Alpha"), vgpr("ValuC+%u"%sumIdxV), "*= alpha" )

        elif kernel["ProblemType"]["DataType"].isSingle():
          kStr += inst("v_mul_f32", vgpr("ValuC+%u"%sumIdxV), sgpr("Alpha"), vgpr("ValuC+%u"%sumIdxV), "*= alpha" )
          if self.db["ForceExpectedValue"]:
            kStr += inst("v_mov_b32", vgpr("ValuC+%u"%sumIdxV), self.db["ValueCExpectedValue"], "force expected value" )
          if self.db["ForceVSerial"]:
            kStr += inst("v_mov_b32", vgpr("ValuC+%u"%sumIdxV), vgpr("Serial"), "force expected value to serial" )
          if self.db["CheckValueC"]:
            kStr += inst("s_mov_b32", sgpr(tmpS01), self.db["ValueCExpectedValue"], "Move expected value")
            kStr += self.assert_eq(vgpr("ValuC+%u"%sumIdxV), sgpr(tmpS01))

        elif kernel["ProblemType"]["DataType"].isDouble():
          kStr += inst("v_mul_f64", vgpr("ValuC+%u"%(sumIdxV*2),2), sgpr("Alpha",2), vgpr("ValuC+%u"%(sumIdxV*2),2), "*= alpha")

        # single precision complex
        elif kernel["ProblemType"]["DataType"].isSingleComplex():
          tmpVgpr = self.vgprPool.checkOut(1)
          kStr += inst("v_mov_b32", vgpr(tmpVgpr), vgpr("ValuC+%u"%(sumIdxV*2)), "store Cr")
          kStr += inst("v_mul_f32", vgpr("ValuC+%u"%(sumIdxV*2)), sgpr("Alpha"), vgpr("ValuC+%u"%(sumIdxV*2)), "*= alpha ( Cr = Ar * Cr)")
          kStr += inst("v_mac_f32", vgpr("ValuC+%u"%(sumIdxV*2)), "-" + sgpr("Alpha+1"), vgpr("ValuC+%u"%(sumIdxV*2+1)), "*= alpha ( Cr += -Ai * Ci )")
          kStr += inst("v_mul_f32", vgpr("ValuC+%u"%(sumIdxV*2+1)), sgpr("Alpha"), vgpr("ValuC+%u"%(sumIdxV*2+1)), "*= alpha ( Ci = Ar * Ci)")
          kStr += inst("v_mac_f32", vgpr("ValuC+%u"%(sumIdxV*2+1)), sgpr("Alpha+1"), vgpr(tmpVgpr), "*= alpha ( Ci += Ai * Cr_backup )")
          self.vgprPool.checkIn(tmpVgpr)
          
        # double precision complex
        elif kernel["ProblemType"]["DataType"].isDoubleComplex():
          vtmp1 = self.vgprPool.checkOut(2)
          vtmp2 = self.vgprPool.checkOut(2)
          # tmp1 = a.real * b.real
          kStr += inst("v_mul_f64", vgpr(vtmp1,2), sgpr("Alpha+0",2), vgpr("ValuC+%u"%(sumIdxV*4+0),2), "")
          # tmp2 = a.imag * b.real
          kStr += inst("v_mul_f64", vgpr(vtmp2,2), sgpr("Alpha+2",2), vgpr("ValuC+%u"%(sumIdxV*4+0),2), "")
          # c.real = a.real * b.real - a.imag * b.imag = tmp1 - a.imag * b.imag
          kStr += "v_fma_f64 %s, %s, -%s, %s%s" % (vgpr("ValuC+%u"%(sumIdxV*4+0),2), sgpr("Alpha+2",2), vgpr("ValuC+%u"%(sumIdxV*4+2),2), vgpr(vtmp1,2), self.endLine)
          # c.imag = a.real * b.imag + a.imag * b.real = a.real * b.imag + tmp2
          kStr += "v_fma_f64 %s, %s, %s, %s%s" % (vgpr("ValuC+%u"%(sumIdxV*4+2),2), sgpr("Alpha+0",2), vgpr("ValuC+%u"%(sumIdxV*4+2),2), vgpr(vtmp2,2), self.endLine)
          self.vgprPool.checkIn(vtmp1)
          self.vgprPool.checkIn(vtmp2)
          
    return kStr

  ##############################################################################
  # Global Write Batch
  ##############################################################################
  def globalWriteBatch(self, kernel, ss, batchIdx, beta, edge, atomic, gwvw, atomicW, \
      batchElements, coord0, coord1, addrD, addrC,  \
      tmpVgpr, batchElementSgprs, tmpSgpr):
    kStr = ""

    kStr += self.comment1("optSingleColVgpr=%u optSharedColVgpr=%u optSharedMask=%u optSrdIncForRow=%u" % \
              (ss.optSingleColVgpr, ss.optSharedColVgpr, ss.optSharedMask, ss.optSrdIncForRow))
    if atomic:
      # all kinds of code relies on this assumption:
      assert(atomicW <= gwvw)
      if kernel["ProblemType"]["DataType"].isHalf():
        assert(atomicW >= 2)

    # comment tt1, tt0, vc1, vc0
    # tt = trhead tile, vc=vector component
    commentStr = "Global Write%s%s Batch #%u (d1,d0,vc1,vc0) =\n   " \
        % (" Beta" if beta else "", " Edge" if edge else "", batchIdx)
    for elementIdx in range(0, len(batchElements)):
      element = batchElements[elementIdx]
      commentStr += "(%u,%u,%u,%u:vw%u%s)" % \
        (element[0], element[1], element[2], element[3], gwvw,
         ":vaw:%u"%atomicW if atomic else "")
      if elementIdx < len(batchElements)-1:
        commentStr += "; "
    kStr += self.comment3(commentStr)

    ss.setupStoreElementsForBatch(kernel, gwvw, batchElements, batchElementSgprs)

    loadsIssued = 0
    storesIssued = 0
    tmpS01 = tmpSgpr # scratch sgprs
    tmpS23 = tmpS01+2

    ########################################
    # calculate addr and masks
    kStr += self.comment("calc coords, apply mask, and issue loads (if necessary)")
    # On input, coord0 and coord1 are VGPRs computed in the pre-batch code, based
    # on the thread and tid number.  These are ELEMENT offsets from start of tensor C
    # for the top-left corner this thread will write.  These are not changed
    # across all the store loop iters.
    if self.db["ConservativeWaitCnt"] & 0x10:
      kStr += "s_barrier // debug\n"
      kStr += inst("s_waitcnt", "vmcnt(0)", "ConservativeWaitCnt" )
      if self.version == (10,1,0):
        kStr += inst("s_waitcnt_vscnt", "null", "0", "writes")
      kStr += "s_barrier // debug\n"
    if not edge and self.db["ForceEdgeStores"]>=2:
      kStr += self.bomb() # should not get here
    if edge and self.db["AssertNoEdge"]:
      kStr += self.bomb() # should not get here
    for elementIdx in range(0, len(batchElements)):
      element = batchElements[elementIdx]
      addr = ss.elementAddr[elementIdx].addrVgpr
      addrCalc = ss.elementAddr[elementIdx]
      data = ss.elementData[elementIdx]
      mask = ss.elementMask[elementIdx]
      sumIdx = ss.elementSumIdx[elementIdx]
      d1 = element[0]
      d0 = element[1]
      vc1 = element[2]
      vc0 = element[3]

      kStr += addrCalc.emitAddressSetupCode(kernel, ss, tmpVgpr, tmpS01, edge, beta, atomic, mask, elementIdx)
      if not kernel["BufferStore"]:
        # flat: in-bounds exec mask
        if edge:
          kStr += inst("v_cmp_lt_u32",  sgpr(tmpS01,2), vgpr(addrCalc.coord0Vgpr), sgpr("SizesFree+0"), "coord0 < size0" )
          kStr += inst("v_cmp_lt_u32",  sgpr(tmpS23,2), vgpr(addrCalc.coord1Vgpr), sgpr("SizesFree+1"), "coord1 < size1" )
          kStr += inst("s_and_b64",  sgpr(mask,2), sgpr(tmpS01,2), sgpr(tmpS23,2), "in0 && in1" )

          if (beta or atomic):
            kStr += inst("s_mov_b64", "exec", sgpr(mask,2), "sgprs -> exec" )

        # global offset macro (requires 3 tmpVgpr)
        # final address = C + index*bytes
        kStr += "GLOBAL_OFFSET_C %u" % addr
        for i in range(0, kernel["ProblemType"]["NumIndicesC"]):
          if i == kernel["ProblemType"]["Index0"]:
            kStr += ", %s" % (addrCalc.coord0Vgpr)
          elif i == kernel["ProblemType"]["Index1"]:
            kStr += ", %s" % (addrCalc.coord1Vgpr)
          else: # just a group index
            kStr += ", sgprWorkGroup%u"%i
        kStr += ", %s%s" % ((tmpVgpr+2), self.endLine)

        # store a copy of the offset in 2 of the tmpVgpr for D
        if beta:
          kStr += inst("v_mov_b32", vgpr(tmpVgpr+2), vgpr(addr+0), "temp store offset 0")
          kStr += inst("v_mov_b32", vgpr(tmpVgpr+3), vgpr(addr+1), "temp store offset 1")

          kStr += inst("_v_add_co_u32",  vgpr(addr+0), "vcc", vgpr(addrC+0), \
              vgpr(addr+0), "addr = C + index*bytes (lo)" )
          kStr += inst("_v_addc_co_u32", vgpr(addr+1), "vcc", vgpr(addrC+1), \
              vgpr(addr+1), "vcc", "addr = C + index*bytes (hi)")

      if atomic:
        # load c into data+1 because of CAS structure
        # TODO - Fix for double here, would need bigger load
        # FIME
        bps = kernel["ProblemType"]["DataType"].numBytes()
        # gwvw is the number of elements in the batch
        # iterate over number of atomic operations to perform, each of width atomicW
        for avi in range(0, gwvw//atomicW):
          dataV = ss.elementData[elementIdx] + int(avi*ss.cfg.numVgprsPerDataPerVI)
          bpm = self.bpeCexternal * atomicW
          useBuffer = kernel["BufferStore"]
          if kernel["BufferStore"]: # yes, BufferStore here - use same addressing regs for this load
            addr0 = vgpr(addr)
            addr1 = sgpr("SrdC", 4)
          else:
            addr0 = vgpr(addr,2)
            addr1 = ""
          kStr += self.chooseGlobalRead(useBuffer, bpm, dataV+1, \
                    addr0, addr1, soffset=0, offset=addrCalc.globalOffset, extraFields="",
                    comment="load C (atomic) bpm=%u vaw=%u"%(bpm,atomicW)).toStr()
      elif beta:
        bps = kernel["ProblemType"]["DataType"].numBytes() * gwvw
        useBuffer = kernel["BufferStore"]
        if kernel["BufferStore"]:
          addr0 = vgpr(addr)
          addr1 = sgpr("SrdC", 4)
        else:
          addr0 = vgpr(addr,2)
          addr1 = ""
        extraFields = ""
        loadsIssued += 1

        if ss.optSrdIncForRow and addrCalc.rowInc:
          kStr += addrCalc.incrementToNextRow(kernel, "C", ss, tmpS01)

          #if not kernel["LdcEqualsLdd"]:
          #  kStr += addrCalc.incrementToNextRow(kernel, "D", ss.optSrdIncForRow, tmpS01)
        if kernel["ProblemType"]["DataType"].isHalf():
          kStr += self.chooseGlobalRead(useBuffer, bps, data, \
                    addr0, addr1, soffset=0, offset=addrCalc.globalOffset, \
                    extraFields=extraFields, hi16=sumIdx%2,
                    comment="load C for beta calc").toStr()
        elif kernel["ProblemType"]["DataType"].isInt8x4() or \
             kernel["ProblemType"]["DataType"].isSingle() or \
             kernel["ProblemType"]["DataType"].isDouble() or \
             kernel["ProblemType"]["DataType"].isSingleComplex() or \
             kernel["ProblemType"]["DataType"].isDoubleComplex():
          kStr += self.chooseGlobalRead(useBuffer, bps, data, \
                    addr0, addr1, soffset=0, offset=addrCalc.globalOffset, \
                    extraFields=extraFields, \
                    comment="load C for beta calc").toStr()

      if kernel["InterleaveAlpha"]:
        kStr += self.applyAlpha(kernel, gwvw, ss.elementSumIdx, elementIdx, tmpS01)

      if not kernel["LdcEqualsLdd"]:
        kStr += addrCalc.emitLddChange(kernel, ss, edge, mask, elementIdx == len(batchElements)-1)

      if not kernel["BufferStore"]:
        offsetSrc = (tmpVgpr+2) if beta else addr

        kStr += inst("_v_add_co_u32",  vgpr(addr+0), "vcc", vgpr(addrD+0), \
            vgpr(offsetSrc+0), "addr = D + index*bytes (lo)" )
        kStr += inst("_v_addc_co_u32", vgpr(addr+1), "vcc", vgpr(addrD+1), \
            vgpr(offsetSrc+1), "vcc", "addr = D + index*bytes (hi)")

        # restore full exec mask for calculating addr of next element
        if edge and (beta or atomic):
          kStr += inst("s_mov_b64", "exec", -1, "full mask -1 -> exec" )

    ########################################
    # rC *= alpha
    if not kernel["InterleaveAlpha"]:
      kStr += self.comment("rC *= alpha batchEements=%s"%batchElements)
      for elementIdx in range(0, len(batchElements)):
        kStr += self.applyAlpha(kernel, gwvw, ss.elementSumIdx, elementIdx, tmpS01)

    ########################################
    # Atomic
    ########################################
    # flat_atomic_cmpswap tmp addr data:
    #   tmp = mem[addr]
    #   src = data[vi*numVgprsPerDataPerVI][0] new C
    #   cmp = data[vi*numVgprsPerDataPerVI][1] original C
    #   mem[addr] = (tmp==cmp) ? src : tmp
    #   addr = vgpr(addr,2)
    #   data = vgpr(tmpVgpr,2)
    #   tmp = vgpr(tmpVgpr+4)

    # buffer_atomic_cmpswap:
    #   dest is 64 bits, two consec VGPR:
    #     - lower is desired swap value (computed new value) "src"
    #       src = data[vi*numVgprsPerDataPerVI][0] new C
    #     - upper is expected value in memory (from prev load).  "cmp".
    #       cmp = data[vi*numVgprsPerDataPerVI][1] original C
    #   src0 is address offset from SRD
    #
    # After buffer_atomic_cmpswap:
    #   dest =
    #       - data[vi*numVgprsPerDataPerVI][0] C loaded from memory, overwrites src
    if atomic:
      del tmpVgpr # catch bugs
      # TODO for atomic GWVW:
      #  - Use vi to compute addresses, sumIdx.
      #  - Need a solution for the mask.  Can move to all buffer or can fix?

      # atomic loop label
      element = batchElements[0]
      d1 = element[0]
      d0 = element[1]
      vc1 = element[2]
      vc0 = element[3]
      labelString = "Global_Write%s%s_vc=%u,%u_d=%u,%u" \
        % (" Beta" if beta else "", " Edge" if edge else "", vc0, vc1, d0, d1 )
      label = self.getLabelNum(labelString)
      labelString += "EarlyExit"
      labelAfterAtomicLoop = self.getLabelNum(labelString)

      ########################################
      # wait for batched load
      # TODO - we are always atomic here?
      kStr += inst("s_waitcnt", "vmcnt(0)", "wait C (atomic)" )
      if self.version == (10,1,0):
        kStr += inst("s_waitcnt_vscnt", "null", "0", "writes")

      ########################################
      # first attempt write
      kStr += self.comment("issue first atomic writes")
      for elementIdx in range(0, len(batchElements)):
        element = batchElements[elementIdx]
        addrCalc = ss.elementAddr[elementIdx]
        mask = ss.elementMask[elementIdx]
        d1 = element[0]
        d0 = element[1]
        vc1 = element[2]
        vc0 = element[3]

        # apply in-bounds exec mask
        if edge:
          kStr += inst("s_mov_b64", "exec", sgpr(mask,2), "sgprs -> exec (before atomic)" )

        for avi in range(0, gwvw//atomicW):
          dataV = ss.elementData[elementIdx] + int(avi*ss.cfg.numVgprsPerDataPerVI)
          sumIdxV = ss.elementSumIdx[elementIdx] + avi
          if kernel["ProblemType"]["DataType"].isHalf():  sumIdxV //= 2
          # for atomic, data[1] = original c, data[0] = new c
          kStr += self.chooseAddForAtomic(kernel, \
                    vgpr(dataV+0), vgpr(dataV+1), vgpr("ValuC+%u"%sumIdxV), \
                    "desired value avi=%u"%avi)

          # attempt write
          atomicDestVgpr = dataV if kernel["BufferStore"] else dataV+2
          if self.do["GlobalWrite"]:
            bps = kernel["ProblemType"]["DataType"].numBytes()
            if kernel["BufferStore"]:
              kStr += "buffer_atomic_cmpswap %s, %s, %s %s    // %s%s" % \
                  (vgpr(dataV,2), \
                   vgpr(addrCalc.addrVgpr,1), \
                   sgpr("SrdD", 4),  \
                   "0 offen offset:%u glc" % addrCalc.globalOffset, \
                   "attempt write avi=%u"%(avi), self.endLine )
            else:
              kStr += "flat_atomic_cmpswap %s, %s, %s %s    // %s%s" % \
                  (vgpr(atomicDestVgpr), vgpr(addrCalc.addrVgpr,2), \
                  vgpr(dataV,2), "glc", "attempt write", self.endLine )
          else:
             kStr += inst("v_mov_b32", vgpr(atomicDestVgpr), vgpr(dataV+1), "Fake successful CAS" )
             # Fake successful CAS swap:

      ########################################
      # wait for first attempt write
      kStr += inst("s_waitcnt vmcnt(0)", "wait for atomic writes" )
      if self.version == (10,1,0):
        kStr += inst("s_waitcnt_vscnt", "null", "0", "writes")

      ########################################
      # check first attempt
      kStr += self.comment("check success of writes, update masks")
      for elementIdx in range(0, len(batchElements)):
        element = batchElements[elementIdx]
        mask = ss.elementMask[elementIdx]
        d1 = element[0]
        d0 = element[1]
        vc1 = element[2]
        vc0 = element[3]

        # calculate new masks
        if edge:
          kStr += inst("s_mov_b64", "exec", sgpr(mask,2), "sgprs -> exec" )
          for avi in range(0, gwvw//atomicW):
            dataV = ss.elementData[elementIdx] + int(avi*ss.cfg.numVgprsPerDataPerVI)
            atomicDestVgpr = dataV if kernel["BufferStore"] else dataV+2
            # need to apply element mask before comparison
            # so that all valid lanes are doing the cmp
            if avi == 0:
              kStr += inst("v_cmp_ne_u32", sgpr(tmpS01,2), vgpr(atomicDestVgpr), \
                  vgpr(dataV+1), "c read during atomic == c read during prior load (avi=%u, first)"%avi )
            else:
              kStr += inst("v_cmp_ne_u32", sgpr(tmpS23,2), vgpr(atomicDestVgpr), \
                  vgpr(dataV+1), "c read during atomic == c read during prior load (avi=%u)"%avi )
              kStr += inst("s_or_b64", sgpr(tmpS01,2), sgpr(tmpS01,2), sgpr(tmpS23,2), "combine with tmp mask")

          if kernel["DisableAtomicFail"]:
            kStr += inst("s_mov_b64",  sgpr(mask,2), 0, "DisableAtomicFail, force 0" )
          else:
            kStr += inst("s_and_b64",  sgpr(mask,2), sgpr(tmpS01,2), sgpr(mask,2), "inBounds & must try again" )

        else:
          for avi in range(0, gwvw//atomicW):
            dataV = ss.elementData[elementIdx] + int(avi*ss.cfg.numVgprsPerDataPerVI)
            atomicDestVgpr = dataV if kernel["BufferStore"] else dataV+2
            if kernel["DisableAtomicFail"]:
              kStr += inst("s_mov_b64",  sgpr(mask,2), 0, "DisableAtomicFail, force 0" )
            else:
              kStr += inst("v_cmp_ne_u32", sgpr(mask,2), vgpr(atomicDestVgpr), \
                  vgpr(dataV+1), "c read during atomic != c read during prior load" )

      # or masks together to check early exit
      kStr += self.comment("or masks to check for exit")
      kStr += inst("s_mov_b64", sgpr(tmpS01,2), hex(0), "empty mask" )
      for elementIdx in range(0, len(batchElements)):
        mask = ss.elementMask[elementIdx]
        kStr += inst("s_or_b64", sgpr(tmpS01,2), sgpr(mask,2), sgpr(tmpS01,2), "or to add threads" )
      kStr += inst("s_or_saveexec_b64", sgpr(tmpS23,2), sgpr(tmpS01,2), "apply combined mask" )
      kStr += inst("s_cbranch_execz", "label_%04u" % labelAfterAtomicLoop, "if exec is zero skip loop" )

      # begin atomic loop
      kStr += self.comment("atomic CAS loop")
      kStr += "label_%04u:%s" % (label, self.endLine)

      kStr += self.comment("apply updated masks and issue writes again")
      for elementIdx in range(0, len(batchElements)):
        element = batchElements[elementIdx]
        addrCalc = ss.elementAddr[elementIdx]
        addr = ss.elementAddr[elementIdx].addrVgpr
        mask = ss.elementMask[elementIdx]
        bps = kernel["ProblemType"]["DataType"].numBytes()

        for avi in range(0, gwvw//atomicW):
          dataV = ss.elementData[elementIdx] + int(avi*ss.cfg.numVgprsPerDataPerVI)
          atomicDestVgpr = dataV if kernel["BufferStore"] else dataV+2
          sumIdxV = ss.elementSumIdx[elementIdx] + avi
          if kernel["ProblemType"]["DataType"].isHalf():  sumIdxV //= 2

          # apply mask for element
          kStr += inst("s_mov_b64", "exec", sgpr(mask,2), "must try again" )
          kStr += inst("v_mov_b32", vgpr(dataV+1), vgpr(atomicDestVgpr), "dataV+1 = tmp (new original C)" )
          kStr += self.chooseAddForAtomic(kernel, \
                    vgpr(dataV+0), vgpr(dataV+1), vgpr("ValuC+%u"%sumIdxV), \
                    "newC = rC + originalC")
          if self.do["GlobalWrite"]:
            if kernel["BufferStore"]:
              # Using no-ret version here?
              kStr += "buffer_atomic_cmpswap %s, %s, %s %s    // %s%s" % \
                  (vgpr(dataV,2), \
                   vgpr(addr,1), \
                   sgpr("SrdD", 4), \
                   "0 offen offset:%u glc" % (addrCalc.globalOffset), \
                   "try again", self.endLine )
            else:
              kStr += "flat_atomic_cmpswap %s, %s, %s %s    // %s%s" % ( vgpr(atomicDestVgpr), \
                  vgpr(addr,2), vgpr(dataV,2), "glc", "try again", self.endLine)

      # wait for batched write
      kStr += inst("s_waitcnt vmcnt(0)", "wait for atomic writes" )
      if self.version == (10,1,0):
        kStr += inst("s_waitcnt_vscnt", "null", "0", "writes")

      # check batched write success
      kStr += self.comment("apply masks and check for success")
      for elementIdx in range(0, len(batchElements)):
        element = batchElements[elementIdx]
        data = ss.elementData[elementIdx]
        mask = ss.elementMask[elementIdx]
        for avi in range(0, gwvw//atomicW):
          dataV = ss.elementData[elementIdx] + int(avi*ss.cfg.numVgprsPerDataPerVI)
          atomicDestVgpr = dataV if kernel["BufferStore"] else dataV+2

          # apply mask for element
          kStr += inst("s_mov_b64", "exec", sgpr(mask,2), "must try again" )

          # compare success
          kStr += inst("v_cmp_ne_u32", sgpr(tmpS01,2), vgpr(data+1), vgpr(atomicDestVgpr), \
              "c read during atomic == c read during prior load" )
          # update element mask
          kStr += inst("s_and_b64",  sgpr(mask,2), sgpr(tmpS01,2), sgpr(mask,2), "inBounds & must try again" )

      # or masks together
      kStr += self.comment("or masks to check for exit")
      kStr += inst("s_mov_b64", sgpr(tmpS01,2), hex(0), "empty mask" )
      for elementIdx in range(0, len(batchElements)):
        mask = ss.elementMask[elementIdx]
        kStr += inst("s_or_b64", sgpr(tmpS01,2), sgpr(mask,2), sgpr(tmpS01,2), "or to add threads" )

      # apply combined masks and exit
      kStr += inst("s_or_saveexec_b64", sgpr(tmpS23,2), sgpr(tmpS01,2), "apply combined mask" )
      kStr += inst("s_cbranch_execnz", "label_%04u" % label, "try again if not complete" )
      kStr += "label_%04u:%s" % (labelAfterAtomicLoop, self.endLine)
      kStr += inst("s_mov_b64", "exec", -1, "full mask -> exec" )

      #  kStr += inst("s_mov_b64", "exec", sgpr(mask,2), "apply new mask" )
      #  #kStr += inst("s_and_saveexec_b64", sgpr(tmpS45,2), "vcc", "apply new mask" )
      #  kStr += inst("s_cbranch_execnz", "label_%04u" % labelIdx, "try again if not complete" )
      #  kStr += inst("s_mov_b64", "exec", sgpr(fullExecMaskSgpr,2), "full mask -> exec" )


    ########################################
    # Not Atomic
    ########################################
    else:
      # edge has v_cndmask so loads or stores may not issue, hard to track vmcnt:
      interleaveStoreVmcnt = self.interleaveStoreVmcnt and not edge

      ########################################
      # wait for batched load
      if beta and not interleaveStoreVmcnt:
        kStr += inst("s_waitcnt", "vmcnt(0)", "wait C")
        if self.version == (10,1,0):
          kStr += inst("s_waitcnt_vscnt", "null", "0", "writes")

      kStr += self.comment("apply mask, calc new C and issue write")
      for elementIdx in range(0, len(batchElements)):
        element = batchElements[elementIdx]
        addr = ss.elementAddr[elementIdx].addrVgpr
        mask = ss.elementMask[elementIdx]
        d1 = element[0]
        d0 = element[1]
        vc1 = element[2]
        vc0 = element[3]
        sumIdx = ss.elementSumIdx[elementIdx]

        # apply in-bounds exec mask
        if edge and not kernel["BufferStore"]:
          kStr += inst("s_mov_b64", "exec", sgpr(mask,2), "sgprs -> exec" )

        if beta:
          # if GWVW=1 the half path still assumes we have
          # at least two stores so does some combining across VI -
          # for example assuming we can have two elements and can use pk_mul
          # here:
          if beta and interleaveStoreVmcnt:
            if self.version == (10,1,0):
              vmcnt = loadsIssued - elementIdx - 1
              vmComment = "{} = {} - {} - 1".format(vmcnt, loadsIssued, elementIdx)
            else:
              vmcnt = loadsIssued - elementIdx + storesIssued - 1
              vmComment = "{} = {} - {} + {} - 1".format(vmcnt, loadsIssued, elementIdx, storesIssued)

            maxVmcnt = globalParameters["AsmCaps"][self.version]["MaxVmcnt"]
            vmcnt = min(vmcnt, maxVmcnt)
            #print "wmvcnt=", vmcnt
            kStr += "\n"
            kStr += inst("s_waitcnt", "vmcnt(%u)"%vmcnt, "wait C (interleaved) " + vmComment)
          for vi in range(0, gwvw):
            dataV = ss.elementData[elementIdx] + int(vi*ss.cfg.numVgprsPerDataPerVI)
            sumIdxV = ss.elementSumIdx[elementIdx] + vi
            if kernel["ProblemType"]["DataType"].isHalf():
              if not kernel["ProblemType"]["HighPrecisionAccumulate"]:
                if sumIdxV%2==0:
                  # dataV+0 = new c = old c*beta
                  kStr += inst("v_pk_mul_f16", vgpr(dataV), sgpr("Beta"), vgpr(dataV+0), \
                      "%s = C*beta ei=%u vi=%u"%(vgpr(dataV),elementIdx, vi))
                  # dataV+0 = new c = old c*beta + rC
                  kStr += inst("v_pk_add_f16", vgpr("ValuC+%u"%(sumIdxV//2)), vgpr(dataV), vgpr("ValuC+%u"%(sumIdxV//2)), \
                      "sum*alpha + C*beta")
                else:
                  pass # add will have been done previously
              else: # HPA
                # dataV+0 = new c = old c*beta + rC
                # src0 = beta = f32 = opsel 00
                # src1 = dataV = f16.lo = opsel 10 or 11 depending on even/odd
                # src2 = sumIdxV = f32 = opsel 00
                dataCExternal = ss.elementData[elementIdx] + vi//2
                hi16 = sumIdxV%2
                kStr += inst(self.mixinst, vgpr("ValuC+%u"%sumIdxV), sgpr("Beta"), \
                    vgpr(dataCExternal), vgpr("ValuC+%u"%sumIdxV), \
                    "op_sel:[0,%u,0] op_sel_hi:[0,1,0]" % (hi16), \
                    "//C*=beta")
            elif kernel["ProblemType"]["DataType"].isSingle():
              kStr += inst("v_mac_f32", vgpr("ValuC+%u"%sumIdxV), vgpr(dataV+0), sgpr("Beta"), \
                  "finalSum = sum*alpha + C*beta")

            elif kernel["ProblemType"]["DataType"].isInt8x4():
              # assume we will need to replace v_mac_f32 with v_add_u32 and s_mul_lo_i32
              # v_mad_i32_i24
              #kStr += inst("v_mad_i32_i24", vgpr("ValuC+%u"%sumIdxV), vgpr(dataV+0), sgpr("Beta"), vgpr("ValuC+%u"%sumIdxV), \
              #    "finalSum = sum*alpha + C*beta")
              kStr += inst("v_mul_lo_i32", vgpr(dataV+0), sgpr("Beta"), vgpr(dataV+0), \
                  "C = C*beta")
              kStr += inst("v_add_u32", vgpr("ValuC+%u"%sumIdxV), vgpr(dataV+0), vgpr("ValuC+%u"%sumIdxV), \
                  "finalSum = sum*alpha + C*beta")
              kStr += " "

            elif kernel["ProblemType"]["DataType"].isDouble():
              # dataV+0 = new c = old c*beta
              kStr += inst("v_fma_f64", vgpr("ValuC+%u"%(sumIdxV*2),2), vgpr(dataV+0,2), sgpr("Beta",2), vgpr("ValuC+%u"%(sumIdxV*2),2), \
                  "finalSum = sum*alpha + C*beta")

            # single precision complex
            elif kernel["ProblemType"]["DataType"].isSingleComplex():
              kStr += inst("v_mac_f32", vgpr("ValuC+%u"%(sumIdxV*2)), vgpr(dataV+0), sgpr("Beta"), "finalSum Cr += old Cr * Br")
              kStr += inst("v_mac_f32", vgpr("ValuC+%u"%(sumIdxV*2)), vgpr(dataV+1), "-"+sgpr("Beta+1"), "finalSum Cr += old Ci * -Bi")
              kStr += inst("v_mac_f32", vgpr("ValuC+%u"%(sumIdxV*2+1)), vgpr(dataV+1), sgpr("Beta"), "finalSum Ci += old Ci * Br")
              kStr += inst("v_mac_f32", vgpr("ValuC+%u"%(sumIdxV*2+1)), vgpr(dataV+0), sgpr("Beta+1"), "finalSum Ci += old Cr * Bi")

            # double precision complex
            elif kernel["ProblemType"]["DataType"].isDoubleComplex():
              # c.real += a.real * b.real 
              kStr += "v_fma_f64 %s, %s, %s, %s%s" % (vgpr("ValuC+%u"%(sumIdxV*4+0),2), vgpr(dataV+0,2), sgpr("Beta+0",2), vgpr("ValuC+%u"%(sumIdxV*4+0),2), self.endLine)
              # c.real -= a.imag * b.imag
              kStr += "v_fma_f64 %s, %s, -%s, %s%s" % (vgpr("ValuC+%u"%(sumIdxV*4+0),2), vgpr(dataV+2,2), sgpr("Beta+2",2), vgpr("ValuC+%u"%(sumIdxV*4+0),2), self.endLine)
              # c.imag += a.real * b.imag
              kStr += "v_fma_f64 %s, %s, %s, %s%s" % (vgpr("ValuC+%u"%(sumIdxV*4+2),2), vgpr(dataV+0,2), sgpr("Beta+2",2), vgpr("ValuC+%u"%(sumIdxV*4+2),2), self.endLine)
              # c.imag += a.imag * b.real
              kStr += "v_fma_f64 %s, %s, %s, %s%s" % (vgpr("ValuC+%u"%(sumIdxV*4+2),2), vgpr(dataV+2,2), sgpr("Beta+0",2), vgpr("ValuC+%u"%(sumIdxV*4+2),2), self.endLine)

        # pack stores, beta and non-beta reach here:
        for vi in range(0, gwvw):
          sumIdxV = ss.elementSumIdx[elementIdx] + vi
          if kernel["ProblemType"]["DataType"].isHalf():
            if kernel["ProblemType"]["HighPrecisionAccumulate"]:
              kStr += inst("v_cvt_f16_f32", vgpr("ValuC+%u"%sumIdxV), vgpr("ValuC+%u"%sumIdxV), "convert C to fp16" )
              if vi%2 == 1:
                assert (gwvw % 2 == 0)
                d = ss.elementSumIdx[elementIdx] + vi//2
                kStr += inst("v_pack_b32_f16", vgpr(d), vgpr("ValuC+%u"%(sumIdxV-1)), vgpr("ValuC+%u"%sumIdxV), "Pack with neighbor" )

        addrCalc = ss.elementAddr[elementIdx]
        kStr += self.addStore(kernel, ss, addrCalc, sumIdx, tmpS01, edge)
        storesIssued += 1

          #kStr += self.bomb(5)
      if self.db["CheckStoreC"]>=0:
        # Note - CheckStoreC won't work for EDGE store cases since they load 0 for OOB, would need more sophisticated check
        kStr += inst("s_waitcnt", "vmcnt(0)", "CheckStoreC, wait for stores to complete" )
        if self.version == (10,1,0):
          kStr += inst("s_waitcnt_vscnt", "null", "0", "writes")
        for elementIdx in range(0, len(batchElements)):
          addr = ss.elementAddr[elementIdx].addrVgpr
          sumIdx = ss.elementSumIdx[elementIdx]

          bps = kernel["ProblemType"]["DataType"].numBytes() * gwvw
          if kernel["BufferStore"]:
            addr0 = vgpr(addr)
            addr1 = sgpr("SrdC", 4)
          else:
            addr0 = vgpr(addr,2)
            addr1 = ""

          if kernel["ProblemType"]["DataType"].isHalf():
            if not kernel["ProblemType"]["HighPrecisionAccumulate"]:
              kStr += self.chooseGlobalRead(useBuffer, bps, sumIdx//2, \
                        addr0, addr1, soffset=0, offset=0, extraFields="", hi16=sumIdx%2).toStr()
            else:
              kStr += self.chooseGlobalRead(useBuffer, bps, sumIdx, \
                        addr0, addr1, soffset=0, offset=0, extraFields="", hi16=0).toStr()
          elif kernel["ProblemType"]["DataType"].isInt8x4() or kernel["ProblemType"]["DataType"].isSingle():
            kStr += self.chooseGlobalRead(useBuffer, bps, sumIdx, \
                      addr0, addr1, soffset=0, offset=0, extraFields="").toStr()
          elif kernel["ProblemType"]["DataType"].isDouble() or kernel["ProblemType"]["DataType"].isSingleComplex() :
            kStr += self.chooseGlobalRead(useBuffer, bps, sumIdx*2, \
                      addr0, addr1, soffset=0, offset=0, extraFields="").toStr()
          elif kernel["ProblemType"]["DataType"].isDoubleComplex():
            kStr += self.chooseGlobalRead(useBuffer, bps, sumIdx*4, \
                      addr0, addr1, soffset=0, offset=0, extraFields="").toStr()
        kStr += inst("s_waitcnt", "vmcnt(0)", "CheckStoreC, wait for stores to complete" )
        if self.version == (10,1,0):
          kStr += inst("s_waitcnt_vscnt", "null", "0", "writes")

        # Add checks for expected values:
        kStr += inst("s_mov_b32", sgpr(tmpS01), self.db["CheckStoreC"], "expected value")
        for elementIdx in range(0, len(batchElements)):
          sumIdx = ss.elementSumIdx[elementIdx]
          # Need to fix for other types:
          assert (kernel["ProblemType"]["DataType"].isSingle())
          kStr += self.assert_eq(vgpr(sumIdx), sgpr(tmpS01))


      if edge and (atomic or not kernel["BufferStore"]):
        # subsequent batch must start with full exec mask
        # BufferStore doesn't need exec since it used buffer range checking when
        # possible
        kStr += inst("s_mov_b64", "exec", -1, "full mask -> exec" )

      if self.db["ConservativeWaitCnt"] & 0x40:
        kStr += "s_barrier // debug\n"
        kStr += inst("s_waitcnt", "vmcnt(0)", "ConservativeWaitCnt" )
        if self.version == (10,1,0):
          kStr += inst("s_waitcnt_vscnt", "null", "0", "writes")
        kStr += "s_barrier // debug\n"

    # return registers to pool:
    lastData = -1
    for elementIdx in range(0, len(batchElements)):
      if not ss.sharedColVgprs:
        addr = ss.elementAddr[elementIdx].addrVgpr
        self.vgprPool.checkIn(addr,"writeBatch addr ei:%d"%elementIdx)

      data = ss.elementData[elementIdx]
      if data != 0:
        if data != lastData:
          self.vgprPool.checkIn(data,"writeBatch data ei:%d"%elementIdx)
        lastData = data

    self.ss.firstBatch = False

    return kStr

  ##############################################################################
  ##############################################################################
  def openPrefetchAcrossPersistent(self, kernel):
    imod = Code.Module()
    stmp = self.getTmpSgpr(1)
    imod.addInst("s_mul_i32", sgpr(stmp), sgpr("NumWorkGroups0"), sgpr("NumWorkGroups1"), "Total WG")
    imod.addInst("s_cmp_ge_u32", sgpr("SerialWorkGroupIter"), sgpr(stmp), "outside legal WG?")
    imod.addInst("s_cbranch_scc1", self.getLabelTarget("SkipPrefetchAcrossPersistent"), "skip pf if OOB")
    #imod.addInst("s_branch", self.getLabelTarget("SkipPrefetchAcrossPersistent"), "skip pf if OOB")
    return imod

  ##############################################################################
  ##############################################################################
  def closePrefetchAcrossPersistent(self, kernel):
    imod = Code.Module()
    imod.addCode(Code.WaitCnt(self.version, 0,0, "bozo, conservative wait"))
    imod.addCode(Code.Label(self.getLabelNum("SkipPrefetchAcrossPersistent"), \
        "SkipPrefetchAcrossPersistent"))
    #imod.addText(self.bomb())
    return imod

  ##############################################################################
  # Function End
  ##############################################################################
  def functionEnd(self, kernel, addLabel=True):
    imod = Code.Module()
    if kernel["PersistentKernel"]:
      # Persistent may generate a SerialWorkGroupIter which is OOB, only loop back if we are in a valid WG:
      stmp = self.getTmpSgpr(1)
      imod.addInst("s_mul_i32", sgpr(stmp), sgpr("NumWorkGroups0"), sgpr("NumWorkGroups1"), "Total WG")
      imod.addInst("s_cmp_ge_u32", sgpr("SerialWorkGroupIter"), sgpr(stmp), "outside legal WG?")
      imod.addInst("s_cbranch_scc0", self.getLabelTarget("PersistentLoopStart"), "persistent loop back")
    if addLabel:
      imod.addCode(Code.Label(self.getLabelNum("KernelEnd"), "KernelEnd"))
    imod.addInst("s_endpgm", "Kernel End")
    return imod

  ##############################################################################
  # Function Suffix
  ##############################################################################
  def functionSuffix(self, kernel):
    kStr = ""
    if self.vgprPool.size() > self.maxVgprs:
      self.overflowedResources = 1
    elif self.totalSgprs > self.maxSgprs:
      self.overflowedResources = 2

    vgprPerCU = 65536
    vgprPerThreadPerOccupancy = vgprPerCU // kernel["NumThreads"]
    numWorkGroupsPerCU = vgprPerThreadPerOccupancy // self.vgprPool.size()
    if numWorkGroupsPerCU < 1:
      self.overflowedResources = 4

    if self.overflowedResources:
      kStr += ".endif // overflowed resources \n"

    self.vgprPool.checkFinalState()
    return kStr

  ##############################################################################
  # Kernel Body Prefix
  ##############################################################################
  def kernelBodyPrefix(self, kernel, tPA, tPB ):
    return ""

  ##############################################################################
  # Kernel Body Suffix
  ##############################################################################
  def kernelBodySuffix(self, kernel, tPA, tPB ):
    return ""

  ##############################################################################
  # Open String
  ##############################################################################
  def openString(self, kernel):
    return ""

  ##############################################################################
  # Close String
  ##############################################################################
  def closeString(self, kernel):
    return ""

  ##############################################################################
  # WaitCnt- DONE
  # 3 components can contribute to the waitcnt:
  #   - Pending global reads.  (skipGlobalRead)
  #   - Pending local write.  (skipLocalWrite)
  #   - Pending local reads (skipLocalRead)
  # If a skip* arg is -1, the associated component does not contribute to
  # the expected lgkmcnt or vmcnt
  ##############################################################################
  def wait(self, kernel, tPA, tPB, skipGlobalRead, skipLocalWrite, \
      skipLocalRead, comment):
    if not self.do["Wait"]: return ""
    # skip = -1 -> ignore
    # skip =  n -> waitcnt(n*num)

    lgkmcnt = 0 if skipLocalWrite > -1 or skipLocalRead > -1 else -1

    if skipLocalWrite > -1 or skipLocalRead > -1:
      if skipLocalWrite > -1:
        numA = 0 if kernel["DirectToLdsA"] \
               else tPA["nrp"]*tPA["nrc"]*max(tPA["nwcv"],tPA["nwpv"])//tPA["nwcvpi"]
        numB = 0 if kernel["DirectToLdsB"] \
               else tPB["nrp"]*tPB["nrc"]*max(tPB["nwcv"],tPB["nwpv"])//tPB["nwcvpi"]
        lgkmcnt += skipLocalWrite * (numA + numB)
      if skipLocalRead > -1:
        numA = kernel["InnerUnroll"]*(kernel["ThreadTile0"] // kernel["VectorWidth"]) \
            // self.localReadInstructionA.numOffsets
        if kernel["MatrixInstruction"]:
          numB = kernel["InnerUnroll"]*((kernel["ThreadTile1"]//kernel["MatrixInstN"])// kernel["VectorWidth"]) \
              // self.localReadInstructionB.numOffsets
        else:
          numB = kernel["InnerUnroll"]*(kernel["ThreadTile1"] // kernel["VectorWidth"]) \
              // self.localReadInstructionB.numOffsets
        lgkmcnt += skipLocalRead * (numA + numB)

    vmcnt = 0 if skipGlobalRead > -1 else -1
    if skipGlobalRead > -1:
      numA = kernel["NumLoadsPerpendicularA"] * kernel["NumLoadsCoalescedA"] \
          * self.numReadVectorComponentsA
      numB = kernel["NumLoadsPerpendicularB"] * kernel["NumLoadsCoalescedB"] \
          * self.numReadVectorComponentsB
      vmcnt += skipGlobalRead * (numA + numB)

      # Unlike flat loads, BufferLoad do not increment the outstanding
      # lgkmcnt
      if lgkmcnt > -1 and not kernel["BufferLoad"]:
        lgkmcnt += skipGlobalRead * (numA + numB)

    if (self.db["ConservativeWaitCnt"] & 0x2) and skipGlobalRead != -1 or \
       (self.db["ConservativeWaitCnt"] & 0x4) and skipLocalWrite != -1 or \
       (self.db["ConservativeWaitCnt"] & 0x8) and skipLocalRead  != -1:
        imod = Code.Module("ConservativeWaitCnt")
        imod.addInst("s_waitcnt", "lgkmcnt(0) & vmcnt(0)", "debug %s"%comment )
        if self.version == (10,1,0):
          imod.addInst("s_waitcnt_vscnt", "null", "0", "writes")
        imod.addInst("s_barrier", "debug" )
        return imod

    lgkmcnt = min(lgkmcnt, 15)
    if lgkmcnt >= 0 and vmcnt >= 0:
      vmcnt = -1 # preserve prior behavior of removing vmcnt here?
    maxVmcnt = globalParameters["AsmCaps"][self.version]["MaxVmcnt"]
    vmcnt = min(vmcnt, maxVmcnt)

    waitcnt = Code.WaitCnt(self.version, lgkmcnt,vmcnt,comment)
    if 0 and lgkmcnt == 0:
      imod = Code.Module("DebugWait")
      imod.addCode(waitcnt)
      imod.addText(self.bomb())
      return imod
    return waitcnt

  ##############################################################################
  # SyncThreads
  ##############################################################################
  def syncThreads(self, kernel, comment=""):
    if kernel["NumThreads"] > 64 and self.do["Sync"]:
      kStr = ""
      if self.version == (10,1,0):
        kStr += inst("s_waitcnt_lgkmcnt", "null", "0", "extra navi wait")

      kStr += self.indent + self.syncStr + " //" + comment + self.endLine
      return kStr
    else:
      return "// Skip barrier: NumThreads=%s"%(kernel["NumThreads"]) + \
              comment + self.endLine

  ########################################
  # dump lds state
  ########################################
  def dumpLds(self, kernel, startU, numU):
    kStr = ""
    if globalParameters["DebugKernel"]:
      kStr += self.comment("dump lds state")
      kStr += inst("s_waitcnt", "lgkmcnt(0) & vmcnt(0)", "" )
      if self.version == (10,1,0):
        kStr += inst("s_waitcnt_vscnt", "null", "0", "writes")
      kStr += inst("s_barrier", "dump LDS" )
      tmp = self.vgprPool.checkOut(1)
      tmpAddr = self.vgprPool.checkOut(1)
      kStr += inst("v_lshlrev_b32", \
          vgpr(tmpAddr), \
          hex(log2(self.bpeAB)), \
          vgpr("Serial"), \
          "dump lds")
      for i in range(startU, startU+numU):
        kStr += inst("ds_read_b32", vgpr(tmp), \
            vgpr(tmpAddr) + " offset:%u"%(i*kernel["NumThreads"]*4), "dump lds")
        kStr += inst("s_waitcnt", "lgkmcnt(0) & vmcnt(0)", "dump" )
        if self.version == (10,1,0):
          kStr += inst("s_waitcnt_vscnt", "null", "0", "writes")
        kStr += self.dump(vgpr(tmp))
      self.vgprPool.checkIn(tmp)
      self.vgprPool.checkIn(tmpAddr)
    return kStr


  ########################################
  # init lds state
  ########################################
  def initLds(self, kernel, value):
    kStr = ""
    kStr += self.comment("init lds state")
    kStr += inst("s_waitcnt", "lgkmcnt(0) & vmcnt(0)", "" )
    if self.version == (10,1,0):
      kStr += inst("s_waitcnt_vscnt", "null", "0", "writes")
    kStr += inst("s_barrier", "init LDS" )
    tmp = self.vgprPool.checkOut(1)
    tmpAddr = self.vgprPool.checkOut(1)
    kStr += inst("v_mov_b32", vgpr(tmp), hex(value), "Init value")
    numBytesPerElement = kernel["ProblemType"]["DataType"].numBytes()
    writesPerThread = ((kernel["LdsNumElements"]*numBytesPerElement-1)//kernel["NumThreads"]//4) + 1
    kStr += inst("v_lshlrev_b32", \
        vgpr(tmpAddr), \
        2,
        vgpr("Serial"), \
        "set per-thread address to init LDS")
    for i in range(0, writesPerThread):
      kStr += "ds_write_b32 %s, %s offset:%u %s" \
          %( vgpr(tmpAddr), vgpr(tmp), (i*kernel["NumThreads"]*4), \
          "//init lds" + self.endLine)

    kStr += inst("s_waitcnt", "lgkmcnt(0) & vmcnt(0)", "wait for LDS init to complete" )
    if self.version == (10,1,0):
      kStr += inst("s_waitcnt_vscnt", "null", "0", "writes")
    kStr += inst("s_barrier", "init LDS exit" )
    self.vgprPool.checkIn(tmp)
    self.vgprPool.checkIn(tmpAddr)
    return kStr

  ##############################################################################
  # MapAcctoArch 
  # function to map MFMA Acc  Registers to Arch VGPR regsiter
  # option : 
  #         0 - one-to-one mapping of ACC -> VGPR  using VW
  #         1 - using ds swizzle map strided lanes output of MFMA to  coalscing 
  #             lanes of v_mac
  ##############################################################################
  def MapAcctoArchRegs(self, kernel, option):
    kStr = ""
    kStr += self.comment("Mapping of Acc register -> C Vgpr register")


    #numRegsPerInstructions = self.destAgprs
    AccRegIdx =0
    VgprRegIdx = 0
    RowInstIdx = 0
    ColInstIdx = 0

    #only support option=0
    assert(option==0)

    numRowsPerBlock = 4 if kernel["MatrixInstM"] == 4 else kernel["MatrixInstM"]//kernel["MatrixInstB"]
    numRowblocks = 1 if kernel["MatrixInstM"] == 4 else  kernel["MIWG0"]//kernel["MatrixInstM"]
    numColBlocks = 1 if kernel["MatrixInstM"] == 4  else globalParameters["WavefrontWidth"] // kernel["MIWG0"]
    numColInstructions = kernel["ThreadTile1"] // kernel["MatrixInstN"]
    numRowInstructions = kernel["ThreadTile0"]

    for ColInstIter in range (ColInstIdx, numColInstructions,kernel["VectorWidth"]) :
      for ColblkIter in range (0, numColBlocks) :
        for RowInstIter in range (RowInstIdx, numRowInstructions,kernel["VectorWidth"]) :
          for RowblkIter in range (0, numRowblocks) :
            for RegIter in range (0, numRowsPerBlock) :
              for VwIter in range (0,kernel["VectorWidth"]) :
                AccRegIdx = self.startVgprValuC + VwIter*self.destAgprs + RegIter + RowblkIter*numRowsPerBlock + RowInstIter*self.destAgprs + ColblkIter*(self.destAgprs//numColBlocks) + ColInstIter*numRowInstructions*self.destAgprs
                kStr += inst("v_accvgpr_read_b32", vgpr("ValuC+%u"%VgprRegIdx), "acc%u"%AccRegIdx, "copy areg to vreg")
                VgprRegIdx = VgprRegIdx + 1
    return kStr


  ##############################################################################
  #
  #   Beta-Only Kernel
  #
  ##############################################################################

  ##############################################################################
  # Function Signature
  ##############################################################################
  def functionSignatureBetaOnly(self, kernel):
    kStr = ""
    return kStr

  ##############################################################################
  # Kernel Body Beta-Only
  ##############################################################################
  def kernelBodyBetaOnly(self, kernel):
    kStr = ""
    return kStr


  # Perform 32-bit scalar mul and save u64 result in two SGPR
  # src0 and src1 are 32-bit unsigned ints in scalar sgpr or small int constants (<64?))
  # return retuns in dst0:dest (lower 32-bit in dst0, high 64-bit in dst1))
  def s_mul_u64_u32 (self, dst0, dst1,  src0, src1, comment):
    kStr = ""
    assert(dst1 != src0) # no worky since dst1 overwritten by first mul operations
    assert(dst1 != src1) # no worky since dst1 overwritten by first mul operations
    # the else path below has less restrictions but prefer consistency
    if globalParameters["AsmCaps"][self.version]["HasSMulHi"]:
      kStr += inst("s_mul_hi_u32", dst1, src0, src1, comment)
      kStr += inst("s_mul_i32", dst0, src0, src1, comment)
    else:
      if type(src1) != 'str' or not src1.startswith("s"):
        # Swap operands, need a scalar sgpr in src1 (not a constant)
        t = src0
        src0 = src1
        src1 = t
      vtmp0 = self.vgprPool.checkOut(2)
      vtmp1 = vtmp0+1
      kStr += inst("v_mov_b32", vgpr(vtmp0), src0, comment)
      kStr += inst("v_mul_hi_u32", vgpr(vtmp1), vgpr(vtmp0), src1, comment)
      kStr += inst("v_readfirstlane_b32", dst1, vgpr(vtmp1), comment)
      kStr += inst("v_mul_lo_u32", vgpr(vtmp1), vgpr(vtmp0), src1, comment)
      kStr += inst("v_readfirstlane_b32", dst0, vgpr(vtmp1), comment)
      self.vgprPool.checkIn(vtmp0)
    return kStr


  # Perform 32-bit scalar mul and save u64 result in two SGPR
  # src0 and src1 are 32-bit unsigned ints in scalar sgpr or small int constants (<64?))
  # return retuns in dst0:dest (lower 32-bit in dst0, high 64-bit in dst1))
  def s_mul_i64_i32 (self, dst0, dst1,  src0, src1, comment):
    kStr = ""
    assert(dst1 != src0) # no worky since dst1 overwritten by first mul operations
    assert(dst1 != src1) # no worky since dst1 overwritten by first mul operations
    # the else path below has less restrictions but prefer consistency
    if globalParameters["AsmCaps"][self.version]["HasSMulHi"]:
      kStr += inst("s_mul_hi_i32", dst1, src0, src1, comment)
      kStr += inst("s_mul_i32", dst0, src0, src1, comment)
    else:
      if type(src1) != 'str' or not src1.startswith("s"):
        # Swap operands, need a scalar sgpr in src1 (not a constant)
        t = src0
        src0 = src1
        src1 = t
      vtmp0 = self.vgprPool.checkOut(2)
      vtmp1 = vtmp0+1
      kStr += inst("v_mov_b32", vgpr(vtmp0), src0, comment)
      kStr += inst("v_mul_hi_i32", vgpr(vtmp1), vgpr(vtmp0), src1, comment)
      kStr += inst("v_readfirstlane_b32", dst1, vgpr(vtmp1), comment)
      kStr += inst("v_mul_lo_u32", vgpr(vtmp1), vgpr(vtmp0), src1, comment)
      kStr += inst("v_readfirstlane_b32", dst0, vgpr(vtmp1), comment)
      self.vgprPool.checkIn(vtmp0)
    return kStr



  def bomb(self,cookie=None,scratchVgpr=-1):
      """
      Cause a GPUVM fault.
      Instruction after the bomb will write the cookie to SGPR0, so you can see the cookie in the 
      backtrace. Useful for locating which spot in code generated the bomb
      vgprAddr controls which vgpr to overwrite with the null pointer address
      """

      kStr =""
      if scratchVgpr==-1:
        vgprAddr = self.vgprPool.checkOut(2)
      else:
        vgprAddr = scratchVgpr
      if cookie != None:
        if cookie < 0:
          kStr += "bomb_neg%u:\n" % abs(cookie)
        else:
          kStr += "bomb_%u:\n" % abs(cookie)
      kStr += inst("v_mov_b32", vgpr(vgprAddr+0), 0, "")
      kStr += inst("v_mov_b32", vgpr(vgprAddr+1), 0, "")
      #kStr += inst("s_trap",1,  "")
      kStr += inst("flat_load_dword", vgpr(vgprAddr), vgpr(vgprAddr,2), "bomb - force fault" )

      # This move does not execute but appears in the instruction stream immediately following
      # the faulting load:
      if cookie != None:
        kStr += inst("s_mov_b32", sgpr(0), cookie, "bomb cookie=%d(0x%x)"%(cookie,cookie&0xffffffff))

      if scratchVgpr == -1:
        self.vgprPool.checkIn(vgprAddr)
      return kStr


  ##############################################################################
  # assertCommon : Common routine for all assert functions.
  # On entry, we have already set the exec-mask so any enabled lanes should bomb
  ##############################################################################
  def assertCommon(self, cookie=-1):
    kStr = ""
    if self.db["EnableAsserts"]:
      self.printedAssertCnt += 1

      # Default cookie for asserts is negative of printed #asserts
      # Can be used to roughly identify which assert in the code is firing
      kStr += self.bomb(cookie if cookie != -1 else -self.printedAssertCnt)

    return kStr

  ##############################################################################
  # assertCmpCommon : Common routine for all assert comparison functions
  ##############################################################################
  def assertCmpCommon(self, cond, val0, val1, cookie=-1):
    kStr = ""
    if self.db["EnableAsserts"]:
      kStr += inst("s_or_saveexec_b64", sgpr("SaveExecMask",2), 0, \
          "assert: saved execmask")

      kStr += inst("v_cmpx_%s"%cond, "vcc", val0, val1, "v_cmp" )

      kStr += self.assertCommon(cookie)

      kStr += inst("s_or_saveexec_b64", "vcc", sgpr("SaveExecMask",2), \
          "assert: restore execmask")

    return kStr

  ##############################################################################
  # Handle different conditions for the asserts:
  # These support uin32 compare, float could be added later
  # Asserts currently modify vcc
  ##############################################################################
  def assert_eq(self, val0, val1, cookie=-1):
    return self.assertCmpCommon("ne_u32", val0, val1, cookie)

  def assert_ne(self, val0, val1, cookie=-1):
    return self.assertCmpCommon("eq_u32", val0, val1, cookie)

  def assert_lt_u32(self, val0, val1, cookie=-1):
    return self.assertCmpCommon("ge_u32", val0, val1, cookie)

  def assert_gt_u32(self, val0, val1, cookie=-1):
    return self.assertCmpCommon("le_u32", val0, val1, cookie)

  def assert_le_u32(self, val0, val1, cookie=-1):
    return self.assertCmpCommon("gt_u32", val0, val1, cookie)

  def assert_ge_u32(self, val0, val1, cookie=-1):
    return self.assertCmpCommon("lt_u32", val0, val1, cookie)

  def assert_ge_i32(self, val0, val1, cookie=-1):
    return self.assertCmpCommon("lt_i32", val0, val1, cookie)

  # can left shift w/o losing non-zero bits:
  def assert_no_shift_of(self, val0, shift, stmp, cookie=-1):
    kStr = ""
    # TODO - use BFE here:
    kStr += inst ("s_mov_b32", stmp, hex((shift-1) << (32-log2(shift))), "assert_no_shift_of - compute mask")
    kStr += inst ("s_and_b32", stmp, stmp, val0, "assert_no_shift_of")
    kStr += self.assert_eq(stmp, 0, cookie)
    return kStr


  def bomb_at_wg3d(self, wg0, wg1, wg2, cookie=-1):
    kStr = ""
    tmp0 = sgpr("SaveExecMask")
    tmp1 = sgpr("SaveExecMask"+1)
    kStr += inst("s_cmp_u32", tmp0, sgpr("WorkGroup0"), wg0)
    kStr += inst("s_cmp_u32", tmp1, sgpr("WorkGroup1"), wg1)
    kStr += inst("s_or_b32", tmp0, tmp0, tmp1, "")
    kStr += inst("s_cmp_u32", tmp1, sgpr("WorkGroup2"), wg2)
    kStr += inst("s_or_b32", tmp0, tmp0, tmp1, "")
    kStr += "WIP"



  # asserts if val0 is not an integer multiple of multiple2
  # multiple2 must be a constant and power of 2
  # for example assert_multiple(A, 8) will assert if A is not multiple of 8
  def assert_multiple_b32(self, sval, multiple2, cookie=-1):
    kStr = ""
    if self.db["EnableAsserts"]:

      stmp = sgpr("SaveExecMask") # repurpose to get a tmp sgpr

      kStr += inst("s_and_b32", stmp, sval, multiple2-1, "mask" )
      kStr += inst("s_cmp_eq_u32", stmp, 0, "if maskedBits==0 then SCC=1 == no fault" )
      kStr += inst("s_mov_b64", sgpr("SaveExecMask",2), -1, "")
      kStr += inst("s_cmov_b64", sgpr("SaveExecMask", 2),  0, "Clear exec mask")

      kStr += inst("s_and_saveexec_b64", sgpr("SaveExecMask",2), sgpr("SaveExecMask",2), \
          "assert: saved execmask")

      kStr += self.assertCommon(cookie)

      kStr += inst("s_or_saveexec_b64", "vcc", sgpr("SaveExecMask",2), \
          "assert: restore execmask")

    return kStr

  def assert_s_eq(self, sval0, sval1, cookie=-1):
    kStr = ""
    if self.db["EnableAsserts"]:
      kStr += inst("s_and_saveexec_b64", sgpr("SaveExecMask",2), sgpr("SaveExecMask",2), \
          "assert: saved execmask")

      kStr += inst("s_mov_b64", sgpr("SaveExecMask",2), -1, "")
      kStr += inst("s_cmp_eq_u32", sval0, sval1, "cmp")
      kStr += inst("s_cmov_b64", sgpr("SaveExecMask", 2),  0, "No assert if SCC=1")

      kStr += self.assertCommon(cookie)
      kStr += inst("s_or_saveexec_b64", "vcc", sgpr("SaveExecMask",2), \
          "assert: restore execmask")

      return kStr


  def assert_scc_is_1(self, cookie=-1):
    kStr = ""
    if self.db["EnableAsserts"]:
      kStr += inst("s_and_saveexec_b64", sgpr("SaveExecMask",2), sgpr("SaveExecMask",2), \
          "assert: saved execmask")

      kStr += inst("s_mov_b64", sgpr("SaveExecMask",2), -1, "")
      kStr += inst("s_cmov_b64", sgpr("SaveExecMask", 2),  0, "No assert if SCC=1")

      kStr += self.assertCommon(cookie)
      kStr += inst("s_or_saveexec_b64", "vcc", sgpr("SaveExecMask",2), \
          "assert: restore execmask")

      return kStr

  def assert_scc_is_0(self, cookie=-1):
    kStr = ""
    if self.db["EnableAsserts"]:
      kStr += inst("s_and_saveexec_b64", sgpr("SaveExecMask",2), sgpr("SaveExecMask",2), \
          "assert: saved execmask")

      kStr += inst("s_mov_b64", sgpr("SaveExecMask",2), -1, "")
      kStr += inst("s_cmov_b64", sgpr("SaveExecMask", 2),  0, "")
      kStr += inst("s_not_b64", sgpr("SaveExecMask",2), sgpr("SaveExecMask", 2), "Assert if SCC==1")

      kStr += self.assertCommon(cookie)
      kStr += inst("s_or_saveexec_b64", "vcc", sgpr("SaveExecMask",2), \
          "assert: restore execmask")

      return kStr

  # Assert that all bits in vcc are true, or assert/bomb otherwise
  def assert_vcc_all_true(self, cookie=-1):
    kStr = ""
    if self.db["EnableAsserts"]:
      kStr += inst("s_or_saveexec_b64", sgpr("SaveExecMask",2), 0, \
          "assert: saved execmask")
      kStr += inst("s_mov_b64", "exec", "vcc", "Predicate based on VCC")
      kStr += self.assertCommon(cookie)
      kStr += inst("s_or_saveexec_b64", "vcc", sgpr("SaveExecMask",2), \
          "assert: restore execmask")
    return kStr

  # Assert that all bits in vcc are false, or assert/bomb otherwise
  def assert_vcc_all_false(self, cookie=-1):
    kStr = ""
    if self.db["EnableAsserts"]:
      kStr += inst("s_or_saveexec_b64", sgpr("SaveExecMask",2), 0, \
          "assert: saved execmask")
      kStr += inst("s_not_b64", "exec", "vcc", "Predicate based on !VCC")
      kStr += self.assertCommon(cookie)
      kStr += inst("s_or_saveexec_b64", "vcc", sgpr("SaveExecMask",2), \
          "assert: restore execmask")
    return kStr

  # assert v0 + expectedScalarDiff == v1
  # Verify that each element in v1 is scalar offset from v0
  def assert_vector_diff(self, v0, v1, expectedScalarDiff, cookie=-1):
    kStr = ""
    cmpVgpr = self.vgprPool.checkOut(1)
    kStr += inst("_v_add_co_u32", \
                 vgpr(cmpVgpr), "vcc", \
                 expectedScalarDiff, \
                 v0, \
                 "assert_vector_diff add expectedScalarDiff")
    kStr += self.assert_eq(vgpr(cmpVgpr), v1, cookie)
    self.vgprPool.checkIn(cmpVgpr)
    return kStr


  ########################################
  # Store to Debug Buffer
  ########################################
  def dump(self, vgprStore):
    kStr = ""
    if globalParameters["DebugKernel"]:
      afterDump = -1
      if self.db["DebugKernelMaxItems"] != -1:
        afterDump = self.getUniqLabel()
        kStr += inst("s_cmp_lt_u32", sgpr("DebugKernelItems"), 16,  "")
        kStr += inst("s_cbranch_scc0", "label_%04u"%afterDump, \
                     "skip if already wrote enough work-items" )
        kStr += inst("s_add_u32", sgpr("DebugKernelItems"), \
                     sgpr("DebugKernelItems"), \
                     hex(1), "inc items written" )

      kStr += inst("flat_store_dword", vgpr("AddressDbg", 2), \
          vgprStore, "debug dump store" )
      kStr += inst("_v_add_co_u32", vgpr("AddressDbg"), "vcc", vgpr("AddressDbg"), \
          hex(4), "debug dump inc" )

      if self.db["DebugKernelMaxItems"] != -1:
        kStr += "label_%04u:%s  %s" % (afterDump, "// skip debug target", self.endLine)

    return kStr

################################################################################
# Helper Functions
################################################################################

########################################
# Format Instruction
#######################################
def inst(*args):
  params = args[0:len(args)-1]
  comment = args[len(args)-1]
  formatting = "%s"
  if len(params) > 1:
    formatting += " %s"
  for _ in range(0, len(params)-2):
    formatting += ", %s"
  instStr = formatting % (params)
  line = "%-50s // %s\n" % (instStr, comment)
  return line

########################################
# Format GPRs
########################################
def gpr(*args):
  gprType = args[0]
  args = args[1]
  if isinstance(args[0], int):
    if len(args) == 1:
      return "%s%u"%(gprType, args[0])
    elif len(args) == 2:
      if args[1] == 1:
        return "%s%u"%(gprType, args[0])
      else:
        return "%s[%u:%u]"%(gprType, args[0], args[0]+args[1]-1)
  if isinstance(args[0], str):
    if len(args) == 1:
      return "%s[%sgpr%s]"%(gprType, gprType, args[0])
    elif len(args) == 2:
      if args[1] == 1:
        return "%s[%sgpr%s]"%(gprType, gprType, args[0])
      else:
        return "%s[%sgpr%s:%sgpr%s+%u]"%(gprType, gprType, args[0], \
            gprType, args[0], args[1]-1)
def vgpr(*args):
  return gpr("v", args)
def sgpr(*args):
  return gpr("s", args)

########################################
# Log 2
########################################
def log2(x):
  return int(log(x, 2) + 0.5)

########################################
# Divide & Remainder
# quotient register, remainder register, dividend register, divisor, tmpVgprx2, tmpSgpr
########################################
def vectorStaticDivideAndRemainder(qReg, rReg, dReg, divisor, tmpVgpr, tmpSgpr, \
    doRemainder=True):
  kStr = ""
  if ((divisor & (divisor - 1)) == 0): # pow of 2
    divisor_log2 = log2(divisor)
    kStr += inst("v_lshrrev_b32", vgpr(qReg), divisor_log2, vgpr(dReg), \
        "vectorStaticDiv: %s = %s / %u"%(vgpr(qReg), vgpr(dReg), divisor) )
    if doRemainder:
      kStr += inst("v_and_b32", vgpr(rReg), (divisor-1), vgpr(dReg), \
          "vectorStaticDiv: %s = %s %% %u"%(vgpr(rReg), vgpr(dReg), divisor) )
  else:
    """
    if divisor == 30:
      shift = 32+2
    elif divisor >= 14:
      shift = 32+4
    elif divisor >= 7:
      shift = 32+3
    elif divisor >= 6:
      shift = 32+2 # this was 32+3 but divisor hex didn't fit into 32 bits
    elif divisor >= 5:
      shift = 32+2
    elif divisor >= 3:
      shift = 32+1
    """
    shift = 32+1
    magic = ((2**shift) // divisor) + 1
    kStr += inst("s_mov_b32", sgpr(tmpSgpr), hex(magic), "")
    kStr += inst("v_mul_hi_u32", vgpr(tmpVgpr+1), vgpr(dReg), sgpr(tmpSgpr), "")
    kStr += inst("v_mul_lo_u32", vgpr(tmpVgpr+0), vgpr(dReg), sgpr(tmpSgpr), "")
    kStr += inst("v_lshrrev_b64", vgpr(tmpVgpr,2), hex(shift), vgpr(tmpVgpr,2), "")
    kStr += inst("v_mov_b32", vgpr(qReg), vgpr(tmpVgpr), "vectorStaticDiv: quotient")
    if doRemainder:
      kStr += inst("s_mov_b32", sgpr(tmpSgpr), hex(divisor), "divisor")
      kStr += inst("v_mul_lo_u32", vgpr(tmpVgpr), vgpr(qReg), sgpr(tmpSgpr), "vectorStaticDiv: product = quotient * divisor")
      kStr += inst("_v_sub_co_u32", vgpr(rReg), "vcc", vgpr(dReg), vgpr(tmpVgpr), "vectorStaticDiv: remainder = dividend - product")
  return kStr

def vectorStaticDivide(qReg, dReg, divisor, tmpVgpr, tmpSgpr):
  rReg = -1 # unused
  kStr = vectorStaticDivideAndRemainder(qReg, rReg, dReg, divisor, tmpVgpr, tmpSgpr, False)
  return kStr

def vectorStaticRemainder(qReg, rReg, dReg, divisor, tmpVgpr, tmpSgpr):
  kStr = ""
  if ((divisor & (divisor - 1)) == 0): # pow of 2
    kStr += inst("v_and_b32", vgpr(rReg), (divisor-1), vgpr(dReg), \
        "vectorStaticDiv: %s = %s %% %u"%(vgpr(rReg), vgpr(dReg), divisor) )
  else:
    """
    if divisor == 30:
      shift = 32+2
    elif divisor >= 14:
      shift = 32+4
    elif divisor >= 7:
      shift = 32+3
    elif divisor >= 6:
      shift = 32+2 # this was 32+3 but divisor hex didn't fit into 32 bits
    elif divisor >= 5:
      shift = 32+2
    elif divisor >= 3:
      shift = 32+1
    """
    shift = 32+1
    magic = ((2**shift) // divisor) + 1
    kStr += inst("s_mov_b32", sgpr(tmpSgpr), hex(magic), "")
    kStr += inst("v_mul_hi_u32", vgpr(tmpVgpr+1), vgpr(dReg), sgpr(tmpSgpr), "")
    kStr += inst("v_mul_lo_u32", vgpr(tmpVgpr+0), vgpr(dReg), sgpr(tmpSgpr), "")
    kStr += inst("s_mov_b32", sgpr(tmpSgpr), hex(shift), "")
    kStr += inst("v_lshrrev_b64", vgpr(tmpVgpr,2), sgpr(tmpSgpr), vgpr(tmpVgpr,2), "")
    kStr += inst("v_mov_b32", vgpr(qReg), vgpr(tmpVgpr), "vectorStaticDiv: quotient")
    kStr += inst("s_mov_b32", sgpr(tmpSgpr), hex(divisor), "divisor")
    kStr += inst("v_mul_lo_u32", vgpr(tmpVgpr), vgpr(qReg), sgpr(tmpSgpr), "vectorStaticDiv: product = quotient * divisor")
    kStr += inst("_v_sub_co_u32", vgpr(rReg), "vcc", vgpr(dReg), vgpr(tmpVgpr), "vectorStaticDiv: remainder = dividend - product")
  return kStr

# only used for loop unroll and GlobalSplitU
# doRemainder==0 : compute quotient only
# doRemainder==1 : compute quotient and remainder
# doRemainder==2 : only compute remainder (not quotient unless required for remainder)
# dreg == dividend
# tmpSgpr must be 2 SPGRs
def scalarStaticDivideAndRemainder(qReg, rReg, dReg, divisor, tmpSgpr, \
    doRemainder=1):

  assert (qReg != tmpSgpr)

  dRegSgpr = dReg if type(dReg) == str and dReg.startswith("s[") else sgpr(dReg)

  kStr = ""
  if ((divisor & (divisor - 1)) == 0): # pow of 2
    divisor_log2 = log2(divisor)
    if doRemainder != 2:
      kStr += inst("s_lshr_b32", sgpr(qReg), dRegSgpr, divisor_log2, \
          "%s = %s / %u"%(sgpr(qReg), dRegSgpr, divisor) )
    if doRemainder:
      kStr += inst("s_and_b32", sgpr(rReg), (divisor-1), dRegSgpr, \
          "%s = %s %% %u"%(sgpr(rReg), dRegSgpr, divisor) )
  else:
    """
    if divisor == 30:
      shift = 32+2
    elif divisor >= 14:
      shift = 32+4
    elif divisor >= 6:
      shift = 32+3
    elif divisor >= 5:
      shift = 32+2
    elif divisor >= 3:
      shift = 32+1
    """
    shift = 32+1
    magic = ((2**shift) // divisor) + 1
    magicHi = magic // (2**16)
    magicLo = magic & (2**16-1)

    kStr += inst("s_mov_b32", sgpr(tmpSgpr+1), hex(0), "STATIC_DIV: divisior=%s"%divisor)
    kStr += inst("s_mul_i32", sgpr(tmpSgpr+0), hex(magicHi), dRegSgpr, "tmp1 = dividend * magic hi")
    kStr += inst("s_lshl_b64", sgpr(tmpSgpr,2), sgpr(tmpSgpr,2), hex(16), "left shift 16 bits")
    kStr += inst("s_mul_i32", sgpr(qReg), dRegSgpr, hex(magicLo), "tmp0 = dividend * magic lo")
    kStr += inst("s_add_u32", sgpr(tmpSgpr+0), sgpr(qReg), sgpr(tmpSgpr+0), "add lo")
    kStr += inst("s_addc_u32", sgpr(tmpSgpr+1), sgpr(tmpSgpr+1), hex(0), "add hi")
    kStr += inst("s_lshr_b64", sgpr(tmpSgpr,2), sgpr(tmpSgpr,2), hex(shift), "tmp1 = (dividend * magic) << shift")
    kStr += inst("s_mov_b32", sgpr(qReg), sgpr(tmpSgpr), "quotient")
    if doRemainder:
      kStr += inst("s_mul_i32", sgpr(tmpSgpr), sgpr(qReg), hex(divisor), "quotient*divisor")
      kStr += inst("s_sub_u32", sgpr(rReg), dRegSgpr, sgpr(tmpSgpr), "rReg = dividend - quotient*divisor")
  return kStr

########################################
# Multiply
# product register, operand register, multiplier
########################################
def staticMultiply(product, operand, multiplier, tmpSgpr=None):
  if ((multiplier & (multiplier - 1)) == 0): # pow of 2
    multiplier_log2 = log2(multiplier)
    if multiplier_log2==0 and product == operand:
      return ""
    else:
      return inst("v_lshlrev_b32", product, multiplier_log2, operand, \
          "staticMultiply: %s = %s * %u"%(product, operand, multiplier) )
  else:
    kStr = ""
    if product == operand:
      kStr += inst("s_mov_b32", tmpSgpr, hex(multiplier), \
          "staticMultiply: %s = %u"%(tmpSgpr, multiplier) )
      kStr += inst("v_mul_lo_u32", product, tmpSgpr, operand, \
          "staticMultiply: %s *= %s"%(product, operand) )
    else:
      kStr += inst("v_mov_b32", product, hex(multiplier), \
          "staticMultiply: %s = %u"%(product, multiplier) )
      kStr += inst("v_mul_lo_u32", product, product, operand, \
          "staticMultiply: %s *= %s"%(product, operand) )
    return kStr<|MERGE_RESOLUTION|>--- conflicted
+++ resolved
@@ -8826,15 +8826,11 @@
 
   ##############################################################################
   ##############################################################################
-<<<<<<< HEAD
-  def addStore(self, kernel, ss, addrCalc, sumIdx, tmpS01):
+  def addStore(self, kernel, ss, addrCalc, sumIdx, tmpS01, edge):
     """
     Add stores for the element with addrCalc and sumIdx.
     tmpS01 is a single :temp sGPR
     """
-=======
-  def addStore(self, kernel, ss, addrCalc, sumIdx, tmpS01, edge):
->>>>>>> 394e6ae2
     kStr = ""
     if self.do["GlobalWrite"]:
       # perform vector stores here, so no VI indexing.
