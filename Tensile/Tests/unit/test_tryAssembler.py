################################################################################
# Copyright 2020 Advanced Micro Devices, Inc. All rights reserved.
#
# Permission is hereby granted, free of charge, to any person obtaining a copy
# of this software and associated documentation files (the "Software"), to deal
# in the Software without restriction, including without limitation the rights
# to use, copy, modify, merge, publish, distribute, sublicense, and/or sell cop-
# ies of the Software, and to permit persons to whom the Software is furnished
# to do so, subject to the following conditions:
#
# The above copyright notice and this permission notice shall be included in all
# copies or substantial portions of the Software.
#
# THE SOFTWARE IS PROVIDED "AS IS", WITHOUT WARRANTY OF ANY KIND, EXPRESS OR IM-
# PLIED, INCLUDING BUT NOT LIMITED TO THE WARRANTIES OF MERCHANTABILITY, FITNESS
# FOR A PARTICULAR PURPOSE AND NONINFRINGEMENT. IN NO EVENT SHALL THE AUTHORS OR
# COPYRIGHT HOLDERS BE LIABLE FOR ANY CLAIM, DAMAGES OR OTHER LIABILITY, WHETHER
# IN AN ACTION OF CONTRACT, TORT OR OTHERWISE, ARISING FROM, OUT OF OR IN CONNE-
# CTION WITH THE SOFTWARE OR THE USE OR OTHER DEALINGS IN THE SOFTWARE.
################################################################################

from Tensile.Common import tryAssembler

def test_Simple(useGlobalParameters):
    with useGlobalParameters():
        assert tryAssembler((9,0,0), "")
<<<<<<< HEAD
        assert not tryAssembler((20,0,0), "v_add_co_u32 v0,vcc,v0,1")
=======
# disable for now due to a clang-12 assembler bug
#       assert not tryAssembler((20,0,0), "")
# disable for now due to targetid changes
>>>>>>> 52341af6

#def test_Options(useGlobalParameters):
#    with useGlobalParameters():
#        assert tryAssembler((9,0,6), "", False, "-mllvm --amdhsa-code-object-version=2")

def test_Macro(useGlobalParameters):
    """
    Test a multi-line kernel that defines a macro.
    """
    with useGlobalParameters():

        thekernel = r"""
            .text
            .macro _v_add_co_u32 dst:req, cc:req, src0:req, src1:req, dpp=
            v_add_co_u32 \dst, \cc, \src0, \src1 \dpp
            .endm

            .set vgprLocalReadAddrB, 93

            _v_add_co_u32 v[vgprLocalReadAddrB+0], vcc, 0x400, v[vgprLocalReadAddrB+0]
            a_label:

            v_add_co_u32 v[vgprLocalReadAddrB+0], vcc, 0x400, v[vgprLocalReadAddrB+0]
            _v_add_co_u32 v[vgprLocalReadAddrB+0], vcc, 0x400, v[vgprLocalReadAddrB+0]

            """

# disable for now due to targetid changes
#        assert tryAssembler((10,1,0), thekernel.format(arch="gfx1010"), True, '-mllvm --amdhsa-code-object-version=4')
        assert tryAssembler((10,1,1), thekernel.format(arch="gfx1011"))
        assert not tryAssembler((8,0,3), thekernel.format(arch="gfx803"))<|MERGE_RESOLUTION|>--- conflicted
+++ resolved
@@ -24,13 +24,7 @@
 def test_Simple(useGlobalParameters):
     with useGlobalParameters():
         assert tryAssembler((9,0,0), "")
-<<<<<<< HEAD
         assert not tryAssembler((20,0,0), "v_add_co_u32 v0,vcc,v0,1")
-=======
-# disable for now due to a clang-12 assembler bug
-#       assert not tryAssembler((20,0,0), "")
-# disable for now due to targetid changes
->>>>>>> 52341af6
 
 #def test_Options(useGlobalParameters):
 #    with useGlobalParameters():
