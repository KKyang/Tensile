GlobalParameters:
  MinimumRequiredVersion: 4.4.0
  PrintLevel: 1
  ForceRedoBenchmarkProblems: True
  ForceRedoLibraryLogic: True
  ForceRedoLibraryClient: True
  CMakeBuildType: Release
  EnqueuesPerSync: 1
  SyncsPerBenchmark: 1
  LibraryPrintDebug: False
  NumElementsToValidate: 0
  ValidationMaxToPrint: 4
  ValidationPrintValids: False
  ShortNames: False
  MergeFiles: True
  Platform: 0
  Device: 0
  KernelTime: True
  PinClocks: True
  SleepPercent: 0
  DataInitTypeBeta : 0
  PrintWinnersOnly: 1

BenchmarkProblems:
  ########################################
  # NN - standard
  ########################################
  -
    - # ProblemType
      OperationType: GEMM
      DataType: s
      TransposeA: False
      TransposeB: False
      UseBeta: True
      Batched: True

    - # BenchmarkProblemSizeGroup - Standard
      InitialSolutionParameters:
      BenchmarkCommonParameters:
        - ProblemSizes:
          - Exact: [ 5504, 5504, 1, 3104 ]
        - KernelLanguage: ["Source"]
        - EdgeType: ["ShiftPtr"]
        - LoopTail: [True]
        - PrefetchLocalRead: [True]
      ForkParameters:
        - PrefetchGlobalRead: [False, True]
        - ThreadTile:
          - [ 4, 4 ]
          - [ 8, 4 ]
          - [ 4, 8 ]
          - [ 8, 8 ]
        - WorkGroup:
          - [ 16, 16, 1 ]
          - [ 8, 8, 1 ]
        - WorkGroupMapping: [1, 8]
        - GlobalSplitU: [1]
        - DepthU: [ 8, 16, 32 ]
        - VectorWidth: [-1, 1]
      BenchmarkForkParameters:
      JoinParameters:
        - MacroTile
        - GlobalSplitU
      BenchmarkJoinParameters:
      BenchmarkFinalParameters:
        - ProblemSizes:
          - Range: [ [64, 64, 64, 7000], [64, 64, 64, 7000], [1], [128] ] # source for k<=128


    - # BenchmarkProblemSizeGroup - Standard
      InitialSolutionParameters:
      BenchmarkCommonParameters:
        - ProblemSizes:
          - Exact: [ 5504, 5504, 1, 3104 ]
        - KernelLanguage: ["Assembly"]
        - EdgeType: ["ShiftPtr"]
        - LoopTail: [True]
        - PrefetchLocalRead: [True]
      ForkParameters:
        - PrefetchGlobalRead: [False, True]
        - ThreadTile:
          - [ 4, 4 ]
          - [ 8, 4 ]
          - [ 4, 8 ]
          - [ 8, 8 ]
        - WorkGroup:
          - [ 16, 16, 1 ]
          - [ 8, 8, 4 ]
        - WorkGroupMapping: [1, 8]
        - GlobalSplitU: [1, 2, 4, 8]
        - DepthU: [ 8, 16, 32 ]
        - VectorWidth: [-1, 1]
      BenchmarkForkParameters:
      JoinParameters:
        - MacroTile
        - GlobalSplitU
      BenchmarkJoinParameters:
      BenchmarkFinalParameters:
        - ProblemSizes:
          - Range: [ [64, 64, 64, 7000], [64, 64, 64, 7000], [1], [256, 512, 512, 4096] ]

  ########################################
  # NN - VectorWidth Correctness
  ########################################
    - # Benchmark Group
      InitialSolutionParameters:
      BenchmarkCommonParameters:
        - EdgeType: ["ShiftPtr"]
        - LoopTail: [True]
        - KernelLanguage: ["Source"]
        - PrefetchGlobalRead: [True]
        - PrefetchLocalRead: [True]
        - WorkGroupMapping: [1]
      ForkParameters:
        - ThreadTile:
          - [ 2, 2 ]
        - WorkGroup:
          - [ 8, 8, 1 ]
        - GlobalSplitU: [1]
        - DepthU: [ -1 ]
        - VectorWidth: [-1, 1]
      BenchmarkForkParameters:
      JoinParameters:
      BenchmarkJoinParameters:
      BenchmarkFinalParameters:
        - ProblemSizes:
          - Range: [ [4], [4], [1], [128] ] # corner, source for k<=128
          - Range: [ [4], [64, 64, 64, 7000], [1], [128] ] # skinny-0, source for k<=128
          - Range: [ [64, 64, 64, 7000], [4], [1], [128] ] # skinny-1, source for k<=128

    - # Benchmark Group
      InitialSolutionParameters:
      BenchmarkCommonParameters:
        - EdgeType: ["ShiftPtr"]
        - LoopTail: [True]
        - KernelLanguage: ["Assembly"]
        - PrefetchGlobalRead: [True]
        - PrefetchLocalRead: [True]
        - WorkGroupMapping: [1]
      ForkParameters:
        - ThreadTile:
          - [ 2, 2 ]
        - WorkGroup:
          - [ 4, 4, 4 ]
        - GlobalSplitU: [2, 4, 8]
        - DepthU: [ -1 ]
        - VectorWidth: [-1, 1]
      BenchmarkForkParameters:
      JoinParameters:
      BenchmarkJoinParameters:
      BenchmarkFinalParameters:
        - ProblemSizes:
          - Range: [ [4], [4], [1], [256, 512, 512, 4096] ] # corner
          - Range: [ [4], [64, 64, 64, 7000], [1], [256, 512, 512, 4096] ] # skinny-0
          - Range: [ [64, 64, 64, 7000], [4], [1], [256, 512, 512, 4096] ] # skinny-1

  ########################################
  # NT - standard
  ########################################
  -
    - # ProblemType
      OperationType: GEMM
      DataType: s
      TransposeA: False
      TransposeB: True
      UseBeta: True
      Batched: True

    - # BenchmarkProblemSizeGroup - Standard
      InitialSolutionParameters:
      BenchmarkCommonParameters:
        - ProblemSizes:
          - Exact: [ 5504, 5504, 1, 3104 ]
        - KernelLanguage: ["Source"]
        - EdgeType: ["ShiftPtr"]
        - LoopTail: [True]
        - PrefetchLocalRead: [True]
      ForkParameters:
        - PrefetchGlobalRead: [False, True]
        - ThreadTile:
          - [ 4, 4 ]
          - [ 8, 4 ]
          - [ 4, 8 ]
          - [ 8, 8 ]
        - WorkGroup:
          - [ 16, 16, 1 ]
          - [ 8, 8, 1 ]
        - WorkGroupMapping: [1, 8]
        - GlobalSplitU: [1]
        - DepthU: [ 8, 16, 32 ]
        - VectorWidth: [-1, 1]
      BenchmarkForkParameters:
      JoinParameters:
        - MacroTile
        - GlobalSplitU
      BenchmarkJoinParameters:
      BenchmarkFinalParameters:
        - ProblemSizes:
          - Range: [ [64, 64, 64, 7000], [64, 64, 64, 7000], [1], [128] ] # source for k<=128


    - # BenchmarkProblemSizeGroup - Standard
      InitialSolutionParameters:
      BenchmarkCommonParameters:
        - ProblemSizes:
          - Exact: [ 5504, 5504, 1, 3104 ]
        - KernelLanguage: ["Assembly"]
        - EdgeType: ["ShiftPtr"]
        - LoopTail: [True]
        - PrefetchLocalRead: [True]
      ForkParameters:
        - PrefetchGlobalRead: [False, True]
        - ThreadTile:
          - [ 4, 4 ]
          - [ 8, 4 ]
          - [ 4, 8 ]
          - [ 8, 8 ]
        - WorkGroup:
          - [ 16, 16, 1 ]
          - [ 8, 8, 4 ]
        - WorkGroupMapping: [1, 8]
        - GlobalSplitU: [1, 2, 4, 8]
        - DepthU: [ 8, 16, 32 ]
        - VectorWidth: [-1, 1]
      BenchmarkForkParameters:
      JoinParameters:
        - MacroTile
        - GlobalSplitU
      BenchmarkJoinParameters:
      BenchmarkFinalParameters:
        - ProblemSizes:
          - Range: [ [64, 64, 64, 7000], [64, 64, 64, 7000], [1], [256, 512, 512, 4096] ]

  ########################################
  # NT - VectorWidth Correctness
  ########################################
    - # Benchmark Group
      InitialSolutionParameters:
      BenchmarkCommonParameters:
        - EdgeType: ["ShiftPtr"]
        - LoopTail: [True]
        - KernelLanguage: ["Source"]
        - PrefetchGlobalRead: [True]
        - PrefetchLocalRead: [True]
        - WorkGroupMapping: [1]
      ForkParameters:
        - ThreadTile:
          - [ 2, 2 ]
        - WorkGroup:
          - [ 8, 8, 1 ]
        - GlobalSplitU: [1]
        - DepthU: [ -1 ]
        - VectorWidth: [-1, 1]
      BenchmarkForkParameters:
      JoinParameters:
      BenchmarkJoinParameters:
      BenchmarkFinalParameters:
        - ProblemSizes:
          - Range: [ [4], [4], [1], [128] ] # corner, source for k<=128
          - Range: [ [4], [64, 64, 64, 7000], [1], [128] ] # skinny-0, source for k<=128
          - Range: [ [64, 64, 64, 7000], [4], [1], [128] ] # skinny-1, source for k<=128

    - # Benchmark Group
      InitialSolutionParameters:
      BenchmarkCommonParameters:
        - EdgeType: ["ShiftPtr"]
        - LoopTail: [True]
        - KernelLanguage: ["Assembly"]
        - PrefetchGlobalRead: [True]
        - PrefetchLocalRead: [True]
        - WorkGroupMapping: [1]
      ForkParameters:
        - ThreadTile:
          - [ 2, 2 ]
        - WorkGroup:
          - [ 4, 4, 4 ]
        - GlobalSplitU: [2, 4, 8]
        - DepthU: [ -1 ]
        - VectorWidth: [-1, 1]
      BenchmarkForkParameters:
      JoinParameters:
      BenchmarkJoinParameters:
      BenchmarkFinalParameters:
        - ProblemSizes:
          - Range: [ [4], [4], [1], [256, 512, 512, 4096] ] # corner
          - Range: [ [4], [64, 64, 64, 7000], [1], [256, 512, 512, 4096] ] # skinny-0
          - Range: [ [64, 64, 64, 7000], [4], [1], [256, 512, 512, 4096] ] # skinny-1

  ########################################
  # TN - standard
  ########################################
  -
    - # ProblemType
      OperationType: GEMM
      DataType: s
      TransposeA: True
      TransposeB: False
      UseBeta: True
      Batched: True

    - # BenchmarkProblemSizeGroup - Standard
      InitialSolutionParameters:
      BenchmarkCommonParameters:
        - ProblemSizes:
          - Exact: [ 5504, 5504, 1, 3104 ]
        - KernelLanguage: ["Source"]
        - EdgeType: ["ShiftPtr"]
        - LoopTail: [True]
        - PrefetchLocalRead: [True]
      ForkParameters:
        - PrefetchGlobalRead: [False, True]
        - ThreadTile:
          - [ 4, 4 ]
          - [ 8, 4 ]
          - [ 4, 8 ]
          - [ 8, 8 ]
        - WorkGroup:
          - [ 16, 16, 1 ]
          - [ 8, 8, 1 ]
        - WorkGroupMapping: [1, 8]
        - GlobalSplitU: [1]
        - DepthU: [ 8, 16, 32 ]
        - VectorWidth: [-1, 1]
      BenchmarkForkParameters:
      JoinParameters:
        - MacroTile
        - GlobalSplitU
      BenchmarkJoinParameters:
      BenchmarkFinalParameters:
        - ProblemSizes:
          - Range: [ [64, 64, 64, 7000], [64, 64, 64, 7000], [1], [128] ] # source for k<=128


    - # BenchmarkProblemSizeGroup - Standard
      InitialSolutionParameters:
      BenchmarkCommonParameters:
        - ProblemSizes:
          - Exact: [ 5504, 5504, 1, 3104 ]
        - KernelLanguage: ["Assembly"]
        - EdgeType: ["ShiftPtr"]
        - LoopTail: [True]
        - PrefetchLocalRead: [True]
      ForkParameters:
        - PrefetchGlobalRead: [False, True]
        - ThreadTile:
          - [ 4, 4 ]
          - [ 8, 4 ]
          - [ 4, 8 ]
          - [ 8, 8 ]
        - WorkGroup:
          - [ 16, 16, 1 ]
          - [ 8, 8, 4 ]
        - WorkGroupMapping: [1, 8]
        - GlobalSplitU: [1, 2, 4, 8]
        - DepthU: [ 8, 16, 32 ]
        - VectorWidth: [-1, 1]
      BenchmarkForkParameters:
      JoinParameters:
        - MacroTile
        - GlobalSplitU
      BenchmarkJoinParameters:
      BenchmarkFinalParameters:
        - ProblemSizes:
          - Range: [ [64, 64, 64, 7000], [64, 64, 64, 7000], [1], [256, 512, 512, 4096] ]

  ########################################
  # TN - VectorWidth Correctness
  ########################################
    - # Benchmark Group
      InitialSolutionParameters:
      BenchmarkCommonParameters:
        - EdgeType: ["ShiftPtr"]
        - LoopTail: [True]
        - KernelLanguage: ["Source"]
        - PrefetchGlobalRead: [True]
        - PrefetchLocalRead: [True]
        - WorkGroupMapping: [1]
      ForkParameters:
        - ThreadTile:
          - [ 2, 2 ]
        - WorkGroup:
          - [ 8, 8, 1 ]
        - GlobalSplitU: [1]
        - DepthU: [ -1 ]
        - VectorWidth: [-1, 1]
      BenchmarkForkParameters:
      JoinParameters:
      BenchmarkJoinParameters:
      BenchmarkFinalParameters:
        - ProblemSizes:
          - Range: [ [4], [4], [1], [128] ] # corner, source for k<=128
          - Range: [ [4], [64, 64, 64, 7000], [1], [128] ] # skinny-0, source for k<=128
          - Range: [ [64, 64, 64, 7000], [4], [1], [128] ] # skinny-1, source for k<=128

    - # Benchmark Group
      InitialSolutionParameters:
      BenchmarkCommonParameters:
        - EdgeType: ["ShiftPtr"]
        - LoopTail: [True]
        - KernelLanguage: ["Assembly"]
        - PrefetchGlobalRead: [True]
        - PrefetchLocalRead: [True]
        - WorkGroupMapping: [1]
      ForkParameters:
        - ThreadTile:
          - [ 2, 2 ]
        - WorkGroup:
          - [ 4, 4, 4 ]
        - GlobalSplitU: [2, 4, 8]
        - DepthU: [ -1 ]
        - VectorWidth: [-1, 1]
      BenchmarkForkParameters:
      JoinParameters:
      BenchmarkJoinParameters:
      BenchmarkFinalParameters:
        - ProblemSizes:
          - Range: [ [4], [4], [1], [256, 512, 512, 4096] ] # corner
          - Range: [ [4], [64, 64, 64, 7000], [1], [256, 512, 512, 4096] ] # skinny-0
          - Range: [ [64, 64, 64, 7000], [4], [1], [256, 512, 512, 4096] ] # skinny-1

  ########################################
  # TT - standard
  ########################################
  -
    - # ProblemType
      OperationType: GEMM
      DataType: s
      TransposeA: True
      TransposeB: True
      UseBeta: True
      Batched: True

    - # BenchmarkProblemSizeGroup - Standard
      InitialSolutionParameters:
      BenchmarkCommonParameters:
        - ProblemSizes:
          - Exact: [ 5504, 5504, 1, 3104 ]
        - KernelLanguage: ["Source"]
        - EdgeType: ["ShiftPtr"]
        - LoopTail: [True]
        - PrefetchLocalRead: [True]
      ForkParameters:
        - PrefetchGlobalRead: [False, True]
        - ThreadTile:
          - [ 4, 4 ]
          - [ 8, 4 ]
          - [ 4, 8 ]
          - [ 8, 8 ]
        - WorkGroup:
          - [ 16, 16, 1 ]
          - [ 8, 8, 1 ]
        - WorkGroupMapping: [1, 4]
        - GlobalSplitU: [1]
        - DepthU: [ 8, 16, 32 ]
        - VectorWidth: [-1, 1]
      BenchmarkForkParameters:
      JoinParameters:
        - MacroTile
        - GlobalSplitU
      BenchmarkJoinParameters:
      BenchmarkFinalParameters:
        - ProblemSizes:
          - Range: [ [64, 64, 64, 7000], [64, 64, 64, 7000], [1], [128] ] # source for k<=128


    - # BenchmarkProblemSizeGroup - Standard
      InitialSolutionParameters:
      BenchmarkCommonParameters:
        - ProblemSizes:
          - Exact: [ 5504, 5504, 1, 3104 ]
        - KernelLanguage: ["Assembly"]
        - EdgeType: ["ShiftPtr"]
        - LoopTail: [True]
        - PrefetchLocalRead: [True]
      ForkParameters:
        - PrefetchGlobalRead: [False, True]
        - ThreadTile:
          - [ 4, 4 ]
          - [ 8, 4 ]
          - [ 4, 8 ]
          - [ 8, 8 ]
        - WorkGroup:
          - [ 16, 16, 1 ]
          - [ 8, 8, 4 ]
        - WorkGroupMapping: [1, 4]
        - GlobalSplitU: [1, 2, 4, 8]
        - DepthU: [ 8, 16, 32 ]
        - VectorWidth: [-1, 1]
      BenchmarkForkParameters:
      JoinParameters:
        - MacroTile
        - GlobalSplitU
      BenchmarkJoinParameters:
      BenchmarkFinalParameters:
        - ProblemSizes:
          - Range: [ [64, 64, 64, 7000], [64, 64, 64, 7000], [1], [256, 512, 512, 4096] ]

  ########################################
  # TT - VectorWidth Correctness
  ########################################
    - # Benchmark Group
      InitialSolutionParameters:
      BenchmarkCommonParameters:
        - EdgeType: ["ShiftPtr"]
        - LoopTail: [True]
        - KernelLanguage: ["Source"]
        - PrefetchGlobalRead: [True]
        - PrefetchLocalRead: [True]
        - WorkGroupMapping: [1]
      ForkParameters:
        - ThreadTile:
          - [ 2, 2 ]
        - WorkGroup:
          - [ 8, 8, 1 ]
        - GlobalSplitU: [1]
        - DepthU: [ -1 ]
        - VectorWidth: [-1, 1]
      BenchmarkForkParameters:
      JoinParameters:
      BenchmarkJoinParameters:
      BenchmarkFinalParameters:
        - ProblemSizes:
          - Range: [ [4], [4], [1], [128] ] # corner, source for k<=128
          - Range: [ [4], [64, 64, 64, 7000], [1], [128] ] # skinny-0, source for k<=128
          - Range: [ [64, 64, 64, 7000], [4], [1], [128] ] # skinny-1, source for k<=128

    - # Benchmark Group
      InitialSolutionParameters:
      BenchmarkCommonParameters:
        - EdgeType: ["ShiftPtr"]
        - LoopTail: [True]
        - KernelLanguage: ["Assembly"]
        - PrefetchGlobalRead: [True]
        - PrefetchLocalRead: [True]
        - WorkGroupMapping: [1]
      ForkParameters:
        - ThreadTile:
          - [ 2, 2 ]
        - WorkGroup:
          - [ 4, 4, 4 ]
        - GlobalSplitU: [2, 4, 8]
        - DepthU: [ -1 ]
        - VectorWidth: [-1, 1]
      BenchmarkForkParameters:
      JoinParameters:
      BenchmarkJoinParameters:
      BenchmarkFinalParameters:
        - ProblemSizes:
          - Range: [ [4], [4], [1], [256, 512, 512, 4096] ] # corner
          - Range: [ [4], [64, 64, 64, 7000], [1], [256, 512, 512, 4096] ] # skinny-0
          - Range: [ [64, 64, 64, 7000], [4], [1], [256, 512, 512, 4096] ] # skinny-1


LibraryLogic:
<<<<<<< HEAD
#   ScheduleName: "vega20"
#   DeviceNames: ["Device 66a0", "Device 66a1", "Device 66a7", "Device 66af", "Vega 20"]
#   ArchitectureName: "gfx906"
=======
    #   ScheduleName: "vega20"
    #   DeviceNames: ["Device 66a0", "Device 66a1", "Device 66a7", "Vega 20"]
    #   ArchitectureName: "gfx906"
>>>>>>> 630b7c80

#    ScheduleName: "vega10"
#    DeviceNames: ["Device 6863", "Device 6862", "Device 687f", "Device 6860", "Device 6861", "Vega 10 XTX [Radeon Vega Frontier Edition]", "Vega [Radeon RX Vega]", "Vega 10 [Radeon Instinct MI25]"]
#    ArchitectureName: "gfx900"

#   ScheduleName: "mi25"
#   DeviceNames: ["Device 6860"]
#   ArchitectureName: "gfx900"

   ScheduleName: "r9nano"
   DeviceNames: ["Device 7300"]
   ArchitectureName: "gfx803"

#   ScheduleName: "hip"
#   DeviceNames: ["Device 0000"]
#   ArchitectureName: "fallback"

LibraryClient:<|MERGE_RESOLUTION|>--- conflicted
+++ resolved
@@ -552,15 +552,9 @@
 
 
 LibraryLogic:
-<<<<<<< HEAD
 #   ScheduleName: "vega20"
 #   DeviceNames: ["Device 66a0", "Device 66a1", "Device 66a7", "Device 66af", "Vega 20"]
 #   ArchitectureName: "gfx906"
-=======
-    #   ScheduleName: "vega20"
-    #   DeviceNames: ["Device 66a0", "Device 66a1", "Device 66a7", "Vega 20"]
-    #   ArchitectureName: "gfx906"
->>>>>>> 630b7c80
 
 #    ScheduleName: "vega10"
 #    DeviceNames: ["Device 6863", "Device 6862", "Device 687f", "Device 6860", "Device 6861", "Vega 10 XTX [Radeon Vega Frontier Edition]", "Vega [Radeon RX Vega]", "Vega 10 [Radeon Instinct MI25]"]
