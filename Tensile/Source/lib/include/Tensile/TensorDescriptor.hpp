--- conflicted
+++ resolved
@@ -263,20 +263,21 @@
 
     std::ostream& operator<<(std::ostream& stream, const TensorDescriptor& t);
 
-<<<<<<< HEAD
     /**
-     *  Writes a tensor to an output stream.
+     *  @brief Writes a tensor to an output stream.
+     * 
+     * \param stream The stream to write to
+     * \param data Pointer to the tensor data
+     * \param desc Tensor descriptor
+     * \param decorated Print brackets [] to indicate start/end of tensor dims
      */
-=======
-    // decorated will print brackets [] to indicate start/end of tensor dims
->>>>>>> a89467f8
     template <typename T>
     void WriteTensor(std::ostream & stream, T * data, TensorDescriptor const& desc, bool decorated=true)
     {
         const size_t maxDims=10;
         if(desc.dimensions() > maxDims)
             throw std::runtime_error("Fix this function to work with dimensions > 8");
-        // Use techniques from Reference.cpp with CoordCount to increase dimension support
+        // TODO Use techniques from Reference.cpp with CoordCount to increase dimension support
 
         std::vector<size_t> is(maxDims,0);
         std::vector<size_t> sizes = desc.sizes();
