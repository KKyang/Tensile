/*******************************************************************************
 *
 * MIT License
 *
 * Copyright (c) 2019 Advanced Micro Devices, Inc.
 *
 * Permission is hereby granted, free of charge, to any person obtaining a copy
 * of this software and associated documentation files (the "Software"), to deal
 * in the Software without restriction, including without limitation the rights
 * to use, copy, modify, merge, publish, distribute, sublicense, and/or sell
 * copies of the Software, and to permit persons to whom the Software is
 * furnished to do so, subject to the following conditions:
 *
 * The above copyright notice and this permission notice shall be included in all
 * copies or substantial portions of the Software.
 *
 * THE SOFTWARE IS PROVIDED "AS IS", WITHOUT WARRANTY OF ANY KIND, EXPRESS OR
 * IMPLIED, INCLUDING BUT NOT LIMITED TO THE WARRANTIES OF MERCHANTABILITY,
 * FITNESS FOR A PARTICULAR PURPOSE AND NONINFRINGEMENT. IN NO EVENT SHALL THE
 * AUTHORS OR COPYRIGHT HOLDERS BE LIABLE FOR ANY CLAIM, DAMAGES OR OTHER
 * LIABILITY, WHETHER IN AN ACTION OF CONTRACT, TORT OR OTHERWISE, ARISING FROM,
 * OUT OF OR IN CONNECTION WITH THE SOFTWARE OR THE USE OR OTHER DEALINGS IN THE
 * SOFTWARE.
 *
 *******************************************************************************/

#pragma once

#include <cassert>

#include <algorithm>
#include <cstddef>
#include <iostream>
#include <iomanip>
#include <numeric>
#include <vector>

#include <Tensile/DataTypes.hpp>
#include <Tensile/Macros.hpp>
#include <Tensile/Utils.hpp>
#include <Tensile/Debug.hpp>

namespace Tensile
{
    template <typename SizeIter>
    inline size_t CoordCount(SizeIter sizeBegin, SizeIter sizeEnd)
    {
        size_t rv = 1;

        while(sizeBegin != sizeEnd)
        {
            rv *= *sizeBegin;
            sizeBegin++;
        }

        return rv;
    }

    template <typename CoordIter, typename SizeIter>
    inline void CoordNumbered(size_t num,
                              CoordIter coordBegin, CoordIter coordEnd,
                              SizeIter sizeBegin, SizeIter sizeEnd)
    {
        auto coord = coordBegin;
        auto size = sizeBegin;

        while(coord != coordEnd && size != sizeEnd)
        {
            *coord = num % *size;
            num /= *size;

            coord++;
            size++;
        }

        if(coord != coordEnd || size != sizeEnd)
            throw std::runtime_error("Inconsistent size of coordinates.");
    }

    template <typename CoordIter, typename SizeIter>
    inline bool IncrementCoord(CoordIter coordBegin, CoordIter coordEnd,
                               SizeIter sizeBegin, SizeIter sizeEnd)
    {
        auto coord = coordBegin;
        auto size = sizeBegin;

        while(coord != coordEnd)
        {
            (*coord)++;
            if(*coord < *size)
                return true;

            *coord = 0;

            coord++;
            size++;
        }

        return false;
    }

    /**
     * Describes a tensor including dimensions, memory layout, and data type.
     * Decoupled from any particular pointer value or memory location.
     * 
     * Provides functions for indexing and otherwise iterating through a tensor.
     */
    class TENSILE_API TensorDescriptor
    {
    public:
        static const size_t UseDefaultStride;

        TensorDescriptor();

        template <typename IterA,
                  typename IterB>
        TensorDescriptor(DataType t,
                         IterA sizesBegin,   IterA sizesEnd,
                         IterB stridesBegin, IterB stridesEnd)
            : m_sizes(sizesBegin, sizesEnd),
              m_strides(stridesBegin, stridesEnd),
              m_dataType(t)
        {
            this->calculate();
        }

        template <typename Iter>
        TensorDescriptor(DataType t,
                         Iter sizesBegin, Iter sizesEnd)
            : m_sizes(sizesBegin, sizesEnd),
              m_dataType(t)
        {
            this->calculate();
        }

        TensorDescriptor(DataType t,
                         std::initializer_list<size_t> sizes)
            : m_sizes(sizes),
              m_dataType(t)

        {
            this->calculate();
        }

        TensorDescriptor(DataType t,
                         std::initializer_list<size_t> sizes,
                         std::initializer_list<size_t> strides)
            : m_sizes(sizes),
              m_strides(strides),
              m_dataType(t)
        {
            this->calculate();
        }

        void calculate();

        const std::vector<size_t>& sizes() const { return m_sizes; }
        const std::vector<size_t>& strides() const { return m_strides; }

        bool empty() const { return m_sizes.empty(); }

        void appendDim(size_t logicalCount);
        void appendDim(size_t logicalCount, size_t allocatedCount);

        /**
         * Returns the number of elements of padding in the given dimension (0 if unpadded).
         * May be negative if stride is less than size
         */
        int64_t dimensionPadding(size_t dim) const;

        /**
         * Collapses dimensions in the interval [begin, end).
         *
         * preconditions:
         * - end >= begin
         * - begin < dimensions()
         * - end <= dimensions()
         * - dimensions in the interval [begin, end-1) are not padded.
         *
         * postconditions:
         * - dimensions() is diminished by end-begin
         * - total elements (allocated and logical) remain the same
         * - dimension 'begin' is the product of all the dimensions in the interval [begin, end).
         */
        void collapseDims(size_t begin, size_t end);

        size_t dimensions()             const { return m_sizes.size(); }
        size_t totalLogicalElements()   const { return m_totalLogicalElements; }
        size_t totalAllocatedElements() const { return m_totalAllocatedElements; }
        size_t totalAllocatedBytes()    const { return totalAllocatedElements() * elementBytes(); }

        size_t elementBytes() const { return DataTypeInfo::Get(m_dataType).elementSize; }

        DataType dataType() const { return m_dataType; }

        template <typename Container>
        inline size_t index(Container const& indices) const
        {
            if(indices.size() != dimensions())
                throw std::runtime_error("Incorrect number of indices.");

            for(int i = 0; i < indices.size(); i++)
                if(indices[i] >= m_sizes[i])
                    throw std::runtime_error("Index out of bounds.");

            return std::inner_product(indices.begin(), indices.end(), m_strides.begin(), size_t(0));
        }

        template <typename T>
        inline size_t index(std::initializer_list<T> indices) const
        {
            if(indices.size() != dimensions())
                throw std::runtime_error("Incorrect number of indices.");

            for(auto i = std::make_pair(indices.begin(), m_sizes.begin()); i.first != indices.end(); i.first++, i.second++)
                if(*i.first >= *i.second)
                    throw std::runtime_error("Index out of bounds.");

            return std::inner_product(indices.begin(), indices.end(), m_strides.begin(), size_t(0));
        }


        template <class... Ts,
                    typename = typename std::enable_if
                    <
                        std::is_integral
                        <
                            typename std::common_type<Ts...>::type
                        >::value
                    >::type
                >
        inline size_t index(Ts... is) const
        {
            return this->index({is...});
        }

        inline bool incrementCoord(std::vector<size_t> & coord, size_t firstDimension = 0) const
        {
            if(coord.size() != dimensions())
                throw std::runtime_error(concatenate("Invalid coordinate size ", coord.size(), " for ", dimensions(), "-tensor"));

            if(firstDimension >= dimensions())
                return false;

            return IncrementCoord(coord.begin() + firstDimension, coord.end(),
                                  m_sizes.begin(), m_sizes.end());
        }

        bool operator==(const TensorDescriptor& rhs) const;
        bool operator!=(const TensorDescriptor& rhs) const;

        std::string ToString() const;

        friend std::ostream& operator<<(std::ostream& stream, const TensorDescriptor& t);

    private:
        std::vector<size_t> m_sizes;
        std::vector<size_t> m_strides;

        size_t m_totalLogicalElements = 0;
        size_t m_totalAllocatedElements = 0;

        DataType m_dataType = DataType::Float;
    };

    std::ostream& operator<<(std::ostream& stream, const TensorDescriptor& t);

<<<<<<< HEAD
    /**
     *  @brief Writes a tensor to an output stream.
     * 
     * \param stream The stream to write to
     * \param data Pointer to the tensor data
     * \param desc Tensor descriptor
     * \param decorated Print brackets [] to indicate start/end of tensor dims
     */
    template <typename T>
    void WriteTensor(std::ostream & stream, T * data, TensorDescriptor const& desc, bool decorated=true)
    {
        const size_t maxDims=10;
        if(desc.dimensions() > maxDims)
            throw std::runtime_error("Fix this function to work with dimensions > 8");
        // TODO Use techniques from Reference.cpp with CoordCount to increase dimension support
=======
    template <typename T>
    void WriteTensor1D(std::ostream & stream, T * data, TensorDescriptor const& desc, bool decorated=true)
    {
        if(desc.dimensions() != 1)
            throw std::runtime_error("WriteTensor1D is only compatible with 1-dimensional tensors.");

        if(decorated)
            stream << "[";

        if(desc.sizes()[0] > 0)
            stream << data[0];

        for(size_t i = 1; i < desc.sizes()[0]; i++)
            stream << " " << data[i];

        if(decorated)
            stream << "]" << std::endl;
    }

    // decorated will print brackets [] to indicate start/end of tensor dims
    template <typename T>
    void WriteTensor(std::ostream & stream, T * data, TensorDescriptor const& desc, bool decorated=true)
    {
        stream << "Tensor(";
        streamJoin(stream, desc.sizes(), ", ");
        stream  << ", data_ptr: " << data << ")" << std::endl;
>>>>>>> 79c57ef8

        if(desc.dimensions() == 0)
            return;

        if(desc.dimensions() == 1)
        {
            WriteTensor1D(stream, data, desc, decorated);
            return;
        }

        auto const& sizes = desc.sizes();
        std::vector<size_t> coord(desc.dimensions(), 0);
        const auto stride0 = desc.strides()[0];

        auto upperDimCount = CoordCount(sizes.begin() + 2, sizes.end());

        for(size_t idx = 0; idx < upperDimCount; idx++)
        {
            CoordNumbered(idx, coord.begin()+2, coord.end(), sizes.begin()+2, sizes.end());

            coord[0] = 0;
            coord[1] = 0;

            if(decorated)
            {
                stream << "(";
                streamJoin(stream, coord, ", ");
                stream << ")" << std::endl << "[" << std::endl;
            }

            for(coord[1] = 0; coord[1] < sizes[1]; coord[1]++)
            {
                coord[0] = 0;

                auto const* localPtr = data + desc.index(coord);

                if(sizes[0] > 0)
                    stream << localPtr[0];

                for(coord[0] = 1; coord[0] < sizes[0]; coord[0]++)
                {
                    stream << " " << localPtr[coord[0] * stride0];
                }
            }

            if(decorated)
            {
                stream << std::endl << "]" << std::endl;
            }
        }

    }

} // namespace
<|MERGE_RESOLUTION|>--- conflicted
+++ resolved
@@ -265,7 +265,25 @@
 
     std::ostream& operator<<(std::ostream& stream, const TensorDescriptor& t);
 
-<<<<<<< HEAD
+    template <typename T>
+    void WriteTensor1D(std::ostream & stream, T * data, TensorDescriptor const& desc, bool decorated=true)
+    {
+        if(desc.dimensions() != 1)
+            throw std::runtime_error("WriteTensor1D is only compatible with 1-dimensional tensors.");
+
+        if(decorated)
+            stream << "[";
+
+        if(desc.sizes()[0] > 0)
+            stream << data[0];
+
+        for(size_t i = 1; i < desc.sizes()[0]; i++)
+            stream << " " << data[i];
+
+        if(decorated)
+            stream << "]" << std::endl;
+    }
+
     /**
      *  @brief Writes a tensor to an output stream.
      * 
@@ -277,38 +295,9 @@
     template <typename T>
     void WriteTensor(std::ostream & stream, T * data, TensorDescriptor const& desc, bool decorated=true)
     {
-        const size_t maxDims=10;
-        if(desc.dimensions() > maxDims)
-            throw std::runtime_error("Fix this function to work with dimensions > 8");
-        // TODO Use techniques from Reference.cpp with CoordCount to increase dimension support
-=======
-    template <typename T>
-    void WriteTensor1D(std::ostream & stream, T * data, TensorDescriptor const& desc, bool decorated=true)
-    {
-        if(desc.dimensions() != 1)
-            throw std::runtime_error("WriteTensor1D is only compatible with 1-dimensional tensors.");
-
-        if(decorated)
-            stream << "[";
-
-        if(desc.sizes()[0] > 0)
-            stream << data[0];
-
-        for(size_t i = 1; i < desc.sizes()[0]; i++)
-            stream << " " << data[i];
-
-        if(decorated)
-            stream << "]" << std::endl;
-    }
-
-    // decorated will print brackets [] to indicate start/end of tensor dims
-    template <typename T>
-    void WriteTensor(std::ostream & stream, T * data, TensorDescriptor const& desc, bool decorated=true)
-    {
         stream << "Tensor(";
         streamJoin(stream, desc.sizes(), ", ");
         stream  << ", data_ptr: " << data << ")" << std::endl;
->>>>>>> 79c57ef8
 
         if(desc.dimensions() == 0)
             return;
