--- conflicted
+++ resolved
@@ -73,7 +73,6 @@
  */
 namespace Tensile
 {
-<<<<<<< HEAD
     template<typename T>
     class TENSILE_API ProblemKey
     {
@@ -197,7 +196,6 @@
         std::shared_timed_mutex mutex;
     };
 
-=======
     /**
      * \ingroup Tensile
      * \defgroup  Problem Problem Definition
@@ -211,7 +209,6 @@
      * be solved including the type of problem, all sizes and strides, but not
      * including actual pointers to data.
      */
->>>>>>> d5786d64
     class TENSILE_API Problem
     {
     public:
