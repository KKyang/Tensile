/**
 * Copyright 2019-2021 Advanced Micro Devices, Inc. All rights reserved.
 *
 * Permission is hereby granted, free of charge, to any person obtaining a copy
 * of this software and associated documentation files (the "Software"), to deal
 * in the Software without restriction, including without limitation the rights
 * to use, copy, modify, merge, publish, distribute, sublicense, and/or sell
 * copies of the Software, and to permit persons to whom the Software is
 * furnished to do so, subject to the following conditions:
 *
 * The above copyright notice and this permission notice shall be included in
 * all copies or substantial portions of the Software.
 *
 * THE SOFTWARE IS PROVIDED "AS IS", WITHOUT WARRANTY OF ANY KIND, EXPRESS OR
 * IMPLIED, INCLUDING BUT NOT LIMITED TO THE WARRANTIES OF MERCHANTABILITY,
 * FITNESS FOR A PARTICULAR PURPOSE AND NONINFRINGEMENT. IN NO EVENT SHALL THE
 * AUTHORS OR COPYRIGHT HOLDERS BE LIABLE FOR ANY CLAIM, DAMAGES OR OTHER
 * LIABILITY, WHETHER IN AN ACTION OF CONTRACT, TORT OR OTHERWISE, ARISING FROM,
 * OUT OF OR IN CONNECTION WITH THE SOFTWARE OR THE USE OR OTHER DEALINGS IN
 * THE SOFTWARE.
 */

#pragma once

#include <cstring>
#include <sstream>
#include <string>
#include <unordered_map>
#include <vector>

#include <Tensile/DataTypes.hpp>
#include <Tensile/Macros.hpp>

namespace Tensile
{

    class TENSILE_API KernelArguments
    {
    public:
        KernelArguments(bool log = true);
        virtual ~KernelArguments();

        void reserve(size_t bytes, size_t count);

        template <typename T>
        void append(std::string const& name, T value);

        template <typename T>
        void appendUnbound(std::string const& name);

        template <typename T>
        void bind(std::string const& name, T value);

        bool isFullyBound() const;

        void const* data() const;
        size_t      size() const;

        friend std::ostream& operator<<(std::ostream& stream, const KernelArguments& t);
        friend class const_iterator;

        using ArgPair = std::pair<void const*, size_t>;
        class const_iterator : public std::iterator<std::input_iterator_tag, ArgPair>
        {
        public:
            const_iterator(KernelArguments const& args);
            const_iterator(KernelArguments const& args, std::string const& name);
            const_iterator(const const_iterator& other) = default;
            const_iterator& operator++();
            const_iterator  operator++(int);
            bool            operator==(const const_iterator& rhs) const;
            bool            operator!=(const const_iterator& rhs) const;
            ArgPair const&  operator*() const;
            ArgPair const*  operator->() const;
            void            reset();
            template <typename T>
            operator T() const;

        private:
            void assignCurrentArg();

            std::vector<std::string>::const_iterator m_currentArg;
            KernelArguments const&                   m_args;
            ArgPair                                  m_value;
        };

        const_iterator begin() const;
        const_iterator end() const;

    private:
        enum
        {
            ArgOffset,
            ArgSize,
            ArgBound,
            ArgString,
            NumArgFields
        };
        using Arg = std::tuple<size_t, size_t, bool, std::string>;
        static_assert(std::tuple_size<Arg>::value == NumArgFields,
                      "Enum for fields of Arg tuple doesn't match size of tuple.");

        void alignTo(size_t alignment);

        template <typename T>
        void append(std::string const& name, T value, bool bound);

        template <typename T>
        std::string stringForValue(T value, bool bound);

        void appendRecord(std::string const& name, Arg info);

        template <typename T>
        void writeValue(size_t offset, T value);

        std::vector<uint8_t> m_data;

        std::vector<std::string>             m_names;
        std::unordered_map<std::string, Arg> m_argRecords;

        bool m_log;
    };

<<<<<<< HEAD
=======
    TENSILE_API std::ostream& operator<<(std::ostream& stream, const KernelArguments& t);
    TENSILE_API KernelArguments::const_iterator begin(KernelArguments const&);
    TENSILE_API KernelArguments::const_iterator end(KernelArguments const&);

>>>>>>> 7ccaf4aa
    template <typename T>
    inline void KernelArguments::append(std::string const& name, T value)
    {
        append(name, value, true);
    }

    template <typename T>
    inline void KernelArguments::appendUnbound(std::string const& name)
    {
        append(name, static_cast<T>(0), false);
    }

    template <typename T>
    inline void KernelArguments::bind(std::string const& name, T value)
    {
        if(!m_log)
        {
            throw std::runtime_error("Binding is not supported without logging.");
        }

        auto it = m_argRecords.find(name);
        if(it == m_argRecords.end())
        {
            throw std::runtime_error("Attempt to bind unknown argument " + name);
        }

        auto& record = it->second;

        if(std::get<ArgBound>(record))
        {
            throw std::runtime_error("Attempt to bind already bound argument " + name);
        }

        if(sizeof(T) != std::get<ArgSize>(record))
        {
            throw std::runtime_error("Size mismatch in binding argument " + name);
        }

        size_t offset = std::get<ArgOffset>(record);

        if(offset % alignof(T) != 0)
        {
            throw std::runtime_error("Alignment error in argument " + name + ": type mismatch?");
        }

        writeValue(offset, value);

        std::get<ArgString>(record) = stringForValue(value, true);
        std::get<ArgBound>(record)  = true;
    }

    template <typename T>
    inline std::string KernelArguments::stringForValue(T value, bool bound)
    {
        if(!m_log)
            return "";

        if(!bound)
            return "<unbound>";

        std::ostringstream msg;
        msg << value;
        return msg.str();
    }

    template <typename T>
    inline void KernelArguments::append(std::string const& name, T value, bool bound)
    {
        alignTo(alignof(T));

        size_t offset = m_data.size();
        size_t size   = sizeof(T);

        if(m_log)
        {
            std::string valueString = stringForValue(value, bound);
            appendRecord(name, Arg(offset, size, bound, valueString));
        }

        m_data.insert(m_data.end(), sizeof(value), 0);
        writeValue(offset, value);
    }

    template <typename T>
    inline void KernelArguments::writeValue(size_t offset, T value)
    {
        if(offset + sizeof(T) > m_data.size())
        {
            throw std::runtime_error("Value exceeds allocated bounds.");
        }

        std::memcpy(&m_data[offset], &value, sizeof(T));
    }

    inline void KernelArguments::alignTo(size_t alignment)
    {
        size_t extraElements = m_data.size() % alignment;
        size_t padding       = (alignment - extraElements) % alignment;

        m_data.insert(m_data.end(), padding, 0);
    }

    inline void KernelArguments::appendRecord(std::string const& name, KernelArguments::Arg record)
    {
        auto it = m_argRecords.find(name);
        if(it != m_argRecords.end())
        {
            throw std::runtime_error("Duplicate argument name: " + name);
        }

        m_argRecords[name] = record;
        m_names.push_back(name);
    }

    template <typename T>
    KernelArguments::const_iterator::operator T() const
    {
        if(sizeof(T) != m_value.second)
        {
            throw std::bad_cast();
        }
        return *reinterpret_cast<T*>(const_cast<void*>(m_value.first));
    }
} // namespace Tensile<|MERGE_RESOLUTION|>--- conflicted
+++ resolved
@@ -121,13 +121,10 @@
         bool m_log;
     };
 
-<<<<<<< HEAD
-=======
     TENSILE_API std::ostream& operator<<(std::ostream& stream, const KernelArguments& t);
     TENSILE_API KernelArguments::const_iterator begin(KernelArguments const&);
     TENSILE_API KernelArguments::const_iterator end(KernelArguments const&);
-
->>>>>>> 7ccaf4aa
+  
     template <typename T>
     inline void KernelArguments::append(std::string const& name, T value)
     {
