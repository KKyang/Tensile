--- conflicted
+++ resolved
@@ -190,17 +190,11 @@
 
             static void enumeration(IO & io, AMDGPU::Processor & value)
             {
-<<<<<<< HEAD
                 iot::enumCase(io, value, "gfx803",  AMDGPU::Processor::gfx803);
                 iot::enumCase(io, value, "gfx900",  AMDGPU::Processor::gfx900);
                 iot::enumCase(io, value, "gfx906",  AMDGPU::Processor::gfx906);
+                iot::enumCase(io, value, "gfx908",  AMDGPU::Processor::gfx908);
                 iot::enumCase(io, value, "gfx1010", AMDGPU::Processor::gfx1010);
-=======
-                iot::enumCase(io, value, "gfx803", AMDGPU::Processor::gfx803);
-                iot::enumCase(io, value, "gfx900", AMDGPU::Processor::gfx900);
-                iot::enumCase(io, value, "gfx906", AMDGPU::Processor::gfx906);
-                iot::enumCase(io, value, "gfx908", AMDGPU::Processor::gfx908);
->>>>>>> c518914d
             }
         };
     }
