/*******************************************************************************
 *
 * MIT License
 *
 * Copyright (c) 2019 Advanced Micro Devices, Inc.
 *
 * Permission is hereby granted, free of charge, to any person obtaining a copy
 * of this software and associated documentation files (the "Software"), to deal
 * in the Software without restriction, including without limitation the rights
 * to use, copy, modify, merge, publish, distribute, sublicense, and/or sell
 * copies of the Software, and to permit persons to whom the Software is
 * furnished to do so, subject to the following conditions:
 *
 * The above copyright notice and this permission notice shall be included in all
 * copies or substantial portions of the Software.
 *
 * THE SOFTWARE IS PROVIDED "AS IS", WITHOUT WARRANTY OF ANY KIND, EXPRESS OR
 * IMPLIED, INCLUDING BUT NOT LIMITED TO THE WARRANTIES OF MERCHANTABILITY,
 * FITNESS FOR A PARTICULAR PURPOSE AND NONINFRINGEMENT. IN NO EVENT SHALL THE
 * AUTHORS OR COPYRIGHT HOLDERS BE LIABLE FOR ANY CLAIM, DAMAGES OR OTHER
 * LIABILITY, WHETHER IN AN ACTION OF CONTRACT, TORT OR OTHERWISE, ARISING FROM,
 * OUT OF OR IN CONNECTION WITH THE SOFTWARE OR THE USE OR OTHER DEALINGS IN THE
 * SOFTWARE.
 *
 *******************************************************************************/

#include "ReferenceValidator.hpp"
#include "ResultReporter.hpp"
#include "DataInitializationTyped.hpp"

#include "Reference.hpp"

#include <Tensile/DataTypes.hpp>
#include <Tensile/hip/HipUtils.hpp>

#include <cstddef>

namespace Tensile
{
    namespace Client
    {
        ReferenceValidator::ReferenceValidator(po::variables_map const& args, std::shared_ptr<DataInitialization> dataInit)
                : m_dataInit(dataInit)
        {
            m_elementsToValidate = args["num-elements-to-validate"].as<int>();
            m_printValids = args["print-valids"].as<bool>();
            m_printMax = args["print-max"].as<int>();

            m_boundsCheck = args["bounds-check"].as<bool>();

            m_printTensorA = args["print-tensor-a"].as<bool>();
            m_printTensorB = args["print-tensor-b"].as<bool>();
            m_printTensorC = args["print-tensor-c"].as<bool>();
            m_printTensorD = args["print-tensor-d"].as<bool>();
            m_printTensorRef = args["print-tensor-ref"].as<bool>();

            m_convolutionVsContraction = args["convolution-vs-contraction"].as<bool>();
            if(args.count("convolution-identifier"))
                m_convolutionProblem.FromIdentifier(args["convolution-identifier"].as<std::string>());

            m_enabled = m_elementsToValidate != 0
                     || m_printTensorA
                     || m_printTensorB
                     || m_printTensorC
                     || m_printTensorD
                     || m_printTensorRef;
        }

        bool ReferenceValidator::needMoreBenchmarkRuns() const
        {
            if(m_enabled && m_numBenchmarkRuns == 0)
                return true;

            return false;
        }

        void ReferenceValidator::preBenchmarkRun()
        {
        }

        void ReferenceValidator::postBenchmarkRun()
        {
            m_numBenchmarkRuns++;
        }

        void ReferenceValidator::preProblem(ContractionProblem const& problem)
        {
            if(m_enabled)
            {
                m_problem = problem;
                m_referenceInputs = m_dataInit->prepareCPUInputs(problem);
                m_validationStride = 1;
                if(m_elementsToValidate > 0 && m_elementsToValidate < problem.d().totalLogicalElements())
                    m_validationStride = NextPrime(problem.d().totalAllocatedElements() / m_elementsToValidate);

                SolveCPU(problem, *m_referenceInputs, m_validationStride);

                if (m_convolutionVsContraction) {

                  m_convolutionProblem.validate(problem);

                  SolveCPUConvolution(m_convolutionProblem, problem, *(m_dataInit->cpuConvInputs()));
                  //std::cout << "ValidateConv--Start\n";
                  m_errorInConvolutionVsContraction = validateSolution(m_dataInit->cpuConvInputs());  // validate conv against reference
                // TODO - print problem dimensions??
                  std::cout << m_convolutionProblem << " vs " << problem.operationIdentifier() << " :  ";
                  if (m_errorInConvolutionVsContraction) {
                      std::cout << "FAILED_CONV";
                  } else {
                      std::cout << "PASSED_CONV";
                  }
                  std::cout << "\n";
                }
            }

        }

        void ReferenceValidator::preSolution(ContractionSolution const& solution)
        {
            m_validatedSolution = false;
            m_errorInSolution = false;
        }

        bool ReferenceValidator::needMoreRunsInSolution() const
        {
            if(m_enabled && !m_validatedSolution)
                return true;

            return false;
        }

        size_t ReferenceValidator::numWarmupRuns()
        {
            if(m_enabled && !m_validatedSolution)
                return 1;

            return 0;
        }

        void ReferenceValidator::setNumWarmupRuns(size_t count)
        {
        }

        void ReferenceValidator::preWarmup()
        {
        }

        void ReferenceValidator::postWarmup()
        {
        }

        template <typename ManagedInputs>
        bool ReferenceValidator::validateSolutionCast(std::shared_ptr<ContractionInputs> inputs)
        {
            auto const& typedReference = dynamic_cast<ManagedInputs const&>(*m_referenceInputs);
            auto const& typedResult    = dynamic_cast<ManagedInputs const&>(*inputs);

            auto rv =  validateTyped(typedReference, typedResult);

            if (0 and inputs == m_dataInit->cpuConvInputs()) {
                m_reporter->logTensor(LogLevel::Verbose, "Aval-conv", typedResult.a, m_problem.a());
                m_reporter->logTensor(LogLevel::Verbose, "Bval-conv", typedResult.b, m_problem.b());
                m_reporter->logTensor(LogLevel::Verbose, "Dval-conv", typedResult.d, m_problem.d());
                m_reporter->logTensor(LogLevel::Verbose, "Bval-contraction", typedReference.b, m_problem.b());
                m_reporter->logTensor(LogLevel::Verbose, "Dval-contraction", typedReference.d, m_problem.d());
            }

            return rv;
        }

        bool ReferenceValidator::validateSolution(std::shared_ptr<ContractionInputs> inputs)
        {
            if(m_problem.a().dataType() == DataType::Float
            && m_problem.b().dataType() == DataType::Float
            && m_problem.c().dataType() == DataType::Float
            && m_problem.d().dataType() == DataType::Float)
            {
<<<<<<< HEAD
                auto const& typedReference = dynamic_cast<TypedContractionInputs<float> const&>(*m_referenceInputs);
                auto const& typedResult = dynamic_cast<TypedContractionInputs<float> const&>(*inputs);
                auto rv= validateTyped(typedReference, typedResult);
                if (0 and inputs == m_dataInit->cpuConvInputs())
                {
                    m_reporter->logTensor(LogLevel::Verbose, "Aval-conv", typedResult.a, m_problem.a(), typedResult.a);
                    m_reporter->logTensor(LogLevel::Verbose, "Bval-conv", typedResult.b, m_problem.b(), typedResult.b);
                    m_reporter->logTensor(LogLevel::Verbose, "Dval-conv", typedResult.d, m_problem.d(), typedResult.c);
                    m_reporter->logTensor(LogLevel::Verbose, "Bval-contraction", typedReference.b, m_problem.b(), typedReference.b);
                    m_reporter->logTensor(LogLevel::Verbose, "Dval-contraction", typedReference.d, m_problem.d(), typedReference.d);
                }
                return rv;
=======
                return validateSolutionCast<ManagedContractionInputs<float>>(inputs);
>>>>>>> adb483ca
            }
            else if(m_problem.a().dataType() == DataType::Double
                 && m_problem.b().dataType() == DataType::Double
                 && m_problem.c().dataType() == DataType::Double
                 && m_problem.d().dataType() == DataType::Double)
            {
                return validateSolutionCast<ManagedContractionInputs<double>>(inputs);
            }
            else if(m_problem.a().dataType() == DataType::ComplexFloat
                 && m_problem.b().dataType() == DataType::ComplexFloat
                 && m_problem.c().dataType() == DataType::ComplexFloat
                 && m_problem.d().dataType() == DataType::ComplexFloat)
            {
                return validateSolutionCast<ManagedContractionInputs<std::complex<float>>>(inputs);
            }
            else if(m_problem.a().dataType() == DataType::ComplexDouble
                 && m_problem.b().dataType() == DataType::ComplexDouble
                 && m_problem.c().dataType() == DataType::ComplexDouble
                 && m_problem.d().dataType() == DataType::ComplexDouble)
            {
                return validateSolutionCast<ManagedContractionInputs<std::complex<double>>>(inputs);
            }
            else if(m_problem.a().dataType() == DataType::Half
                 && m_problem.b().dataType() == DataType::Half
                 && m_problem.c().dataType() == DataType::Half
                 && m_problem.d().dataType() == DataType::Half)
            {
                return validateSolutionCast<ManagedContractionInputs<Half>>(inputs);
            }
            else if(m_problem.a().dataType() == DataType::Int8x4
                 && m_problem.b().dataType() == DataType::Int8x4
                 && m_problem.c().dataType() == DataType::Int32
                 && m_problem.d().dataType() == DataType::Int32)
            {
                return validateSolutionCast<ManagedContractionInputs<Int8x4, Int8x4, int32_t, int32_t>>
                                           (inputs);
            }
            else if(m_problem.a().dataType() == DataType::Int32
                 && m_problem.b().dataType() == DataType::Int32
                 && m_problem.c().dataType() == DataType::Int32
                 && m_problem.d().dataType() == DataType::Int32)
            {
                return validateSolutionCast<ManagedContractionInputs<int32_t>>(inputs);
            }
            else if(m_problem.a().dataType() == DataType::BFloat16
                 && m_problem.b().dataType() == DataType::BFloat16
                 && m_problem.c().dataType() == DataType::BFloat16
                 && m_problem.d().dataType() == DataType::BFloat16)
            {
                return validateSolutionCast<ManagedBFloat16ContractionInputs>(inputs);
            }
            else
            {
                throw std::runtime_error("Data type not implemented.");
            }
        }

        void ReferenceValidator::validateWarmups(std::shared_ptr<ContractionInputs> inputs,
                                                 TimingEvents const& startEvents,
                                                 TimingEvents const&  stopEvents)
        {
            if(m_enabled && !m_validatedSolution)
            {
              validateSolution(inputs);
              m_validatedSolution = true;
            }
        }

        template <typename ManagedInputs>
        bool ReferenceValidator::validateTyped(ManagedInputs const& reference, ManagedInputs const& result)
        {
            bool rv = false;
            if(!m_enabled)
                return rv;

            if(m_printTensorA || m_printTensorB
            || m_printTensorC || m_printTensorD
            || m_printTensorRef)
                printTensorsTyped(reference, result);

            if(m_elementsToValidate != 0)
                rv = checkResultsTyped(reference, result);

            return rv;
        }

        template <typename ManagedInputs>
        void ReferenceValidator::printTensorsTyped(ManagedInputs const& reference, ManagedInputs const& result)
        {
            size_t requiredBufferSize = 0;

            std::cout << "reference alpha: " << reference.alpha << ", beta: " << reference.beta << std::endl;
            std::cout << "result    alpha: " << result.alpha << ", beta: " << result.beta << std::endl;

            if(m_printTensorA) requiredBufferSize = std::max(requiredBufferSize, m_problem.a().totalAllocatedBytes());
            if(m_printTensorB) requiredBufferSize = std::max(requiredBufferSize, m_problem.b().totalAllocatedBytes());
            if(m_printTensorC) requiredBufferSize = std::max(requiredBufferSize, m_problem.c().totalAllocatedBytes());
            if(m_printTensorD) requiredBufferSize = std::max(requiredBufferSize, m_problem.d().totalAllocatedBytes());
            if(m_printTensorRef) requiredBufferSize = std::max(requiredBufferSize, m_problem.d().totalAllocatedBytes());

            if(m_cpuResultBuffer.size() < requiredBufferSize)
                m_cpuResultBuffer.resize(requiredBufferSize);

            if(m_printTensorA)
            {
                HIP_CHECK_EXC(hipMemcpy(m_cpuResultBuffer.data(), result.a,
                                        m_problem.a().totalAllocatedBytes(), hipMemcpyDeviceToHost));
                auto const* buffer = reinterpret_cast<typename ManagedInputs::AType const*>(m_cpuResultBuffer.data());

                m_reporter->logTensor(LogLevel::Verbose, "A", buffer, m_problem.a(), result.a);
            }

            if(m_printTensorB)
            {
                HIP_CHECK_EXC(hipMemcpy(m_cpuResultBuffer.data(), result.b,
                                        m_problem.b().totalAllocatedBytes(), hipMemcpyDeviceToHost));
                auto const* buffer = reinterpret_cast<typename ManagedInputs::BType const*>(m_cpuResultBuffer.data());

                m_reporter->logTensor(LogLevel::Verbose, "B", buffer, m_problem.b(), result.b);
            }

            if(result.c == result.d && (m_printTensorC || m_printTensorD))
            {
<<<<<<< HEAD
                // If the pointers are the same, only print the buffer once.
                HIP_CHECK_EXC(hipMemcpy(m_cpuResultBuffer.data(), result.c, m_problem.c().totalAllocatedBytes(), hipMemcpyDeviceToHost));
                auto const* buffer = reinterpret_cast<typename TypedInputs::CType const*>(m_cpuResultBuffer.data());
=======
                HIP_CHECK_EXC(hipMemcpy(m_cpuResultBuffer.data(), result.c,
                                        m_problem.c().totalAllocatedBytes(), hipMemcpyDeviceToHost));
                auto const* buffer = reinterpret_cast<typename ManagedInputs::CType const*>(m_cpuResultBuffer.data());
>>>>>>> adb483ca

                m_reporter->logTensor(LogLevel::Verbose, "C/D", buffer, m_problem.c(), result.c);
            }
            else
            {
<<<<<<< HEAD
                if(m_printTensorC)
                {
                    HIP_CHECK_EXC(hipMemcpy(m_cpuResultBuffer.data(), result.c, m_problem.c().totalAllocatedBytes(), hipMemcpyDeviceToHost));
                    auto const* buffer = reinterpret_cast<typename TypedInputs::CType const*>(m_cpuResultBuffer.data());

                    m_reporter->logTensor(LogLevel::Verbose, "C", buffer, m_problem.c(), result.c);
                }

                if(m_printTensorD)
                {
                    HIP_CHECK_EXC(hipMemcpy(m_cpuResultBuffer.data(), result.d, m_problem.d().totalAllocatedBytes(), hipMemcpyDeviceToHost));
                    auto const* buffer = reinterpret_cast<typename TypedInputs::DType const*>(m_cpuResultBuffer.data());
=======
                HIP_CHECK_EXC(hipMemcpy(m_cpuResultBuffer.data(), result.d,
                                        m_problem.d().totalAllocatedBytes(), hipMemcpyDeviceToHost));
                auto const* buffer = reinterpret_cast<typename ManagedInputs::DType const*>(m_cpuResultBuffer.data());
>>>>>>> adb483ca

                    m_reporter->logTensor(LogLevel::Verbose, "D", buffer, m_problem.d(), result.d);
                }
            }

            if(m_printTensorRef)
            {
                m_reporter->logTensor(LogLevel::Verbose, "Ref", reference.d, m_problem.d(), reference.d);
            }
        }

        template <typename ManagedInputs>
        bool ReferenceValidator::checkResultsTyped(ManagedInputs const& reference, ManagedInputs const& result)
        {
            using Type = typename ManagedInputs::DType;
            auto const& tensor = m_problem.d();

            size_t elementsToCopy = tensor.totalAllocatedElements();
            if(m_boundsCheck)
                elementsToCopy = result.dElements;
            size_t bytesToCopy = elementsToCopy * sizeof(Type);

            if(m_cpuResultBuffer.size() < bytesToCopy)
                m_cpuResultBuffer.resize(bytesToCopy);

            HIP_CHECK_EXC(hipMemcpy(m_cpuResultBuffer.data(),
                                    result.managedD.get(),
                                    bytesToCopy, hipMemcpyDeviceToHost));

            auto elementsBeforeData = result.d - result.managedD.get();
            auto elementsAfterData = elementsToCopy - (tensor.totalAllocatedElements() + elementsBeforeData);

            // If there was extra data allocated before the tensor to do bounds
            // checking, resultBuffer is the whole allocation, while resultData
            // points directly to the result.
            Type const* resultBuffer = reinterpret_cast<Type const*>(m_cpuResultBuffer.data());
            Type const* resultData = resultBuffer + elementsBeforeData;
            Type const* resultAfterData = resultData + tensor.totalAllocatedElements();
            
            int printed = 0;

            bool doPrint = m_printMax < 0 || printed < m_printMax;

            size_t errors = 0;

            size_t boundsCheckElements = 0;

            bool printedPreBuffer = false;
            bool printedInsideBuffer = false;
            bool printedPostBuffer = false;

            for(ptrdiff_t i = 0; i < elementsBeforeData; i++)
            {
                boundsCheckElements++;
                if(!DataInitialization::isBadOutput(resultBuffer[i]))
                {
                    errors++;
                    if(doPrint)
                    {
                        if(!printedPreBuffer)
                        {
                            std::cout << "Value written before output buffer:" << std::endl;
                            printedPreBuffer = true;
                        }
                         
                        std::cout << "Index " << i << " / " << elementsBeforeData
                                  << ": found " << resultBuffer[i]
                                  << " instead of "
                                  << DataInitialization::getValue<Type, InitMode::BadOutput>()
                                  << std::endl;
                    }
                }
            }

            auto compareValues =
            [&](Type referenceValue, Type resultValue, size_t elemIndex, size_t elemNumber)
            {
                bool match = AlmostEqual(referenceValue, resultValue);
                if(!match)
                    errors++;

                if(!match || m_printValids)
                {
                    if(doPrint)
                    {
                        if(printed == 0)
                        {
                            std::cout << "Index:  Device | Reference" << std::endl;
                        }

                        std::cout << "[" << (printed) << "] " 
                                  << " elem=" << elemNumber
                                  << " idx=" << elemIndex << ": "
                                  << resultValue
                                  << (match ? "==" : "!=") << referenceValue
                                  << std::endl;

                        printed++;

                        if(m_printMax >= 0 && printed >= m_printMax)
                            doPrint = false;
                    }
                }
            };

            if(m_validationStride == 1)
            {
                std::vector<size_t> coord(tensor.dimensions());
                size_t outerCount = CoordCount(tensor.sizes().begin()+1, tensor.sizes().end());

                size_t prevBaseIndex = 0;
                const size_t innerDimSize = tensor.sizes()[0];

                for(size_t i = 0; i < outerCount; i++)
                {
                    CoordNumbered(i, coord.begin()+1, coord.end(), tensor.sizes().begin()+1, tensor.sizes().end());
                    size_t baseElemIndex = tensor.index(coord);

                    if(m_boundsCheck
                    && baseElemIndex != 0
                    && baseElemIndex != prevBaseIndex + innerDimSize)
                    {
                        for(auto innerIndex = prevBaseIndex + innerDimSize; innerIndex < baseElemIndex; innerIndex++)
                        {
                            boundsCheckElements++;
                            if(!DataInitialization::isBadOutput(resultData[innerIndex]))
                            {
                                errors++;
                                if(doPrint)
                                {
                                    if(!printedInsideBuffer)
                                    {
                                        std::cout << "Value written outside tensor, inside output buffer:" << std::endl;
                                        printedInsideBuffer = true;
                                    }
                                    
                                    std::cout << "Index " << innerIndex << " / " << baseElemIndex
                                            << ": found " << resultData[innerIndex]
                                            << " instead of "
                                            << DataInitialization::getValue<Type, InitMode::BadOutput>()
                                            << std::endl;
                                }
                            }
                        }
                    }

                    prevBaseIndex = baseElemIndex;

                    for(size_t j = 0; j < innerDimSize; j++)
                    {
                        size_t elemIndex = baseElemIndex + j;

                        Type referenceValue = reference.d[elemIndex];
                        Type resultValue = resultData[elemIndex];

                        compareValues(referenceValue, resultValue, elemIndex, (i*tensor.sizes()[0]) + j);
                    }
                }
            }
            else
            {
                std::vector<size_t> coord(tensor.dimensions());
                for(size_t elemNumber = 0; elemNumber < tensor.totalLogicalElements(); elemNumber += m_validationStride)
                {
                    CoordNumbered(elemNumber, coord.begin(), coord.end(), tensor.sizes().begin(), tensor.sizes().end());
                    size_t elemIndex = tensor.index(coord);

                    Type referenceValue = reference.d[elemIndex];
                    Type resultValue = resultData[elemIndex];

                    compareValues(referenceValue, resultValue, elemIndex, elemNumber);
                }
            }

            for(ptrdiff_t i = 0; i < elementsAfterData; i++)
            {
                boundsCheckElements++;
                if(!DataInitialization::isBadOutput(resultAfterData[i]))
                {
                    errors++;
                    if(doPrint)
                    {
                        if(!printedPostBuffer)
                        {
                            std::cout << "Value written after output buffer:" << std::endl;
                            printedPreBuffer = true;
                        }
                         
                        std::cout << "Index " << i << " / " << elementsAfterData
                                  << ": found " << resultAfterData[i]
                                  << " instead of "
                                  << DataInitialization::getValue<Type, InitMode::BadOutput>()
                                  << std::endl;
                    }
                }
            }

            if(boundsCheckElements > 0)
                std::cout << "Performed bounds check on " << boundsCheckElements
                          << " elements" << std::endl;

            if(errors > 0)
            {
                m_errorInSolution = true;
                m_error = true;
            }

            return (errors > 0);
        }

        void ReferenceValidator::postSolution()
        {
            if(m_enabled && !m_validatedSolution)
                return;

            if(m_elementsToValidate != 0)
            {
                if(m_errorInConvolutionVsContraction)
                {
                    m_errorsReported++;
                    m_reporter->report(ResultKey::Validation, "FAILED_CONV");
                }
                else if(m_errorInSolution)
                {
                    m_errorsReported++;
                    m_reporter->report(ResultKey::Validation, "FAILED");
                }
                else
                    m_reporter->report(ResultKey::Validation, "PASSED");
            }
            else
            {
                m_reporter->report(ResultKey::Validation, "NO_CHECK");
            }

            m_errorInSolution = false;
        }

        void ReferenceValidator::postProblem()
        {
        }

        void ReferenceValidator::finalizeReport()
        {
        }

        int  ReferenceValidator::error() const
        {
            return m_errorsReported;
        }
    }
}

<|MERGE_RESOLUTION|>--- conflicted
+++ resolved
@@ -175,22 +175,7 @@
             && m_problem.c().dataType() == DataType::Float
             && m_problem.d().dataType() == DataType::Float)
             {
-<<<<<<< HEAD
-                auto const& typedReference = dynamic_cast<TypedContractionInputs<float> const&>(*m_referenceInputs);
-                auto const& typedResult = dynamic_cast<TypedContractionInputs<float> const&>(*inputs);
-                auto rv= validateTyped(typedReference, typedResult);
-                if (0 and inputs == m_dataInit->cpuConvInputs())
-                {
-                    m_reporter->logTensor(LogLevel::Verbose, "Aval-conv", typedResult.a, m_problem.a(), typedResult.a);
-                    m_reporter->logTensor(LogLevel::Verbose, "Bval-conv", typedResult.b, m_problem.b(), typedResult.b);
-                    m_reporter->logTensor(LogLevel::Verbose, "Dval-conv", typedResult.d, m_problem.d(), typedResult.c);
-                    m_reporter->logTensor(LogLevel::Verbose, "Bval-contraction", typedReference.b, m_problem.b(), typedReference.b);
-                    m_reporter->logTensor(LogLevel::Verbose, "Dval-contraction", typedReference.d, m_problem.d(), typedReference.d);
-                }
-                return rv;
-=======
                 return validateSolutionCast<ManagedContractionInputs<float>>(inputs);
->>>>>>> adb483ca
             }
             else if(m_problem.a().dataType() == DataType::Double
                  && m_problem.b().dataType() == DataType::Double
@@ -298,62 +283,71 @@
             {
                 HIP_CHECK_EXC(hipMemcpy(m_cpuResultBuffer.data(), result.a,
                                         m_problem.a().totalAllocatedBytes(), hipMemcpyDeviceToHost));
-                auto const* buffer = reinterpret_cast<typename ManagedInputs::AType const*>(m_cpuResultBuffer.data());
-
-                m_reporter->logTensor(LogLevel::Verbose, "A", buffer, m_problem.a(), result.a);
+                auto const* buffer =
+                    reinterpret_cast<typename ManagedInputs::AType const*>(
+                        m_cpuResultBuffer.data());
+
+                m_reporter->logTensor(LogLevel::Verbose, "A", buffer,
+                                      m_problem.a(), result.a);
             }
 
             if(m_printTensorB)
             {
                 HIP_CHECK_EXC(hipMemcpy(m_cpuResultBuffer.data(), result.b,
                                         m_problem.b().totalAllocatedBytes(), hipMemcpyDeviceToHost));
-                auto const* buffer = reinterpret_cast<typename ManagedInputs::BType const*>(m_cpuResultBuffer.data());
-
-                m_reporter->logTensor(LogLevel::Verbose, "B", buffer, m_problem.b(), result.b);
+                auto const* buffer =
+                    reinterpret_cast<typename ManagedInputs::BType const*>(
+                        m_cpuResultBuffer.data());
+
+                m_reporter->logTensor(LogLevel::Verbose, "B", buffer,
+                                      m_problem.b(), result.b);
             }
 
             if(result.c == result.d && (m_printTensorC || m_printTensorD))
             {
-<<<<<<< HEAD
                 // If the pointers are the same, only print the buffer once.
-                HIP_CHECK_EXC(hipMemcpy(m_cpuResultBuffer.data(), result.c, m_problem.c().totalAllocatedBytes(), hipMemcpyDeviceToHost));
-                auto const* buffer = reinterpret_cast<typename TypedInputs::CType const*>(m_cpuResultBuffer.data());
-=======
                 HIP_CHECK_EXC(hipMemcpy(m_cpuResultBuffer.data(), result.c,
                                         m_problem.c().totalAllocatedBytes(), hipMemcpyDeviceToHost));
-                auto const* buffer = reinterpret_cast<typename ManagedInputs::CType const*>(m_cpuResultBuffer.data());
->>>>>>> adb483ca
-
-                m_reporter->logTensor(LogLevel::Verbose, "C/D", buffer, m_problem.c(), result.c);
+                auto const* buffer =
+                    reinterpret_cast<typename ManagedInputs::CType const*>(
+                        m_cpuResultBuffer.data());
+
+                m_reporter->logTensor(LogLevel::Verbose, "C/D", buffer,
+                                      m_problem.c(), result.c);
             }
             else
             {
-<<<<<<< HEAD
                 if(m_printTensorC)
                 {
-                    HIP_CHECK_EXC(hipMemcpy(m_cpuResultBuffer.data(), result.c, m_problem.c().totalAllocatedBytes(), hipMemcpyDeviceToHost));
-                    auto const* buffer = reinterpret_cast<typename TypedInputs::CType const*>(m_cpuResultBuffer.data());
-
-                    m_reporter->logTensor(LogLevel::Verbose, "C", buffer, m_problem.c(), result.c);
+                    HIP_CHECK_EXC(hipMemcpy(m_cpuResultBuffer.data(), result.c,
+                                            m_problem.c().totalAllocatedBytes(),
+                                            hipMemcpyDeviceToHost));
+                    auto const* buffer = 
+                        reinterpret_cast<typename TypedInputs::CType const*>(
+                            m_cpuResultBuffer.data());
+
+                    m_reporter->logTensor(LogLevel::Verbose, "C", buffer,
+                                          m_problem.c(), result.c);
                 }
 
                 if(m_printTensorD)
                 {
-                    HIP_CHECK_EXC(hipMemcpy(m_cpuResultBuffer.data(), result.d, m_problem.d().totalAllocatedBytes(), hipMemcpyDeviceToHost));
-                    auto const* buffer = reinterpret_cast<typename TypedInputs::DType const*>(m_cpuResultBuffer.data());
-=======
-                HIP_CHECK_EXC(hipMemcpy(m_cpuResultBuffer.data(), result.d,
-                                        m_problem.d().totalAllocatedBytes(), hipMemcpyDeviceToHost));
-                auto const* buffer = reinterpret_cast<typename ManagedInputs::DType const*>(m_cpuResultBuffer.data());
->>>>>>> adb483ca
-
-                    m_reporter->logTensor(LogLevel::Verbose, "D", buffer, m_problem.d(), result.d);
+                    HIP_CHECK_EXC(hipMemcpy(m_cpuResultBuffer.data(), result.d,
+                                            m_problem.d().totalAllocatedBytes(),
+                                            hipMemcpyDeviceToHost));
+                    auto const* buffer =
+                        reinterpret_cast<typename TypedInputs::DType const*>(
+                            m_cpuResultBuffer.data());
+
+                    m_reporter->logTensor(LogLevel::Verbose, "D", buffer,
+                                          m_problem.d(), result.d);
                 }
             }
 
             if(m_printTensorRef)
             {
-                m_reporter->logTensor(LogLevel::Verbose, "Ref", reference.d, m_problem.d(), reference.d);
+                m_reporter->logTensor(LogLevel::Verbose, "Ref", reference.d,
+                                      m_problem.d(), reference.d);
             }
         }
 
