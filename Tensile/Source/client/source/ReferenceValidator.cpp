/*******************************************************************************
 *
 * MIT License
 *
 * Copyright (c) 2019 Advanced Micro Devices, Inc.
 *
 * Permission is hereby granted, free of charge, to any person obtaining a copy
 * of this software and associated documentation files (the "Software"), to deal
 * in the Software without restriction, including without limitation the rights
 * to use, copy, modify, merge, publish, distribute, sublicense, and/or sell
 * copies of the Software, and to permit persons to whom the Software is
 * furnished to do so, subject to the following conditions:
 *
 * The above copyright notice and this permission notice shall be included in all
 * copies or substantial portions of the Software.
 *
 * THE SOFTWARE IS PROVIDED "AS IS", WITHOUT WARRANTY OF ANY KIND, EXPRESS OR
 * IMPLIED, INCLUDING BUT NOT LIMITED TO THE WARRANTIES OF MERCHANTABILITY,
 * FITNESS FOR A PARTICULAR PURPOSE AND NONINFRINGEMENT. IN NO EVENT SHALL THE
 * AUTHORS OR COPYRIGHT HOLDERS BE LIABLE FOR ANY CLAIM, DAMAGES OR OTHER
 * LIABILITY, WHETHER IN AN ACTION OF CONTRACT, TORT OR OTHERWISE, ARISING FROM,
 * OUT OF OR IN CONNECTION WITH THE SOFTWARE OR THE USE OR OTHER DEALINGS IN THE
 * SOFTWARE.
 *
 *******************************************************************************/

#include "ReferenceValidator.hpp"
#include "ResultReporter.hpp"
#include "DataInitializationTyped.hpp"

#include "Reference.hpp"

#include <Tensile/DataTypes.hpp>
#include <Tensile/hip/HipUtils.hpp>

#include <cstddef>

namespace Tensile
{
    namespace Client
    {
        ReferenceValidator::ReferenceValidator(po::variables_map const& args, std::shared_ptr<DataInitialization> dataInit)
                : m_dataInit(dataInit)
        {
            m_elementsToValidate = args["num-elements-to-validate"].as<int>();
            m_printValids = args["print-valids"].as<bool>();
            m_printMax = args["print-max"].as<int>();

            m_boundsCheck = args["bounds-check"].as<bool>();

            m_printTensorA = args["print-tensor-a"].as<bool>();
            m_printTensorB = args["print-tensor-b"].as<bool>();
            m_printTensorC = args["print-tensor-c"].as<bool>();
            m_printTensorD = args["print-tensor-d"].as<bool>();
<<<<<<< HEAD
            m_printReference = true;// TODO args["print-reference"].as<bool>();
=======
            m_printTensorRef = args["print-tensor-ref"].as<bool>();
>>>>>>> 79c57ef8

            m_convolutionVsContraction = args["convolution-vs-contraction"].as<bool>();
            if(args.count("convolution-identifier"))
                m_convolutionProblem.FromIdentifier(args["convolution-identifier"].as<std::string>());

            m_enabled = m_elementsToValidate != 0
                     || m_printTensorA
                     || m_printTensorB
                     || m_printTensorC
                     || m_printTensorD
<<<<<<< HEAD
                     || m_printReference
=======
                     || m_printTensorRef
>>>>>>> 79c57ef8
                     || m_convolutionVsContraction;
        }

        bool ReferenceValidator::needMoreBenchmarkRuns() const
        {
            if(m_enabled && m_numBenchmarkRuns == 0)
                return true;

            return false;
        }

        void ReferenceValidator::preBenchmarkRun()
        {
        }

        void ReferenceValidator::postBenchmarkRun()
        {
            m_numBenchmarkRuns++;
        }

        void ReferenceValidator::preProblem(ContractionProblem const& problem)
        {
            if(m_enabled)
            {
                m_problem = problem;
                m_referenceInputs = m_dataInit->prepareCPUInputs(problem);
                m_validationStride = 1;
                if(m_elementsToValidate > 0 && m_elementsToValidate < problem.d().totalLogicalElements())
                    m_validationStride = NextPrime(problem.d().totalAllocatedElements() / m_elementsToValidate);

                SolveCPU(problem, *m_referenceInputs, m_validationStride);

                if (m_convolutionVsContraction) {

                  m_convolutionProblem.validate(problem);

                  SolveCPUConvolution(m_convolutionProblem, problem, *(m_dataInit->cpuConvInputs()));
                  //std::cout << "ValidateConv--Start\n";
                  m_errorInConvolutionVsContraction = validateSolution(m_dataInit->cpuConvInputs());  // validate conv against reference
                // TODO - print problem dimensions??
                  std::cout << m_convolutionProblem << " vs " << problem.operationIdentifier() << " :  ";
                  if (m_errorInConvolutionVsContraction) {
                      std::cout << "FAILED_CONV";
                  } else {
                      std::cout << "PASSED_CONV";
                  }
                  std::cout << "\n";
                }
            }

        }

        void ReferenceValidator::preSolution(ContractionSolution const& solution)
        {
            m_validatedSolution = false;
            m_errorInSolution = false;
        }

        bool ReferenceValidator::needMoreRunsInSolution() const
        {
            if(m_enabled && !m_validatedSolution)
                return true;

            return false;
        }

        size_t ReferenceValidator::numWarmupRuns()
        {
            if(m_enabled && !m_validatedSolution)
                return 1;

            return 0;
        }

        void ReferenceValidator::setNumWarmupRuns(size_t count)
        {
        }

        void ReferenceValidator::preWarmup()
        {
        }

        void ReferenceValidator::postWarmup()
        {
        }

        template <typename ManagedInputs>
        bool ReferenceValidator::validateSolutionCast(std::shared_ptr<ContractionInputs> inputs)
        {
            auto const& typedReference = dynamic_cast<ManagedInputs const&>(*m_referenceInputs);
            auto const& typedResult    = dynamic_cast<ManagedInputs const&>(*inputs);

            auto rv =  validateTyped(typedReference, typedResult);

            if (0 and inputs == m_dataInit->cpuConvInputs()) {
                m_reporter->logTensor(LogLevel::Verbose, "Aval-conv", typedResult.a, m_problem.a());
                m_reporter->logTensor(LogLevel::Verbose, "Bval-conv", typedResult.b, m_problem.b());
                m_reporter->logTensor(LogLevel::Verbose, "Dval-conv", typedResult.d, m_problem.d());
                m_reporter->logTensor(LogLevel::Verbose, "Bval-contraction", typedReference.b, m_problem.b());
                m_reporter->logTensor(LogLevel::Verbose, "Dval-contraction", typedReference.d, m_problem.d());
            }

            return rv;
        }

        bool ReferenceValidator::validateSolution(std::shared_ptr<ContractionInputs> inputs)
        {
            if(m_problem.a().dataType() == DataType::Float
            && m_problem.b().dataType() == DataType::Float
            && m_problem.c().dataType() == DataType::Float
            && m_problem.d().dataType() == DataType::Float)
            {
                return validateSolutionCast<ManagedContractionInputs<float>>(inputs);
            }
            else if(m_problem.a().dataType() == DataType::Double
                 && m_problem.b().dataType() == DataType::Double
                 && m_problem.c().dataType() == DataType::Double
                 && m_problem.d().dataType() == DataType::Double)
            {
                return validateSolutionCast<ManagedContractionInputs<double>>(inputs);
            }
            else if(m_problem.a().dataType() == DataType::ComplexFloat
                 && m_problem.b().dataType() == DataType::ComplexFloat
                 && m_problem.c().dataType() == DataType::ComplexFloat
                 && m_problem.d().dataType() == DataType::ComplexFloat)
            {
                return validateSolutionCast<ManagedContractionInputs<std::complex<float>>>(inputs);
            }
            else if(m_problem.a().dataType() == DataType::ComplexDouble
                 && m_problem.b().dataType() == DataType::ComplexDouble
                 && m_problem.c().dataType() == DataType::ComplexDouble
                 && m_problem.d().dataType() == DataType::ComplexDouble)
            {
                return validateSolutionCast<ManagedContractionInputs<std::complex<double>>>(inputs);
            }
            else if(m_problem.a().dataType() == DataType::Half
                 && m_problem.b().dataType() == DataType::Half
                 && m_problem.c().dataType() == DataType::Half
                 && m_problem.d().dataType() == DataType::Half)
            {
                return validateSolutionCast<ManagedContractionInputs<Half>>(inputs);
            }
            else if(m_problem.a().dataType() == DataType::Int8x4
                 && m_problem.b().dataType() == DataType::Int8x4
                 && m_problem.c().dataType() == DataType::Int32
                 && m_problem.d().dataType() == DataType::Int32)
            {
                return validateSolutionCast<ManagedContractionInputs<Int8x4, Int8x4, int32_t, int32_t>>
                                           (inputs);
            }
            else if(m_problem.a().dataType() == DataType::Int32
                 && m_problem.b().dataType() == DataType::Int32
                 && m_problem.c().dataType() == DataType::Int32
                 && m_problem.d().dataType() == DataType::Int32)
            {
                return validateSolutionCast<ManagedContractionInputs<int32_t>>(inputs);
            }
            else if(m_problem.a().dataType() == DataType::BFloat16
                 && m_problem.b().dataType() == DataType::BFloat16
                 && m_problem.c().dataType() == DataType::BFloat16
                 && m_problem.d().dataType() == DataType::BFloat16)
            {
                return validateSolutionCast<ManagedBFloat16ContractionInputs>(inputs);
            }
            else
            {
                throw std::runtime_error("Data type not implemented.");
            }
        }

        void ReferenceValidator::validateWarmups(std::shared_ptr<ContractionInputs> inputs,
                                                 TimingEvents const& startEvents,
                                                 TimingEvents const&  stopEvents)
        {
            if(m_enabled && !m_validatedSolution)
            {
              validateSolution(inputs);
              m_validatedSolution = true;
            }
        }

        template <typename ManagedInputs>
        bool ReferenceValidator::validateTyped(ManagedInputs const& reference, ManagedInputs const& result)
        {
            bool rv = false;
            if(!m_enabled)
                return rv;

            if(m_printTensorA || m_printTensorB || m_printTensorC || m_printTensorD || m_printReference)
                printTensorsTyped(reference, result);

            if(m_elementsToValidate != 0)
                rv = checkResultsTyped(reference, result);

            return rv;
        }

        template <typename ManagedInputs>
        void ReferenceValidator::printTensorsTyped(ManagedInputs const& reference, ManagedInputs const& result)
        {
            size_t requiredBufferSize = 0;

            std::cout << "alpha: " << result.alpha << ", beta: " << result.beta << std::endl;

            if(m_printTensorA) requiredBufferSize = std::max(requiredBufferSize, m_problem.a().totalAllocatedBytes());
            if(m_printTensorB) requiredBufferSize = std::max(requiredBufferSize, m_problem.b().totalAllocatedBytes());
            if(m_printTensorC) requiredBufferSize = std::max(requiredBufferSize, m_problem.c().totalAllocatedBytes());
            if(m_printTensorD) requiredBufferSize = std::max(requiredBufferSize, m_problem.d().totalAllocatedBytes());

            if(m_cpuResultBuffer.size() < requiredBufferSize)
                m_cpuResultBuffer.resize(requiredBufferSize);

            if(m_printTensorA)
            {
                HIP_CHECK_EXC(hipMemcpy(m_cpuResultBuffer.data(), result.a,
                                        m_problem.a().totalAllocatedBytes(), hipMemcpyDeviceToHost));
                auto const* buffer = reinterpret_cast<typename ManagedInputs::AType const*>(m_cpuResultBuffer.data());

                m_reporter->logTensor(LogLevel::Verbose, "A", buffer, m_problem.a());
            }

            if(m_printTensorB)
            {
                HIP_CHECK_EXC(hipMemcpy(m_cpuResultBuffer.data(), result.b,
                                        m_problem.b().totalAllocatedBytes(), hipMemcpyDeviceToHost));
                auto const* buffer = reinterpret_cast<typename ManagedInputs::BType const*>(m_cpuResultBuffer.data());

                m_reporter->logTensor(LogLevel::Verbose, "B", buffer, m_problem.b());
            }

            if(m_printTensorC)
            {
                HIP_CHECK_EXC(hipMemcpy(m_cpuResultBuffer.data(), result.c,
                                        m_problem.c().totalAllocatedBytes(), hipMemcpyDeviceToHost));
                auto const* buffer = reinterpret_cast<typename ManagedInputs::CType const*>(m_cpuResultBuffer.data());

                m_reporter->logTensor(LogLevel::Verbose, "C", buffer, m_problem.c());
            }

            if(m_printTensorD)
            {
                HIP_CHECK_EXC(hipMemcpy(m_cpuResultBuffer.data(), result.d,
                                        m_problem.d().totalAllocatedBytes(), hipMemcpyDeviceToHost));
                auto const* buffer = reinterpret_cast<typename ManagedInputs::DType const*>(m_cpuResultBuffer.data());

                m_reporter->logTensor(LogLevel::Verbose, "D", buffer, m_problem.d());
            }
<<<<<<< HEAD

            if(m_printReference)
            {
                m_reporter->logTensor(LogLevel::Verbose, "REF", reference.d, m_problem.d());
=======
            if(m_printTensorRef)
            {
                m_reporter->logTensor(LogLevel::Verbose, "Reference-D", reference.d, m_problem.d());
>>>>>>> 79c57ef8
            }
        }

        template <typename ManagedInputs>
        bool ReferenceValidator::checkResultsTyped(ManagedInputs const& reference, ManagedInputs const& result)
        {
            using Type = typename ManagedInputs::DType;
            auto const& tensor = m_problem.d();

            size_t elementsToCopy = tensor.totalAllocatedElements();
            if(m_boundsCheck)
                elementsToCopy = result.dElements;
            size_t bytesToCopy = elementsToCopy * sizeof(Type);

            if(m_cpuResultBuffer.size() < bytesToCopy)
                m_cpuResultBuffer.resize(bytesToCopy);

            HIP_CHECK_EXC(hipMemcpy(m_cpuResultBuffer.data(),
                                    result.managedD.get(),
                                    bytesToCopy, hipMemcpyDeviceToHost));

            auto elementsBeforeData = result.d - result.managedD.get();
            auto elementsAfterData = elementsToCopy - (tensor.totalAllocatedElements() + elementsBeforeData);

            // If there was extra data allocated before the tensor to do bounds
            // checking, resultBuffer is the whole allocation, while resultData
            // points directly to the result.
            Type const* resultBuffer = reinterpret_cast<Type const*>(m_cpuResultBuffer.data());
            Type const* resultData = resultBuffer + elementsBeforeData;
            Type const* resultAfterData = resultData + tensor.totalAllocatedElements();
            
            int printed = 0;

            bool doPrint = m_printMax < 0 || printed < m_printMax;

            size_t errors = 0;

            size_t boundsCheckElements = 0;

            bool printedPreBuffer = false;
            bool printedInsideBuffer = false;
            bool printedPostBuffer = false;

            for(ptrdiff_t i = 0; i < elementsBeforeData; i++)
            {
                boundsCheckElements++;
                if(!DataInitialization::isBadOutput(resultBuffer[i]))
                {
                    errors++;
                    if(doPrint)
                    {
                        if(!printedPreBuffer)
                        {
                            std::cout << "Value written before output buffer:" << std::endl;
                            printedPreBuffer = true;
                        }
                         
                        std::cout << "Index " << i << " / " << elementsBeforeData
                                  << ": found " << resultBuffer[i]
                                  << " instead of "
                                  << DataInitialization::getValue<Type, InitMode::BadOutput>()
                                  << std::endl;
                    }
                }
            }

            auto compareValues =
            [&](Type referenceValue, Type resultValue, size_t elemIndex, size_t elemNumber)
            {
                bool match = AlmostEqual(referenceValue, resultValue);
                if(!match)
                    errors++;

                if(!match || m_printValids)
                {
                    if(doPrint)
                    {
                        if(printed == 0)
                        {
                            std::cout << "Index:  Device | Reference" << std::endl;
                        }

                        std::cout << "[" << (printed) << "] " 
                                  << " elem=" << elemNumber
                                  << " idx=" << elemIndex << ": "
                                  << resultValue
                                  << (match ? "==" : "!=") << referenceValue
                                  << std::endl;

                        printed++;

                        if(m_printMax >= 0 && printed >= m_printMax)
                            doPrint = false;
                    }
                }
            };

            if(m_validationStride == 1)
            {
                std::vector<size_t> coord(tensor.dimensions());
                size_t outerCount = CoordCount(tensor.sizes().begin()+1, tensor.sizes().end());

                size_t prevBaseIndex = 0;
                const size_t innerDimSize = tensor.sizes()[0];

                for(size_t i = 0; i < outerCount; i++)
                {
                    CoordNumbered(i, coord.begin()+1, coord.end(), tensor.sizes().begin()+1, tensor.sizes().end());
                    size_t baseElemIndex = tensor.index(coord);

                    if(m_boundsCheck
                    && baseElemIndex != 0
                    && baseElemIndex != prevBaseIndex + innerDimSize)
                    {
                        for(auto innerIndex = prevBaseIndex + innerDimSize; innerIndex < baseElemIndex; innerIndex++)
                        {
                            boundsCheckElements++;
                            if(!DataInitialization::isBadOutput(resultData[innerIndex]))
                            {
                                errors++;
                                if(doPrint)
                                {
                                    if(!printedInsideBuffer)
                                    {
                                        std::cout << "Value written outside tensor, inside output buffer:" << std::endl;
                                        printedInsideBuffer = true;
                                    }
                                    
                                    std::cout << "Index " << innerIndex << " / " << baseElemIndex
                                            << ": found " << resultData[innerIndex]
                                            << " instead of "
                                            << DataInitialization::getValue<Type, InitMode::BadOutput>()
                                            << std::endl;
                                }
                            }
                        }
                    }

                    prevBaseIndex = baseElemIndex;

                    for(size_t j = 0; j < innerDimSize; j++)
                    {
                        size_t elemIndex = baseElemIndex + j;

                        Type referenceValue = reference.d[elemIndex];
                        Type resultValue = resultData[elemIndex];

                        compareValues(referenceValue, resultValue, elemIndex, (i*tensor.sizes()[0]) + j);
                    }
                }
            }
            else
            {
                std::vector<size_t> coord(tensor.dimensions());
                for(size_t elemNumber = 0; elemNumber < tensor.totalLogicalElements(); elemNumber += m_validationStride)
                {
                    CoordNumbered(elemNumber, coord.begin(), coord.end(), tensor.sizes().begin(), tensor.sizes().end());
                    size_t elemIndex = tensor.index(coord);

                    Type referenceValue = reference.d[elemIndex];
                    Type resultValue = resultData[elemIndex];

                    compareValues(referenceValue, resultValue, elemIndex, elemNumber);
                }
            }

            for(ptrdiff_t i = 0; i < elementsAfterData; i++)
            {
                boundsCheckElements++;
                if(!DataInitialization::isBadOutput(resultAfterData[i]))
                {
                    errors++;
                    if(doPrint)
                    {
                        if(!printedPostBuffer)
                        {
                            std::cout << "Value written after output buffer:" << std::endl;
                            printedPreBuffer = true;
                        }
                         
                        std::cout << "Index " << i << " / " << elementsAfterData
                                  << ": found " << resultAfterData[i]
                                  << " instead of "
                                  << DataInitialization::getValue<Type, InitMode::BadOutput>()
                                  << std::endl;
                    }
                }
            }

            if(boundsCheckElements > 0)
                std::cout << "Performed bounds check on " << boundsCheckElements
                          << " elements" << std::endl;

            if(errors > 0)
            {
                m_errorInSolution = true;
                m_error = true;
            }

            return (errors > 0);
        }

        void ReferenceValidator::postSolution()
        {
            if(m_enabled && !m_validatedSolution)
                return;

            if(m_elementsToValidate != 0)
            {
                if(m_errorInConvolutionVsContraction)
                {
                    m_errorsReported++;
                    m_reporter->report(ResultKey::Validation, "FAILED_CONV");
                }
                else if(m_errorInSolution)
                {
                    m_errorsReported++;
                    m_reporter->report(ResultKey::Validation, "FAILED");
                }
                else
                    m_reporter->report(ResultKey::Validation, "PASSED");
            }
            else
            {
                m_reporter->report(ResultKey::Validation, "NO_CHECK");
            }

            m_errorInSolution = false;
        }

        void ReferenceValidator::postProblem()
        {
        }

        void ReferenceValidator::finalizeReport()
        {
        }

        int  ReferenceValidator::error() const
        {
            return m_errorsReported;
        }
    }
}

<|MERGE_RESOLUTION|>--- conflicted
+++ resolved
@@ -52,11 +52,7 @@
             m_printTensorB = args["print-tensor-b"].as<bool>();
             m_printTensorC = args["print-tensor-c"].as<bool>();
             m_printTensorD = args["print-tensor-d"].as<bool>();
-<<<<<<< HEAD
-            m_printReference = true;// TODO args["print-reference"].as<bool>();
-=======
             m_printTensorRef = args["print-tensor-ref"].as<bool>();
->>>>>>> 79c57ef8
 
             m_convolutionVsContraction = args["convolution-vs-contraction"].as<bool>();
             if(args.count("convolution-identifier"))
@@ -67,11 +63,7 @@
                      || m_printTensorB
                      || m_printTensorC
                      || m_printTensorD
-<<<<<<< HEAD
-                     || m_printReference
-=======
                      || m_printTensorRef
->>>>>>> 79c57ef8
                      || m_convolutionVsContraction;
         }
 
@@ -319,16 +311,9 @@
 
                 m_reporter->logTensor(LogLevel::Verbose, "D", buffer, m_problem.d());
             }
-<<<<<<< HEAD
-
-            if(m_printReference)
-            {
-                m_reporter->logTensor(LogLevel::Verbose, "REF", reference.d, m_problem.d());
-=======
             if(m_printTensorRef)
             {
                 m_reporter->logTensor(LogLevel::Verbose, "Reference-D", reference.d, m_problem.d());
->>>>>>> 79c57ef8
             }
         }
 
