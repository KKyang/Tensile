--- conflicted
+++ resolved
@@ -71,25 +71,20 @@
             DataInitialization(po::variables_map const& args, ClientProblemFactory const& problemFactory);
             ~DataInitialization();
 
-<<<<<<< HEAD
 
             /**
              * Returns a ContractionInputs object with pointers to CPU memory,
              * suitable for using to calculate reference results.
              */
-            virtual std::shared_ptr<ContractionInputs> prepareCPUInputs() = 0;
+            virtual std::shared_ptr<ContractionInputs> prepareCPUInputs(ContractionProblem const& problem) = 0;
 
             /**
              * Returns a ContractionInputs object with pointers to GPU memory,
              * suitable for using to run the kernel.
              */
-            virtual std::shared_ptr<ContractionInputs> prepareGPUInputs() = 0;
+            virtual std::shared_ptr<ContractionInputs> prepareGPUInputs(ContractionProblem const& problem) = 0;
+
             virtual std::shared_ptr<ContractionInputs> cpuConvInputs() const = 0;
-=======
-            virtual std::shared_ptr<ContractionInputs> prepareCPUInputs(ContractionProblem const& problem) = 0;
-            virtual std::shared_ptr<ContractionInputs> cpuConvInputs() const = 0;
-            virtual std::shared_ptr<ContractionInputs> prepareGPUInputs(ContractionProblem const& problem) = 0;
->>>>>>> adb483ca
 
             template <typename T>
             static T getValue(InitMode mode)
