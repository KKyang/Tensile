--- conflicted
+++ resolved
@@ -34,7 +34,7 @@
     Tensile_SHORT_FILE_NAMES
     Tensile_LIBRARY_PRINT_DEBUG )
 
-# make Tensile_PACKAGE_LIBRARY and optional parameter 
+# make Tensile_PACKAGE_LIBRARY and optional parameter
 # to avoid breaking applications which us this
   if (ARGN)
     list (GET ARGN 0 Tensile_PACKAGE_LIBRARY)
@@ -43,12 +43,9 @@
     set(Tensile_PACKAGE_LIBRARY OFF)
     set(Tensile_INCLUDE_LEGACY_CODE ON)
   endif()
-<<<<<<< HEAD
+
   set(options PACKAGE_LIBRARY Tensile_INCLUDE_LEGACY_CODE)
-=======
-  
   message(STATUS "Tensile_RUNTIME_LANGUAGE    from TensileCreateLibraryCmake : ${Tensile_RUNTIME_LANGUAGE}")
->>>>>>> d5786d64
   message(STATUS "Tensile_CODE_OBJECT_VERSION from TensileCreateLibraryCmake : ${Tensile_CODE_OBJECT_VERSION}")
   message(STATUS "Tensile_COMPILER            from TensileCreateLibraryCmake : ${Tensile_COMPILER}")
   message(STATUS "Tensile_ARCHITECTURE        from TensileCreateLibraryCmake : ${Tensile_ARCHITECTURE}")
@@ -69,10 +66,10 @@
   if(${Tensile_PACKAGE_LIBRARY})
     set(Tensile_CREATE_COMMAND ${Tensile_CREATE_COMMAND} "--package-library")
   endif()
- 
+
   if( NOT ${Tensile_INCLUDE_LEGACY_CODE})
     set(Tensile_CREATE_COMMAND ${Tensile_CREATE_COMMAND} "--no-legacy-components")
-  endif()  
+  endif()
 
   if(${Tensile_SHORT_FILE_NAMES})
     set(Tensile_CREATE_COMMAND ${Tensile_CREATE_COMMAND} "--short-file-names")
@@ -129,13 +126,16 @@
     endif()
   endif()
 
-<<<<<<< HEAD
   if ( ${Tensile_INCLUDE_LEGACY_CODE} )
     # create Tensile Library
     set(options)
     add_library(Tensile ${options} ${Tensile_SOURCE_FILES})
     # specify gpu targets
-    set(Tensile_HIP_ISA "gfx803" "gfx900" "gfx906" "gfx908")
+    if( Tensile_ARCHITECTURE MATCHES "all" )
+      set( Tensile_HIP_ISA "gfx803" "gfx900" "gfx906" "gfx908")
+    else()
+      set( Tensile_HIP_ISA ${Tensile_ARCHITECTURE})
+    endif()
     foreach( target ${Tensile_HIP_ISA} )
       target_link_libraries( Tensile PRIVATE --amdgpu-target=${target} )
     endforeach()
@@ -150,31 +150,6 @@
         $<BUILD_INTERFACE:${Tensile_SOURCE_PATH}/Logic>
         $<INSTALL_INTERFACE:include> )
     endif()
-=======
-  # create Tensile Library
-  set(options)
-  add_library(Tensile ${options} ${Tensile_SOURCE_FILES})
-  # specify gpu targets
-  if( Tensile_ARCHITECTURE MATCHES "all" )  
-    set( Tensile_HIP_ISA "gfx803" "gfx900" "gfx906" "gfx908")
-  else()
-    set( Tensile_HIP_ISA ${Tensile_ARCHITECTURE})
-  endif()
-  foreach( target ${Tensile_HIP_ISA} )
-    target_link_libraries( Tensile PRIVATE --amdgpu-target=${target} )
-  endforeach()
-  
-  if( Tensile_MERGE_FILES )
-    target_include_directories(Tensile
-      PUBLIC $<BUILD_INTERFACE:${Tensile_SOURCE_PATH}> )
-  else()
-    target_include_directories(Tensile PUBLIC
-      $<BUILD_INTERFACE:${Tensile_SOURCE_PATH}>
-      $<BUILD_INTERFACE:${Tensile_SOURCE_PATH}/Kernels>
-      $<BUILD_INTERFACE:${Tensile_SOURCE_PATH}/Solutions>
-      $<BUILD_INTERFACE:${Tensile_SOURCE_PATH}/Logic>
-      $<INSTALL_INTERFACE:include> )
->>>>>>> d5786d64
   endif()
 
   if ( ${Tensile_INCLUDE_LEGACY_CODE} )
