################################################################################
# Copyright (C) 2016 Advanced Micro Devices, Inc. All rights reserved.
#
# Permission is hereby granted, free of charge, to any person obtaining a copy
# of this software and associated documentation files (the "Software"), to deal
# in the Software without restriction, including without limitation the rights
# to use, copy, modify, merge, publish, distribute, sublicense, and/or sell cop-
# ies of the Software, and to permit persons to whom the Software is furnished
# to do so, subject to the following conditions:
#
# The above copyright notice and this permission notice shall be included in all
# copies or substantial portions of the Software.
#
# THE SOFTWARE IS PROVIDED "AS IS", WITHOUT WARRANTY OF ANY KIND, EXPRESS OR IM-
# PLIED, INCLUDING BUT NOT LIMITED TO THE WARRANTIES OF MERCHANTABILITY, FITNESS
# FOR A PARTICULAR PURPOSE AND NONINFRINGEMENT. IN NO EVENT SHALL THE AUTHORS OR
# COPYRIGHT HOLDERS BE LIABLE FOR ANY CLAIM, DAMAGES OR OTHER LIABILITY, WHETHER
# IN AN ACTION OF CONTRACT, TORT OR OTHERWISE, ARISING FROM, OUT OF OR IN CONNE-
# CTION WITH THE SOFTWARE OR THE USE OR OTHER DEALINGS IN THE SOFTWARE.
################################################################################

from SolutionStructs import Solution, isPackedIndex
from KernelWriterSource import KernelWriterSource
from Common import globalParameters

################################################################################
# SolutionWriter
################################################################################
class SolutionWriter:

  indexChars = globalParameters["IndexChars"]

  ##############################################################################
  # SolutionWriter
  ##############################################################################
  def __init__(self, solutionMinNaming, solutionSerialNaming, \
      kernelMinNaming, kernelSerialNaming):
    self.language = globalParameters["RuntimeLanguage"]
    self.solutionMinNaming = solutionMinNaming
    self.solutionSerialNaming = solutionSerialNaming
    self.kernelMinNaming = kernelMinNaming
    self.kernelSerialNaming = kernelSerialNaming
    # only using getKernelName from KernelWriter so child doesn't matter
    self.kernelWriter = KernelWriterSource( kernelMinNaming, kernelSerialNaming)

    self.streamName = "hipStream_t" if self.language == "HIP" \
        else "cl_command_queue"
    self.eventName = "hipEvent_t" if self.language == "HIP" \
        else "cl_event"
    # rocblas expects Tensile routines to return hip error codes
    self.statusName = "TensileStatus"
    self.strideList = []
    self.sizeList = []


  ##############################################################################
  # get solution name
  ##############################################################################
  def getSolutionName(self, solution):
    if globalParameters["ShortNames"]:
      solutionName = Solution.getNameSerial(solution, self.solutionSerialNaming)
    else:
      solutionName = Solution.getNameMin(solution, self.solutionMinNaming)
    return solutionName


  ##############################################################################
  # getSourceString
  ##############################################################################
  def getProblemSourceString(self, problemType, solution, kernelsWithBuildErrs):
    gsu = solution["GlobalSplitU"]
    persistent = solution["PersistentKernel"]
    kernelLanguage = solution["KernelLanguage"]
    tt0 = solution["ThreadTile0"]
    tt1 = solution["ThreadTile1"]
    sg0 = solution["SubGroup0"]
    sg1 = solution["SubGroup1"]
    nt  =  solution["NumThreads"]

    kernels = solution.getKernels()
    kernelNames = []
    kernelBuildErr = 0
    for kernel in kernels:
      kernelName = self.kernelWriter.getKernelName(kernel)
      if kernelName in kernelsWithBuildErrs:
        kernelBuildErr = 1
      kernelNames.append( kernelName )


    s = ""
    t = ""
    # includes

<<<<<<< HEAD
    problemType = solution["ProblemType"] # shortcut

    if not globalParameters["MergeFiles"]:
      solutionName = self.getSolutionName(solution)
      s += "#include \"%s.h\"\n" % solutionName
      s += "\n"

    # solution function signature
=======
    # problem function signature
    #argList = self.getArgList(problemType, True, True, True, True)
    #for i in range(0, len(argList)):
    #  argString = "%s %s" % argList[i]
    #  s += "%s%s%s" % (t, argString, ",\n" if i < len(argList)-1 else ")" )
>>>>>>> a3b5b36b
    s += self.getSolutionSignature(solution)

    s += " {\n"
    if kernelBuildErr:
      s += "%s  return tensileStatusFailure; // One or more kernels had build failures (%s)\n" % (t, kernelNames)
      s += "%s}\n" % (t)
      return s

    t += "  "
    s += "%sTensileStatus status;\n" % (t)


    # hipFunction Struct
    if kernelLanguage == "Assembly":
      s += "\n"
      s += "%s/* module function args */\n" % (t)
      s += "%sstruct {\n" % t
      t += "  "
      if globalParameters["DebugKernel"]:
        s += "%sunsigned int *debugBuffer;\n" % t
      # Tensor sizes in bytes, excluding batch dims and accounting for zero strides
      # Do these first in the structure since they are 64-bits and want to avoid any unneeded padding:
      s += "%s// Size of lowest Tensor's lowest 2 dims, in bytes.  Does not include bath dim or higher (>2) order dimensions\n" % t
      s += "%suint64_t tensor2dSizeC;\n" % t
      s += "%suint64_t tensor2dSizeA;\n" % t
      s += "%suint64_t tensor2dSizeB;\n" % t
      solutionArgs = self.getArgList(problemType, False, True, False, False)
      for arg in solutionArgs:
        if arg[0] == "TensileHalf":
          s += "%s%s %s[2];\n" % (t, arg[0], arg[1])
        else:
          s += "%s%s %s;\n" % (t, arg[0], arg[1])
      for idxChar in solution["PackedC0Indices"][:-1]:
        s += "%sunsigned magicNumberSize%s;\n" % (t, idxChar)
        s += "%sunsigned magicShiftSize%s;\n" % (t, idxChar)
      for idxChar in solution["PackedC1Indices"][:-1]:
        s += "%sunsigned magicNumberSize%s;\n" % (t, idxChar)
        s += "%sunsigned magicShiftSize%s;\n" % (t, idxChar)


      if persistent:
        # pass in the number of groups since not available in WG
        s += "%sunsigned int numGroupTiles0;\n" % t
        s += "%sunsigned int numGroupTiles1;\n" % t

      s += "%sunsigned int pad;\n" % t # FIXME can this be removed?
      t = t[2:]
      s += "%s} hipFunctionArgs;\n" % t
      #s += "%sprintf(\"hipFunctionArgsSize: %%lu\\n\", sizeof(hipFunctionArgs));\n" % t
      s += "%ssize_t hipFunctionArgsSize = sizeof(hipFunctionArgs);\n" % t
      s += "%svoid *hipLaunchParams[] = {HIP_LAUNCH_PARAM_BUFFER_POINTER, &hipFunctionArgs, HIP_LAUNCH_PARAM_BUFFER_SIZE, &hipFunctionArgsSize, HIP_LAUNCH_PARAM_END};\n" % t
      #s += "%sprintf(\"size: %%lu\\n\", sizeof(unsigned int));\n" % t
      #s += "%sprintf(\"hipFunctionArgsSize: %%lu\\n\", sizeof(hipFunctionArgs));\n" % t
      #for arg in solutionArgs:
      #  s += "%sprintf(\"%s: %%lu\\n\", static_cast<char*>(static_cast<void*>(&hipFunctionArgs.%s)) - static_cast<char*>(static_cast<void*>(&hipFunctionArgs.%s)));\n" % (t, arg[1], arg[1], solutionArgs[0][1])

    # NOTE: host compiler aligns size of structs to 64-bits (at least) and aligns the offset of pointers to 64-bits, therefore, having pointers which are not at the beginning of the struct may get padded/shifted by the host compiler and, therefore, not coppied correctly to gpu

    if globalParameters["RuntimeLanguage"] == "HIP":
      s += "%sint deviceId;\n" % (t)
      s += "%shipGetDevice(&deviceId);\n" % (t)

    # kernels
    s += "\n%s/* kernels */\n" % (t)
    s += "%sconst unsigned int numKernels = %u; // 1 or 4\n" % (t, len(kernels))

    if kernelLanguage == "Source" and globalParameters["RuntimeLanguage"] == "OCL":
      s += "%sconst char *kernelSources[numKernels] = {\n" % (t)
      t += "  "
      for kernelIdx in range(0, len(kernelNames)):
        kernelName = kernelNames[kernelIdx]
        s += "%s%s_src%s\n" % (t, kernelName, \
            "," if kernelIdx < len(kernels)-1 else "" )
      t = t[2:]
      s += "%s};\n" % (t)
      s += "%scl_kernel kernels[numKernels];\n" % (t)
      s += "%sconst char *buildOptions = \"-cl-std=cl2.0\";\n" % (t)
      s += "%sfor (unsigned int i = 0; i < numKernels; i++) {\n" % (t)
      s += "%s  tensileGetCompiledOpenCLKernel(\n" % (t)
      s += "%s      &kernels[i],\n" % (t)
      s += "%s      kernelSources[i],\n" % (t)
      s += "%s      stream,\n" % (t)
      s += "%s      buildOptions);\n" % (t)
      s += "%s}\n" % (t)

      if gsu > 1:
        for beta in Solution.getKernelsBetaOnlyFromProblem(problemType, gsu):
          kernelName = self.kernelWriter.getKernelNameBetaOnly(beta)
          s += "%scl_kernel kernel_%s;\n" % (t, kernelName)
          s += "%s  tensileGetCompiledOpenCLKernel(\n" % (t)
          s += "%s      &kernel_%s,\n" % (t, kernelName)
          s += "%s      %s_src,\n" % (t, kernelName)
          s += "%s      stream,\n" % (t)
          s += "%s      buildOptions);\n" % (t)

    elif kernelLanguage == "Assembly":
      kernel = kernels[0]
      s += "%shipFunction_t hipFunction;\n" % (t)
      # if !CodeFromFiles then pass global _coba that points to code object
      s += "%sstatus = solutionLock->getFunction(&hipFunction, deviceId, \"%s\", %s);;\n" \
              % (t, kernelName, "nullptr" if globalParameters["CodeFromFiles"] else kernelName+"_coba" )
      s += "%sif (status) return status;\n" % (t)

    typeName = problemType["DataType"].toCpp()

    # num enqueues
    s += "\n%s/* num kernels */\n" % (t)
    s += "%sunsigned int numEnqueues[numKernels] = { 1" % (t)
    for i in range(1, len(kernels)):
      s += ", 1"
    s += " };\n"

    # grid size
    s += "\n%s/* grid sizes */\n" % (t)
    s += "%sconst unsigned int workDim = 3;\n" % (t)
    s += "%sconst unsigned int threadTile[2] = { %u, %u };\n" \
        % (t, tt0, tt1)
    s += "%sconst unsigned int groupSize[2] = { %u, %u };\n" \
        % (t, sg0, sg1)
    s += "%ssize_t localWorkSize[3] = { %3u, 1, 1 };\n" \
        % (t, nt)
    s += "%ssize_t globalWorkSize[numKernels][3];\n" % (t)
    # grid size [2]
    s += "%sglobalWorkSize[0][2] = 1;\n" % (t)
<<<<<<< HEAD

    for i in range(0, solution["ProblemType"]["NumIndicesC"]):
      if i != solution["ProblemType"]["Index0"] and i != solution["ProblemType"]["Index1"] \
          and not isPackedIndex(solution,i):
=======
    for i in range(0, problemType["NumIndicesC"]):
      if i != problemType["Index0"] and i != problemType["Index1"]:
>>>>>>> a3b5b36b
        s += "%sglobalWorkSize[0][2] *= size%s;\n" % (t, self.indexChars[i])

    s += "%sunsigned int sizeOfC0 = " % (t)
    s += " * ".join(["size" + i for i in solution["PackedC0Indices"]])
    s += ";\n"

    s += "%sunsigned int sizeOfC1 = " % (t)
    s += " * ".join(["size" + i for i in solution["PackedC1Indices"]])
    s += ";\n"

    for idxChar in solution["PackedC0Indices"][:-1]:
      s += "%sunsigned magicShiftSize%s = 33; // bozo, review\n" % (t, idxChar)
      s += "%sunsigned magicNumberSize%s = (1L<<magicShiftSize%s) / size%s + 1; // bozo, review\n" \
          % (t, idxChar, idxChar, idxChar)
    for idxChar in solution["PackedC1Indices"][:-1]:
      s += "%sunsigned magicShiftSize%s = 33; // bozo, review\n" % (t, idxChar)
      s += "%sunsigned magicNumberSize%s = (1L<<magicShiftSize%s) / size%s + 1; // bozo, review\n" \
          % (t, idxChar, idxChar, idxChar)

<<<<<<< HEAD
=======
    # grid size [0,1]
    s += "%sunsigned int sizeOfC0 = size%s;\n" % (t, \
        self.indexChars[problemType["Index0"]])
    s += "%sunsigned int sizeOfC1 = size%s;\n" % (t, \
        self.indexChars[problemType["Index1"]])
>>>>>>> a3b5b36b
    s += "%sunsigned int macroTile0 = static_cast<unsigned int>(groupSize[0] * threadTile[0]);\n" % (t)
    s += "%sunsigned int macroTile1 = static_cast<unsigned int>(groupSize[1] * threadTile[1]);\n" % (t)
    s += "%sunsigned int totalWorkGroups0 = sizeOfC0 / macroTile0;\n" % (t)
    s += "%sunsigned int totalWorkGroups1 = sizeOfC1 / macroTile1;\n" % (t)

    if kernel["EdgeType"] != "None":
      s += "%s// b/c single kernel, add extra work-group here if edge needed\n" % (t)
      s += "%sif (totalWorkGroups0*macroTile0 < sizeOfC0) { totalWorkGroups0++; }\n" % (t)
      s += "%sif (totalWorkGroups1*macroTile1 < sizeOfC1) { totalWorkGroups1++; }\n" % (t)
    if kernel["WorkGroupMappingType"] == "Z" and abs(kernel["WorkGroupMapping"]) == 2:
      s += "%sunsigned int totalWorkGroupsPow2 = totalWorkGroups0 > totalWorkGroups1 ? totalWorkGroups0 : totalWorkGroups1;\n" % (t)
      s += "%stotalWorkGroupsPow2--;\n" % (t)
      s += "%stotalWorkGroupsPow2 |= totalWorkGroupsPow2 >> 1;\n" % (t)
      s += "%stotalWorkGroupsPow2 |= totalWorkGroupsPow2 >> 2;\n" % (t)
      s += "%stotalWorkGroupsPow2 |= totalWorkGroupsPow2 >> 4;\n" % (t)
      s += "%stotalWorkGroupsPow2 |= totalWorkGroupsPow2 >> 8;\n" % (t)
      s += "%stotalWorkGroupsPow2 |= totalWorkGroupsPow2 >> 16;\n" % (t)
      s += "%stotalWorkGroupsPow2++;\n" % (t)
      s += "%stotalWorkGroups0 = totalWorkGroupsPow2;\n" % (t)
      s += "%stotalWorkGroups1 = totalWorkGroupsPow2;\n" % (t)

    if gsu> 1:
      s += "%stotalWorkGroups1 *= %u; // GlobalSplitU\n" % (t, gsu)
    if persistent:
      s += "%shipDeviceProp_t deviceProperties;\n" % (t)
      s += "%shipGetDeviceProperties( &deviceProperties, deviceId );\n" % (t)
      s += "%sglobalWorkSize[0][0] = deviceProperties.multiProcessorCount * %u;\n" \
              % (t, persistent)
      s += "%sglobalWorkSize[0][1] = 1;\n" % t
    else:
      s += "%sglobalWorkSize[0][0] = totalWorkGroups%u%s;\n" % (t, 0 if kernel["WorkGroupMapping"] > 0 else 1, "*localWorkSize[0]" if self.language == "OCL" else "")
      s += "%sglobalWorkSize[0][1] = totalWorkGroups%u%s;\n" % (t, 1 if kernel["WorkGroupMapping"] > 0 else 0, "*localWorkSize[1]" if self.language == "OCL" else "")

    # offsets
    s += "\n%s/* offsets */\n" % (t)
    s += "%sunsigned int offsets[numKernels][1][3];\n" % (t)
    for kernelIdx in range(0, len(kernels)):
      s += "%soffsets[%u][0][0] = offsetC; // tensorC\n" % (t, kernelIdx)
      s += "%soffsets[%u][0][1] = offsetA; // tensorA\n" % (t, kernelIdx)
      s += "%soffsets[%u][0][2] = offsetB; // tensorB\n" % (t, kernelIdx)

    # index sizes
    s += "\n%s/* index sizes */\n" % (t)
    s += "%sunsigned int sizes[numKernels][1][%u];\n" \
        % (t, problemType["TotalIndices"])
    for kernelIdx in range(0, len(kernels)):
      kernel = kernels[kernelIdx]
      kernelName = self.kernelWriter.getKernelName(kernel)
      # free index sizes
      for i in range(0,problemType["NumIndicesFree"] \
          + problemType["NumIndicesBatch"] ):
        s += "%ssizes[%u][0][%u] = size%s;\n" \
            % (t, kernelIdx, i, self.indexChars[i])
      # summation index sizes
      for i in range(problemType["NumIndicesC"], \
              problemType["TotalIndices"] ):
        lastParam = i == problemType["TotalIndices"]-1
        s += "%ssizes[%u][0][%u] = size%s;\n" \
            % (t, kernelIdx, i, self.indexChars[i])

      # Tensor2DSizes - size excluding the batch dimension, accounts for cases where one of strides is 0
      #print "IndexAssignmentsA=", problemType["IndexAssignmentsA"], "Batch=", problemType["IndicesBatch"]
      firstStride = 0 if problemType["UseInitialStrides"] else 1
      del i

      numIdx = problemType["NumIndicesC"]
      printMe = 0
      s += "%suint64_t tensor2dSizeC = %s" % \
          (t, "1" if firstStride==1 else "strideC%u%s"% (0,self.indexChars[0]))
      for idx in range(0,numIdx):
        # Multiply only by packed tensor dims
        if idx in problemType["IndicesFree"]:
          printMe = True
        else:
          printMe = False

        if printMe:
          if idx+1 < numIdx:
            strideIdx = idx+1
            s += " * std::max(size%s, strideC%u%s)" % \
                (self.indexChars[idx], idx+1, self.indexChars[strideIdx])
          else:
            s += " * size%s" % (self.indexChars[idx])
      s += ";\n"

      s += "%suint64_t tensor2dSizeA = 1;\n" % t
      numIdx = len(problemType["IndexAssignmentsA"])

      printMe = printedSum = False
      for i in range(0,numIdx):
        idx = problemType["IndexAssignmentsA"][i]

        # Multiply only by first free and first summation
        if idx in [ord(x)-ord(globalParameters["IndexChars"][0]) for x in solution["PackedC0Indices"]]:
          printMe = True
        elif idx in problemType["IndicesSummation"] and not printedSum:
          printMe = printedSum = True
        else:
          printMe = False

        if printMe:
          s += "%stensor2dSizeA = " % t
          if i+1 < numIdx:
            strideIdx = problemType["IndexAssignmentsA"][i+1]
            s += "std::max(tensor2dSizeA*size%s, (uint64_t)strideA%u%s);\n" \
                % (self.indexChars[idx], i+1, self.indexChars[strideIdx])
          else:
            s += " tensor2dSizeA * size%s" % (self.indexChars[idx])
      s += ";\n"

      s += "%suint64_t tensor2dSizeB = 1;\n" % t
      numIdx = len(problemType["IndexAssignmentsB"])
      printMe = printedSum = False
      for i in range(0,numIdx):
        idx = problemType["IndexAssignmentsB"][i]

        # Multiply only by first free and first summation
        if idx in [ord(x)-ord(globalParameters["IndexChars"][0]) for x in solution["PackedC1Indices"]]:
          printMe = True
        elif idx in problemType["IndicesSummation"] and not printedSum:
          printMe = printedSum = True
        else:
          printMe = False

        if printMe:
          s += "%stensor2dSizeB = " % t
          if i+1 < numIdx:
            strideIdx = problemType["IndexAssignmentsB"][i+1]
            s += "std::max(tensor2dSizeB*size%s, (uint64_t)strideB%u%s);\n" \
                % (self.indexChars[idx], i+1, self.indexChars[strideIdx])
          else:
            s += " tensor2dSizeB * size%s" % (self.indexChars[idx])
      s += ";\n"


    #s += "printf(\"Launching with grid=%zu_%zu problemGrid=%u_%u mt=%u_%u\\n\", globalWorkSize[0][0], globalWorkSize[0][1], totalWorkGroups0, totalWorkGroups1, macroTile0, macroTile1);\n"
    s += "\n"
    s += "%sint kernelsLaunched=0;\n" % (t)

    ########################################
    # Enqueue Beta-Only Kernel
    ########################################
    if gsu > 1:
      kernelNamesBetaOnly = []
      numStridesC = problemType["NumIndicesC"] - \
          (0 if problemType["UseInitialStrides"] else 1)
      for beta in Solution.getKernelsBetaOnlyFromProblem(problemType, gsu):
        kernelName = self.kernelWriter.getKernelNameBetaOnly(beta)
        kernelNamesBetaOnly.append(kernelName)
      s += "%s// enqueue Beta-Only kernel\n" % (t)

      # grid sizes
      s += "%ssize_t localWorkSizeBetaOnly[3] = { 8, 8, 1};\n" % (t)
      s += "%ssize_t globalWorkSizeBetaOnly[3];\n" % (t)
      #s += "%sunsigned int sizeOfC0 = size%s;\n" % (t, \
      #    self.indexChars[problemType["Index0"]])
      #s += "%sunsigned int sizeOfC1 = size%s;\n" % (t, \
      #    self.indexChars[problemType["Index1"]])
      s += "%ssize_t totalWorkGroupsBetaOnly0 = sizeOfC0 / localWorkSizeBetaOnly[0];\n" % (t)
      s += "%ssize_t totalWorkGroupsBetaOnly1 = sizeOfC1 / localWorkSizeBetaOnly[1];\n" % (t)
      s += "%s// b/c single kernel, add extra work-group here if edge needed\n" % (t)
      s += "%sif (totalWorkGroupsBetaOnly0*localWorkSizeBetaOnly[0] < sizeOfC0) { totalWorkGroupsBetaOnly0++; }\n" % (t)
      s += "%sif (totalWorkGroupsBetaOnly1*localWorkSizeBetaOnly[1] < sizeOfC1) { totalWorkGroupsBetaOnly1++; }\n" % (t)
      s += "%sglobalWorkSizeBetaOnly[0] = totalWorkGroupsBetaOnly0%s;\n" % (t, "*localWorkSizeBetaOnly[0]" if self.language == "OCL" else "")
      s += "%sglobalWorkSizeBetaOnly[1] = totalWorkGroupsBetaOnly1%s;\n" % (t, "*localWorkSizeBetaOnly[1]" if self.language == "OCL" else "")
      s += "%sglobalWorkSizeBetaOnly[2] = 1;\n" % (t)
      for i in range(0, problemType["NumIndicesC"]):
        if i != problemType["Index0"] and i != problemType["Index1"]:
          s += "%sglobalWorkSizeBetaOnly[2] *= size%s;\n" % (t, self.indexChars[i])

      if problemType["UseBeta"]:
        s += "%sbool betaZero = beta == 0;\n" % (t)
      if self.language == "OCL":
        if problemType["UseBeta"]:
          s += "%scl_kernel kernelBetaOnly = betaZero ? kernel_%s : kernel_%s;\n" \
              % (t, kernelNamesBetaOnly[0], kernelNamesBetaOnly[1])
        else:
          #s += "%sbool betaZero = true;\n" % (t)
          s += "%scl_kernel kernelBetaOnly = kernel_%s;\n" \
              % (t, kernelNamesBetaOnly[0])
        argIdx = 0
        s += "%sstatus = clSetKernelArg( kernelBetaOnly, %u, sizeof(cl_mem), &dataC ); tensileStatusCheck(status);\n" % (t, argIdx); argIdx+=1
        s += "%sstatus = clSetKernelArg( kernelBetaOnly, %u, sizeof(unsigned int), &offsetC ); tensileStatusCheck(status);\n" % (t, argIdx); argIdx+=1
        # strides
        for i in range(0,numStridesC):
          s += "%sstatus = clSetKernelArg( kernelBetaOnly, %u, sizeof(unsigned int), &%s ); tensileStatusCheck(status);\n" % (t, argIdx, self.strideList[i]); argIdx+=1
        # sizes
        for i in range(0, problemType["NumIndicesC"]):
          s += "%sstatus = clSetKernelArg( kernelBetaOnly, %u, sizeof(unsigned int), &size%s ); tensileStatusCheck(status);\n" % (t, argIdx, self.indexChars[i]); argIdx+=1
        # beta
        if problemType["UseBeta"]:
          s += "%sif (!betaZero) {\n" % (t)
          s += "%s  status = clSetKernelArg( kernelBetaOnly, %u, sizeof(%s), &beta ); tensileStatusCheck(status);\n" % (t, argIdx, typeName); argIdx+=1
          s += "%s}\n" % (t)
        # enqueue
        s += "%scl_event kernelEventBetaOnly;\n" % (t)
        s += "%sstatus = clEnqueueNDRangeKernel(\n" % (t)
        t += "  "
        s += "%sstream,\n" % (t)
        s += "%skernelBetaOnly,\n" % (t)
        s += "%sworkDim,\n" % (t)
        s += "%sNULL, // globalWorkOffset\n" % (t)
        s += "%sglobalWorkSizeBetaOnly,\n" % (t)
        s += "%slocalWorkSizeBetaOnly,\n" % (t)
        s += "%snumInputEvents,\n" % (t)
        s += "%sinputEvents,\n" % (t)
        #s += "%soutputEvent );\n" % (t)
        s += "%s&kernelEventBetaOnly );\n" % (t)
        t = t[2:]
        s += "%stensileStatusCheck(status);\n" % (t)
        if problemType["UseBeta"]:
          s += "%sbeta = %s;\n" % (t, problemType["DataType"].zeroString(self.language, 1) )
        #s += "%sreturn tensileStatusSuccess;\n" % (t)
        s += "%sstatus = clFinish(stream);\n" % (t)
        s += "%stensileStatusCheck(status);\n" % (t)
        #s += " float tmp[128*128];\n"
        #s += "clEnqueueReadBuffer(stream, dataC, CL_TRUE, 0, 128*128*sizeof(float), tmp, 0, NULL, NULL);\n"
        #s += "for (unsigned int i = 0; i < 128*128; i++) { printf(\"%f\\n\", tmp[i]); }\n"
      else:
        s += "%stry {\n" % (t)
<<<<<<< HEAD
        # TODO - timing with beta kernels is somewhat pessimistic since it has this separate event only on the GSU path.
        # Introduces 2-3us of overhead ; may want to disable PreciseKernelTime so non-GSU have same overhead.
        # Long-term fix would be to launch the beta kernel with the hipHccModule* API and set start-event in that call
        if solution["ProblemType"]["UseBeta"]:
=======
        if problemType["UseBeta"]:
>>>>>>> a3b5b36b
          s += "%sif (betaZero) {\n" % (t)
          t += "  "
        s += "%sif( inputEvents != NULL )\n" % (t)
        s += "%s  hipEventRecord(inputEvents[0], stream );\n" % (t)
        s += "%skernelsLaunched++;\n" % (t)
        s += "%shipLaunchKernelGGL(\n" % (t)
        t += "  "
        s += "%sHIP_KERNEL_NAME(%s),\n" % (t, kernelNamesBetaOnly[0])
        s += "%sdim3(globalWorkSizeBetaOnly[0], globalWorkSizeBetaOnly[1], globalWorkSizeBetaOnly[2]),\n" % (t)
        s += "%sdim3(localWorkSizeBetaOnly[0], localWorkSizeBetaOnly[1], localWorkSizeBetaOnly[2]),\n" % (t)
        s += "%s0, // groupMemBytes\n" % (t)
        s += "%sstream,\n" % (t)
        s += "%sdataC,\n" % (t)
        s += "%soffsetC,\n" % (t)
        # strides
        for i in range(0,numStridesC):
          s += "%s%s,\n" % (t, self.strideList[i])
        # sizes
<<<<<<< HEAD
        for i in range(0, solution["ProblemType"]["NumIndicesC"]):
          s += "%ssize%s%s" % (t, self.indexChars[i], ",\n" if i < solution["ProblemType"]["NumIndicesC"]-1 else ");\n")
        if solution["ProblemType"]["UseBeta"]:
          s += "  } else if (beta != 1.0) {\n"
          t = t[:-2]
          s += "%sif( inputEvents != NULL )\n" % (t)
          s += "%s  hipEventRecord(inputEvents[0], stream );\n" % (t)
          s += "%skernelsLaunched++;\n" % (t)
=======
        for i in range(0, problemType["NumIndicesC"]):
          s += "%ssize%s%s" % (t, self.indexChars[i], ",\n" if i < problemType["NumIndicesC"]-1 else ");\n")

        if problemType["UseBeta"]:
          s += "%s} else {\n" % (t)
>>>>>>> a3b5b36b
          s += "%shipLaunchKernelGGL(\n" % (t)
          t += "  "
          s += "%sHIP_KERNEL_NAME(%s),\n" % (t, kernelNamesBetaOnly[1])
          s += "%sdim3(globalWorkSizeBetaOnly[0], globalWorkSizeBetaOnly[1], globalWorkSizeBetaOnly[2]),\n" % (t)
          s += "%sdim3(localWorkSizeBetaOnly[0], localWorkSizeBetaOnly[1], localWorkSizeBetaOnly[2]),\n" % (t)
          s += "%s0, // groupMemBytes\n" % (t)
          s += "%sstream,\n" % (t)
          s += "%sdataC,\n" % (t)
          s += "%soffsetC,\n" % (t)
          # strides
          for i in range(0,numStridesC):
            s += "%s%s,\n" % (t, self.strideList[i])
          # sizes
          for i in range(0, problemType["NumIndicesC"]):
            s += "%ssize%s,\n" % (t, self.indexChars[i])
          s += "%sbeta);\n" % (t)
          s += "}\n"

        t = "  "
        s += "%s} catch (const std::exception& e) {\n" % (t)
        s += "#ifdef DEBUG\n"
        s += "%s  std::cerr << e.what() << std::endl;\n" % (t)
        s += "#endif\n"
        s += "%s  return tensileStatusFailure;\n" % (t)
        s += "%s}\n" % (t)

    ########################################
    # Enqueue Kernels
    ########################################
    for kernelIdx in range(0, len(kernels)):
      kernel = kernels[kernelIdx]
      if kernel["KernelLanguage"] == "Source":
        kernel["ISA"] = (0, 0, 0) # HIP source kernels needs dummy ISA version
      kernelName = self.kernelWriter.getKernelName(kernel)
      s += "\n%s/* kernel %u: %s */\n" % (t, kernelIdx, kernelName)
      s += "%sunsigned int kernelIdx = %u;\n" % (t, kernelIdx)
      if self.language == "OCL":
        # set kernel args same for all enqueues
        s += "%s// kernel args same for all enqueues\n" % (t)
        s += "%sstatus = clSetKernelArg( kernels[kernelIdx], %u, sizeof(cl_mem), &dataC ); tensileStatusCheck(status);\n" % (t, 0)
        s += "%sstatus = clSetKernelArg( kernels[kernelIdx], %u, sizeof(cl_mem), &dataA ); tensileStatusCheck(status);\n" % (t, 1)
        s += "%sstatus = clSetKernelArg( kernels[kernelIdx], %u, sizeof(cl_mem), &dataB ); tensileStatusCheck(status);\n" % (t, 2)
        s += "%sstatus = clSetKernelArg( kernels[kernelIdx], %u, sizeof(%s), &alpha ); tensileStatusCheck(status);\n" % (t, 3, typeName)
        s += "%s%sstatus = clSetKernelArg( kernels[kernelIdx], %u, sizeof(%s), &beta ); tensileStatusCheck(status);\n" % (t, \
            "" if problemType["UseBeta"] else "//", 4, typeName)
        argIdx = 5 if problemType["UseBeta"] else 4
        argIdx += 3 # skipping offsets here
        for stride in self.strideList:
          s += "%sstatus = clSetKernelArg( kernels[kernelIdx], %u, sizeof(unsigned int), &%s ); tensileStatusCheck(status);\n" % (t, argIdx, stride)
          argIdx += 1
        for sizeIdx in range(0, problemType["TotalIndices"]):
          if sizeIdx not in [ problemType["Index0"],  problemType["Index1"], problemType["IndexUnroll"] ]:
            s += "%sstatus = clSetKernelArg( kernels[kernelIdx], %u, sizeof(unsigned int), &size%s ); tensileStatusCheck(status);\n" % (t, argIdx, self.indexChars[sizeIdx])
          argIdx += 1

      s += "%sfor (unsigned int enqueueIdx = 0; enqueueIdx < numEnqueues[%u]; enqueueIdx++) {\n" % (t, kernelIdx)
      t += "  "
      # debug print kernel dimensions
      if globalParameters["LibraryPrintDebug"]:
        s += "%sprintf(\"%s: g{ %%u, %%u, %%u } l{ %%u, %%u, %%u}\\n\", static_cast<unsigned int>(globalWorkSize[kernelIdx][0]), static_cast<unsigned int>(globalWorkSize[kernelIdx][1]), static_cast<unsigned int>(globalWorkSize[kernelIdx][2]), static_cast<unsigned int>(localWorkSize[0]), static_cast<unsigned int>(localWorkSize[1]), static_cast<unsigned int>(localWorkSize[2]) );\n" % (t, kernelName)
        # debug print kernel arguments
        # offsets
        for i in range(0, 3):
          s += "%sprintf(\"  offset[%u] = %%u\\n\", offsets[kernelIdx][enqueueIdx][%u]);\n" % (t, i, i)
        # strides
        for stride in self.strideList:
          s += "%sprintf(\"  %s = %%u\\n\", %s);\n" % (t, stride, stride)
        # sizes
        for i in range(0, problemType["TotalIndices"]):
          s += "%sprintf(\"  sizes[kernelIdx][enqueueIdx][%u] = %%u\\n\", sizes[kernelIdx][enqueueIdx][%u] );\n" % (t, i, i )
        s += "%sprintf(\"  tensor2dSizeC== %%lu\\n\", tensor2dSizeC );\n" % (t)
        s += "%sprintf(\"  tensor2dSizeA== %%lu\\n\", tensor2dSizeA );\n" % (t)
        s += "%sprintf(\"  tensor2dSizeB== %%lu\\n\", tensor2dSizeB );\n" % (t)
        for idxChar in solution["PackedC0Indices"][:-1]:
          s += "%sprintf(\"  magicNumberSize%s== 0x%%x, magicShiftSize%s== %%u)\\n\",  magicNumberSize%s, magicShiftSize%s);\n" \
              % (t, idxChar, idxChar, idxChar, idxChar)
        for idxChar in solution["PackedC1Indices"][:-1]:
          s += "%sprintf(\"  magicNumberSize%s== 0x%%x, magicShiftSize%s== %%u)\\n\",  magicNumberSize%s, magicShiftSize%s);\n" \
              % (t, idxChar, idxChar, idxChar, idxChar)

      ########################################
      # OpenCL Runtime
      ########################################
      if self.language == "OCL":
        # set kernel args different for all enqueues
        argIdx = 5 if problemType["UseBeta"] else 4
        # offsets
        s += "%sstatus = clSetKernelArg( kernels[kernelIdx], %u, sizeof(unsigned int), &offsets[kernelIdx][enqueueIdx][0]); tensileStatusCheck(status);\n" % (t, argIdx )
        argIdx += 1
        s += "%sstatus = clSetKernelArg( kernels[kernelIdx], %u, sizeof(unsigned int), &offsets[kernelIdx][enqueueIdx][1]); tensileStatusCheck(status);\n" % (t, argIdx )
        argIdx += 1
        s += "%sstatus = clSetKernelArg( kernels[kernelIdx], %u, sizeof(unsigned int), &offsets[kernelIdx][enqueueIdx][2]); tensileStatusCheck(status);\n" % (t, argIdx )
        argIdx += 1
        argIdx += len(self.strideList)
        # sizes
        for sizeIdx in range(0, problemType["TotalIndices"]):
          if sizeIdx in [ problemType["Index0"],  problemType["Index1"], problemType["IndexUnroll"] ]:
            s += "%sstatus = clSetKernelArg( kernels[kernelIdx], %u, sizeof(unsigned int), &size%s ); tensileStatusCheck(status);\n" % (t, argIdx, self.indexChars[sizeIdx])
          argIdx += 1

        # enqueue
        s += "%sstatus = clEnqueueNDRangeKernel(\n" % (t)
        t += "  "
        s += "%sstream,\n" % (t)
        s += "%skernels[kernelIdx],\n" % (t)
        s += "%sworkDim,\n" % (t)
        s += "%sNULL, // globalWorkOffset\n" % (t)
        s += "%sglobalWorkSize[kernelIdx],\n" % (t)
        s += "%slocalWorkSize,\n" % (t)
        if False: # gsu > 1:
          s += "%s1,\n" % (t)
          s += "%s&kernelEventBetaOnly,\n" % (t)
        else:
          s += "%snumInputEvents,\n" % (t)
          s += "%sinputEvents,\n" % (t)
        s += "%soutputEvent );\n" % (t)
        s += "%stensileStatusCheck(status);\n" % (t)
        s += "%s}\n" % (t)

      ########################################
      # HIP Runtime
      ########################################
      else:
<<<<<<< HEAD
        if not globalParameters["PreciseKernelTime"] or solution["KernelLanguage"] == "Source":
          s += "%sif( inputEvents != NULL && kernelsLaunched==0)\n" % (t)
=======
        if not globalParameters["PreciseKernelTime"] or kernelLanguage == "Source":
          s += "%sif( inputEvents != NULL )\n" % (t)
>>>>>>> a3b5b36b
          t += "  "
          s += "%shipEventRecord(inputEvents[enqueueIdx], stream );\n" % (t)
        t = t[2:]
        s += "%stry {\n" % (t)
        t += "  "
        # hip kernel
<<<<<<< HEAD
        if solution["KernelLanguage"] == "Source":
          s += "%skernelsLaunched++;\n" % (t)
=======
        if kernelLanguage == "Source":
>>>>>>> a3b5b36b
          s += "%shipLaunchKernelGGL(\n" % (t)
          t += "  "
          s += "%sHIP_KERNEL_NAME(%s),\n" % (t, kernelName)
          s += "%sdim3(globalWorkSize[kernelIdx][0], globalWorkSize[kernelIdx][1], globalWorkSize[kernelIdx][2]),\n" % (t)
          s += "%sdim3(localWorkSize[0], localWorkSize[1], localWorkSize[2]),\n" % (t)
          s += "%s0, // groupMemBytes\n" % (t)
          s += "%sstream,\n" % (t)
          s += "%sdataC,\n" % (t)
          s += "%sdataA,\n" % (t)
          s += "%sdataB,\n" % (t)
          s += "%salpha,\n" % (t)
          s += "%s%sbeta,\n" % (t, \
              "" if problemType["UseBeta"] else "//")
          s += "%soffsets[kernelIdx][enqueueIdx][0],\n" % (t)
          s += "%soffsets[kernelIdx][enqueueIdx][1],\n" % (t)
          s += "%soffsets[kernelIdx][enqueueIdx][2],\n" % (t)
          # strides
          for stride in self.strideList:
            s += "%s%s,\n" % (t, stride)
          # sizes
          for i in range(0, problemType["TotalIndices"]):
            lastParam = i == problemType["TotalIndices"]-1
            s += "%ssizes[kernelIdx][enqueueIdx][%u]%s\n" \
                % (t, i, "" if lastParam else "," )
<<<<<<< HEAD
          for idxChar in solution["PackedC0Indices"][:-1]:
            s += "%s,magicNumberSize%s\n" % (t, idxChar)
            s += "%s,magicShiftSize%s\n" % (t, idxChar)
          for idxChar in solution["PackedC1Indices"][:-1]:
            s += "%s,magicNumberSize%s\n" % (t, idxChar)
            s += "%s,magicShiftSize%s\n" % (t, idxChar)


          if solution["PersistentKernel"]:
=======
          if persistent:
>>>>>>> a3b5b36b
            s += "%s,totalWorkGroups%u\n" % (t, 0 if kernel["WorkGroupMapping"] > 0 else 1)
            s += "%s,totalWorkGroups%u\n" % (t, 1 if kernel["WorkGroupMapping"] > 0 else 0)
          s += "%s);\n" % (t)

        # assembly kernel
        else:
          if globalParameters["DebugKernel"]:
            s += "%sconst unsigned int debugBufferElementsPerThread = 16;\n" % t
            s += "%sunsigned int debugBufferNumElem = debugBufferElementsPerThread;\n" % (t)
            s += "%sdebugBufferNumElem *= max(1,globalWorkSize[kernelIdx][0]);\n" % (t)
            s += "%sdebugBufferNumElem *= max(1,globalWorkSize[kernelIdx][1]);\n" % (t)
            s += "%sdebugBufferNumElem *= max(1,globalWorkSize[kernelIdx][2]);\n" % (t)
            s += "%sdebugBufferNumElem *= localWorkSize[0];\n" % (t)
            s += "%sdebugBufferNumElem *= localWorkSize[1];\n" % (t)
            s += "%sdebugBufferNumElem *= localWorkSize[2];\n" % (t)
            s += "%s  printf(\"debugBufferNumElem: %%04i: \\n\", debugBufferNumElem);\n" % (t)
            s += "%ssize_t debugBufferSize = debugBufferNumElem * sizeof(unsigned int);\n" % (t)
            s += "%shipDevice_t device;\n" % t
            s += "%shipDeviceGet(&device, 0);\n" % t
            s += "%shipMalloc(&(hipFunctionArgs.debugBuffer), debugBufferSize);\n" % t
            s += "%sunsigned int *debugBufferHostPtr = new unsigned int[debugBufferNumElem];\n" % (t)
            s += "%smemset(debugBufferHostPtr,0,debugBufferSize);\n" % (t)
            s += "%shipMemcpyHtoD(hipFunctionArgs.debugBuffer, debugBufferHostPtr, debugBufferSize);\n" % (t)
            s += "%smemset(debugBufferHostPtr,1,debugBufferSize);\n" % (t)

          # hip assembly function
          s += "%shipFunctionArgs.tensor2dSizeC = tensor2dSizeC;\n" % (t)
          s += "%shipFunctionArgs.tensor2dSizeA = tensor2dSizeA;\n" % (t)
          s += "%shipFunctionArgs.tensor2dSizeB = tensor2dSizeB;\n" % (t)

          s += "%shipFunctionArgs.dataC = dataC;\n" % (t)
          s += "%shipFunctionArgs.dataA = dataA;\n" % (t)
          s += "%shipFunctionArgs.dataB = dataB;\n" % (t)
<<<<<<< HEAD

          if solution["ProblemType"]["DataType"].isHalf():
=======
          if problemType["DataType"].isHalf():
>>>>>>> a3b5b36b
            s += "%shipFunctionArgs.alpha[0] = alpha;\n" % (t)
            s += "%shipFunctionArgs.alpha[1] = alpha;\n" % (t)
          else:
            s += "%shipFunctionArgs.alpha = alpha;\n" % (t)
          if problemType["UseBeta"]:
            if problemType["DataType"].isHalf():
              s += "%shipFunctionArgs.beta[0] = beta;\n" % (t)
              s += "%shipFunctionArgs.beta[1] = beta;\n" % (t)
            else:
              s += "%shipFunctionArgs.beta = beta;\n" % (t)
          s += "%shipFunctionArgs.offsetC = offsets[kernelIdx][enqueueIdx][0];\n" % (t)
          s += "%shipFunctionArgs.offsetA = offsets[kernelIdx][enqueueIdx][1];\n" % (t)
          s += "%shipFunctionArgs.offsetB = offsets[kernelIdx][enqueueIdx][2];\n" % (t)
          # strides
          for stride in self.strideList:
            s += "%shipFunctionArgs.%s = %s;\n" % (t, stride, stride)
          # sizes
          for i in range(0, problemType["TotalIndices"]):
            lastParam = i == problemType["TotalIndices"]-1
            s += "%shipFunctionArgs.size%s = sizes[kernelIdx][enqueueIdx][%u];\n" \
                % (t, globalParameters["IndexChars"][i], i )

<<<<<<< HEAD
          if solution["PersistentKernel"]:
            # pass in the number of groups since not available in WG?
=======
          s += "%shipFunctionArgs.tensor2dSizeC = tensor2dSizeC;\n" % (t)
          s += "%shipFunctionArgs.tensor2dSizeA = tensor2dSizeA;\n" % (t)
          s += "%shipFunctionArgs.tensor2dSizeB = tensor2dSizeB;\n" % (t)

          if persistent:
            # pass in the number of groups since not available in WG
>>>>>>> a3b5b36b
            s += "%shipFunctionArgs.numGroupTiles0 = totalWorkGroups0;\n" % (t)
            s += "%shipFunctionArgs.numGroupTiles1 = totalWorkGroups1;\n" % (t)

          # Magic numbers for packed indices:
          for idxChar in solution["PackedC0Indices"][:-1]:
            s += "%shipFunctionArgs.magicNumberSize%s = magicNumberSize%s;\n" % (t, idxChar, idxChar)
            s += "%shipFunctionArgs.magicShiftSize%s = magicShiftSize%s;\n" % (t, idxChar, idxChar)
          for idxChar in solution["PackedC1Indices"][:-1]:
            s += "%shipFunctionArgs.magicNumberSize%s = magicNumberSize%s;\n" % (t, idxChar, idxChar)
            s += "%shipFunctionArgs.magicShiftSize%s = magicShiftSize%s;\n" % (t, idxChar, idxChar)

          s += "%skernelsLaunched++;\n" % (t)
          s += "%shipHccModuleLaunchKernel(\n" % (t)
          t += "  "
          s += "%shipFunction,\n" % (t)
          s += "%sglobalWorkSize[kernelIdx][0]*localWorkSize[0],\n" % (t)
          s += "%sglobalWorkSize[kernelIdx][1]*localWorkSize[1],\n" % (t)
          s += "%sglobalWorkSize[kernelIdx][2]*localWorkSize[2],\n" % (t)
          s += "%slocalWorkSize[0],\n" % (t)
          s += "%slocalWorkSize[1],\n" % (t)
          s += "%slocalWorkSize[2],\n" % (t)
          s += "%s0, // groupMemBytes\n" % (t)
          s += "%sstream,\n" % (t)
          s += "%sNULL,\n" % (t)
          s += "%s(void**)hipLaunchParams\n" % (t)
          if globalParameters["PreciseKernelTime"]:
            s += "%s,(inputEvents && kernelsLaunched==1) ? inputEvents[enqueueIdx]:nullptr\n" %(t)
            s += "%s,outputEvent ? outputEvent[enqueueIdx]:nullptr\n" % (t)

          s += "%s);\n" % (t)
          t = t[2:]
          if globalParameters["DebugKernel"]:
            # copy debug buffer
            s += "%shipMemcpyDtoH(debugBufferHostPtr, hipFunctionArgs.debugBuffer, debugBufferSize);\n" % (t)
            s += "%sfor(unsigned int i = 0; i < debugBufferNumElem/debugBufferElementsPerThread; i++) {\n" % (t)
            s += "%s  printf(\"%%04i\", i);\n" % (t)
            s += "%s  char u[debugBufferElementsPerThread] = {1,1,1,1,1,1,1,1,1,1,1,1,1,1,1,1};\n" % (t)
            #s += "%s  char u[debugBufferElementsPerThread] = {0,0,0,0,0,0,0,0,0,0,0,0,0,0,0,0};\n" % (t)
            #s += "%s  char u[debugBufferElementsPerThread] = {1,1,0,0,1,1,0,0,1,1,1,1,1,1,1,1};\n" % (t)
            s += "%s  for(unsigned int j = 0; j < debugBufferElementsPerThread; j++) {\n" % (t)
            s += "%s if (u[j]) printf(\",%%4u\", debugBufferHostPtr[i*debugBufferElementsPerThread+j]);\n" % (t)
            s += "%s else printf(\",%%4.0f\", ((float *)debugBufferHostPtr)[i*debugBufferElementsPerThread+j]);\n" % (t)

            s += "%s  }\n" % (t)
            s += "%s  printf(\"\\n\");\n" % (t)
            s += "%s}\n" % (t)


        t = t[2:]
        s += "%s} catch (const std::exception& e) {\n" % (t)
        s += "#ifdef DEBUG\n"
        s += "%s  std::cerr << e.what() << std::endl;\n" % (t)
        s += "#endif\n"
        s += "%s  return tensileStatusFailure;\n" % (t)
        s += "%s}\n" % (t)
        if not globalParameters["PreciseKernelTime"] or kernelLanguage == "Source":
          s += "%sif( outputEvent != NULL )\n" % (t)
          s += "%s  hipEventRecord(outputEvent[enqueueIdx], stream );\n" % (t)
        s += "  }\n"
    s += "\n"
    s += "  return tensileStatusSuccess;\n"
    s += "}\n"
    s += "\n"
    s += "/* Solution Parameters\n"
    s += Solution.getParametersIndented(solution.state, "  ")
    s += "*/\n"
    s += "\n"

    return s




  ##############################################################################
  # getHeaderString
  ##############################################################################
  def getHeaderString(self, solution):
    s = ""
    if not globalParameters["MergeFiles"]:
      s += "#pragma once\n\n"
      s += "#include \"TensileTypes.h\"\n"
      s += "#include \"SolutionHelper.h\"\n"
      s += "#include \"Tools.h\"\n"
      s += "\n"

      # include kernels
      for kernel in solution.getKernels():
        if kernel != None:
          kernelName = self.kernelWriter.getKernelName(kernel)
          s += "#include \"" + kernelName + ".h\"\n"
      for kernel in solution.getKernelsBetaOnly():
        kernelName = self.kernelWriter.getKernelNameBetaOnly(kernel)
        s += "#include \"" + kernelName + ".h\"\n"

      s += "\n"

    # function declaration
    s += self.getSolutionSignature(solution) + ";\n"
    s += "\n"
    #s += "#endif\n"
    s += "\n"
    return s

  ########################################
  # get solution arguments
  # includeData adds launch-time info including data pointers and solution index
  def getArgList(self, problemType, includeSolutionInfo, includeData, includeEvents, includeStream):
    self.strideList = []
    self.sizeList = []
    argList = []

    if includeSolutionInfo:
      argList.append(("SolutionLock *", "solutionLock"))
    #  argList.append(("const char *", "kernelName2"))
    #  argList.append(("const unsigned char *", "kernelCoba"))

    # data ptrs
    if includeData:
      typeName = problemType["DataType"].toCpp()
      destTypeName = problemType["DestDataType"].toCpp()
      if self.language == "HIP":
        argList.append(("%s *"%destTypeName, "dataC"))
        argList.append(("const %s *"%typeName, "dataA"))
        argList.append(("const %s *"%typeName, "dataB"))
      else:
        argList.append(("cl_mem", "dataC"))
        argList.append(("cl_mem", "dataA"))
        argList.append(("cl_mem", "dataB"))
      argList.append((destTypeName, "alpha"))
      if problemType["UseBeta"]:
        argList.append((destTypeName, "beta"))
      argList.append(("unsigned int", "offsetC"))
      argList.append(("unsigned int", "offsetA"))
      argList.append(("unsigned int", "offsetB"))

    # initial strides ?
    firstStride = 1
    if problemType["UseInitialStrides"]:
      firstStride = 0
    lastStrideC = problemType["NumIndicesC"]
    lastStrideA = len(problemType["IndexAssignmentsA"])
    lastStrideB = len(problemType["IndexAssignmentsB"])
    # c strides
    for i in range(firstStride,lastStrideC):
      self.strideList.append("strideC%u%s" % (i, self.indexChars[i]))
    # a strides
    for i in range(firstStride,lastStrideA):
      self.strideList.append("strideA%u%s" % (i, \
          self.indexChars[problemType["IndexAssignmentsA"][i]]))
    # b strides
    for i in range(firstStride,lastStrideB):
      self.strideList.append("strideB%u%s" % (i, \
          self.indexChars[problemType["IndexAssignmentsB"][i]]))
    # c sizes
    for i in range(0,problemType["TotalIndices"]):
      self.sizeList.append("size%s" % self.indexChars[i])
    for stride in self.strideList:
      argList.append(("unsigned int",stride))
    for size in self.sizeList:
      argList.append(("unsigned int", size))
    if includeStream:
      argList.append((self.streamName, "stream"))
    if includeEvents:
      argList.append(("unsigned int", "numInputEvents"))
      argList.append(("%s *"%self.eventName, "inputEvents"))
      argList.append(("%s *"%self.eventName, "outputEvent"))
    return argList

  ########################################
  # get function signature
  def getSolutionSignature(self, solution):
    t = "" # indent
    s = ""
    solutionName = self.getSolutionName(solution)
    s += "%s%s %s(\n" % (t, self.statusName, solutionName)
    t += "    "
    argList = self.getArgList(solution["ProblemType"], True, True, True, True)
    for i in range(0, len(argList)):
      argString = "%s %s" % argList[i]
      s += "%s%s%s" % (t, argString, ",\n" if i < len(argList)-1 else ")" )
    return s



  ########################################
  # get full header code
  # called from BenchmarkProblems
  def getHeaderFileString(self, solution):
    fileStr = "" # CHeader
    fileStr += self.getHeaderString(solution)
    return fileStr

<|MERGE_RESOLUTION|>--- conflicted
+++ resolved
@@ -91,7 +91,6 @@
     t = ""
     # includes
 
-<<<<<<< HEAD
     problemType = solution["ProblemType"] # shortcut
 
     if not globalParameters["MergeFiles"]:
@@ -100,13 +99,14 @@
       s += "\n"
 
     # solution function signature
-=======
+    
+# FROM MERGE
     # problem function signature
     #argList = self.getArgList(problemType, True, True, True, True)
     #for i in range(0, len(argList)):
     #  argString = "%s %s" % argList[i]
     #  s += "%s%s%s" % (t, argString, ",\n" if i < len(argList)-1 else ")" )
->>>>>>> a3b5b36b
+
     s += self.getSolutionSignature(solution)
 
     s += " {\n"
@@ -231,15 +231,8 @@
     s += "%ssize_t globalWorkSize[numKernels][3];\n" % (t)
     # grid size [2]
     s += "%sglobalWorkSize[0][2] = 1;\n" % (t)
-<<<<<<< HEAD
-
-    for i in range(0, solution["ProblemType"]["NumIndicesC"]):
-      if i != solution["ProblemType"]["Index0"] and i != solution["ProblemType"]["Index1"] \
-          and not isPackedIndex(solution,i):
-=======
     for i in range(0, problemType["NumIndicesC"]):
       if i != problemType["Index0"] and i != problemType["Index1"]:
->>>>>>> a3b5b36b
         s += "%sglobalWorkSize[0][2] *= size%s;\n" % (t, self.indexChars[i])
 
     s += "%sunsigned int sizeOfC0 = " % (t)
@@ -259,14 +252,13 @@
       s += "%sunsigned magicNumberSize%s = (1L<<magicShiftSize%s) / size%s + 1; // bozo, review\n" \
           % (t, idxChar, idxChar, idxChar)
 
-<<<<<<< HEAD
-=======
+# FROM MERGE
     # grid size [0,1]
-    s += "%sunsigned int sizeOfC0 = size%s;\n" % (t, \
-        self.indexChars[problemType["Index0"]])
-    s += "%sunsigned int sizeOfC1 = size%s;\n" % (t, \
-        self.indexChars[problemType["Index1"]])
->>>>>>> a3b5b36b
+#    s += "%sunsigned int sizeOfC0 = size%s;\n" % (t, \
+#        self.indexChars[problemType["Index0"]])
+#    s += "%sunsigned int sizeOfC1 = size%s;\n" % (t, \
+#        self.indexChars[problemType["Index1"]])
+# END MERGE
     s += "%sunsigned int macroTile0 = static_cast<unsigned int>(groupSize[0] * threadTile[0]);\n" % (t)
     s += "%sunsigned int macroTile1 = static_cast<unsigned int>(groupSize[1] * threadTile[1]);\n" % (t)
     s += "%sunsigned int totalWorkGroups0 = sizeOfC0 / macroTile0;\n" % (t)
@@ -487,14 +479,10 @@
         #s += "for (unsigned int i = 0; i < 128*128; i++) { printf(\"%f\\n\", tmp[i]); }\n"
       else:
         s += "%stry {\n" % (t)
-<<<<<<< HEAD
         # TODO - timing with beta kernels is somewhat pessimistic since it has this separate event only on the GSU path.
         # Introduces 2-3us of overhead ; may want to disable PreciseKernelTime so non-GSU have same overhead.
         # Long-term fix would be to launch the beta kernel with the hipHccModule* API and set start-event in that call
-        if solution["ProblemType"]["UseBeta"]:
-=======
         if problemType["UseBeta"]:
->>>>>>> a3b5b36b
           s += "%sif (betaZero) {\n" % (t)
           t += "  "
         s += "%sif( inputEvents != NULL )\n" % (t)
@@ -513,22 +501,27 @@
         for i in range(0,numStridesC):
           s += "%s%s,\n" % (t, self.strideList[i])
         # sizes
-<<<<<<< HEAD
-        for i in range(0, solution["ProblemType"]["NumIndicesC"]):
-          s += "%ssize%s%s" % (t, self.indexChars[i], ",\n" if i < solution["ProblemType"]["NumIndicesC"]-1 else ");\n")
-        if solution["ProblemType"]["UseBeta"]:
-          s += "  } else if (beta != 1.0) {\n"
+# FROM MERGED OLD
+#        for i in range(0, solution["ProblemType"]["NumIndicesC"]):
+#          s += "%ssize%s%s" % (t, self.indexChars[i], ",\n" if i < solution["ProblemType"]["NumIndicesC"]-1 else ");\n")
+#        if solution["ProblemType"]["UseBeta"]:
+#          s += "  } else if (beta != 1.0) {\n"
+#          t = t[:-2]
+#          s += "%sif( inputEvents != NULL )\n" % (t)
+#          s += "%s  hipEventRecord(inputEvents[0], stream );\n" % (t)
+#          s += "%skernelsLaunched++;\n" % (t)
+# END OLD
+        for i in range(0, problemType["NumIndicesC"]):
+          s += "%ssize%s%s" % (t, self.indexChars[i], ",\n" if i < problemType["NumIndicesC"]-1 else ");\n")
+
+        if problemType["UseBeta"]:
+          s += "%s} else {\n" % (t)
+# FROM MERGED OLD INSERTED
           t = t[:-2]
           s += "%sif( inputEvents != NULL )\n" % (t)
           s += "%s  hipEventRecord(inputEvents[0], stream );\n" % (t)
           s += "%skernelsLaunched++;\n" % (t)
-=======
-        for i in range(0, problemType["NumIndicesC"]):
-          s += "%ssize%s%s" % (t, self.indexChars[i], ",\n" if i < problemType["NumIndicesC"]-1 else ");\n")
-
-        if problemType["UseBeta"]:
-          s += "%s} else {\n" % (t)
->>>>>>> a3b5b36b
+# END MERGED
           s += "%shipLaunchKernelGGL(\n" % (t)
           t += "  "
           s += "%sHIP_KERNEL_NAME(%s),\n" % (t, kernelNamesBetaOnly[1])
@@ -652,25 +645,22 @@
       # HIP Runtime
       ########################################
       else:
-<<<<<<< HEAD
-        if not globalParameters["PreciseKernelTime"] or solution["KernelLanguage"] == "Source":
-          s += "%sif( inputEvents != NULL && kernelsLaunched==0)\n" % (t)
-=======
         if not globalParameters["PreciseKernelTime"] or kernelLanguage == "Source":
           s += "%sif( inputEvents != NULL )\n" % (t)
->>>>>>> a3b5b36b
           t += "  "
           s += "%shipEventRecord(inputEvents[enqueueIdx], stream );\n" % (t)
         t = t[2:]
         s += "%stry {\n" % (t)
         t += "  "
         # hip kernel
-<<<<<<< HEAD
+# FROM MERGED OLD
         if solution["KernelLanguage"] == "Source":
           s += "%skernelsLaunched++;\n" % (t)
-=======
+# END OLD
         if kernelLanguage == "Source":
->>>>>>> a3b5b36b
+# FROM OLD INSERTED
+          s += "%skernelsLaunched++;\n" % (t)
+# END MERGED
           s += "%shipLaunchKernelGGL(\n" % (t)
           t += "  "
           s += "%sHIP_KERNEL_NAME(%s),\n" % (t, kernelName)
@@ -695,7 +685,7 @@
             lastParam = i == problemType["TotalIndices"]-1
             s += "%ssizes[kernelIdx][enqueueIdx][%u]%s\n" \
                 % (t, i, "" if lastParam else "," )
-<<<<<<< HEAD
+# FROM MERGED OLD
           for idxChar in solution["PackedC0Indices"][:-1]:
             s += "%s,magicNumberSize%s\n" % (t, idxChar)
             s += "%s,magicShiftSize%s\n" % (t, idxChar)
@@ -704,10 +694,10 @@
             s += "%s,magicShiftSize%s\n" % (t, idxChar)
 
 
-          if solution["PersistentKernel"]:
-=======
+#          if solution["PersistentKernel"]:
+# END OLD
           if persistent:
->>>>>>> a3b5b36b
+# END MERGED
             s += "%s,totalWorkGroups%u\n" % (t, 0 if kernel["WorkGroupMapping"] > 0 else 1)
             s += "%s,totalWorkGroups%u\n" % (t, 1 if kernel["WorkGroupMapping"] > 0 else 0)
           s += "%s);\n" % (t)
@@ -741,12 +731,8 @@
           s += "%shipFunctionArgs.dataC = dataC;\n" % (t)
           s += "%shipFunctionArgs.dataA = dataA;\n" % (t)
           s += "%shipFunctionArgs.dataB = dataB;\n" % (t)
-<<<<<<< HEAD
-
-          if solution["ProblemType"]["DataType"].isHalf():
-=======
+
           if problemType["DataType"].isHalf():
->>>>>>> a3b5b36b
             s += "%shipFunctionArgs.alpha[0] = alpha;\n" % (t)
             s += "%shipFunctionArgs.alpha[1] = alpha;\n" % (t)
           else:
@@ -769,17 +755,12 @@
             s += "%shipFunctionArgs.size%s = sizes[kernelIdx][enqueueIdx][%u];\n" \
                 % (t, globalParameters["IndexChars"][i], i )
 
-<<<<<<< HEAD
-          if solution["PersistentKernel"]:
-            # pass in the number of groups since not available in WG?
-=======
           s += "%shipFunctionArgs.tensor2dSizeC = tensor2dSizeC;\n" % (t)
           s += "%shipFunctionArgs.tensor2dSizeA = tensor2dSizeA;\n" % (t)
           s += "%shipFunctionArgs.tensor2dSizeB = tensor2dSizeB;\n" % (t)
 
           if persistent:
             # pass in the number of groups since not available in WG
->>>>>>> a3b5b36b
             s += "%shipFunctionArgs.numGroupTiles0 = totalWorkGroups0;\n" % (t)
             s += "%shipFunctionArgs.numGroupTiles1 = totalWorkGroups1;\n" % (t)
 
